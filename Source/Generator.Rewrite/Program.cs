// OpenTK.Rewrite: IL rewriter for OpenTK.dll
// Copyright (C) 2013 Stefanos Apostolopoulos
//
// This program is free software: you can redistribute it and/or modify
// it under the terms of the GNU General Public License as published by
// the Free Software Foundation, either version 3 of the License, or
// (at your option) any later version.
//
// This program is distributed in the hope that it will be useful,
// but WITHOUT ANY WARRANTY; without even the implied warranty of
// MERCHANTABILITY or FITNESS FOR A PARTICULAR PURPOSE.  See the
// GNU General Public License for more details.
//
// You should have received a copy of the GNU General Public License
// along with this program.  If not, see <http://www.gnu.org/licenses/>.

using System;
using System.Collections.Generic;
using System.IO;
using System.Linq;
using System.Text;

using Mono.Cecil;
using Mono.Cecil.Cil;
using Mono.Cecil.Rocks;

namespace OpenTK.Rewrite
{
    // Replaces OpenTK.InteropHelper method instances
    // with the s IL instructions.
    class Program
    {
        static void Main(string[] args)
        {
            if (args.Length == 0)
            {
                Console.WriteLine("Usage: rewrite [file.dll] [file.snk] [options]");
                Console.WriteLine("[options] is:");
                Console.WriteLine("    -debug (enable calls to GL.GetError())");
                return;
            }

            var program = new Program();
            var file = args[0];
            var key = args[1];
            var options = args.Where(a => a.StartsWith("-") || a.StartsWith("/"));
            program.Rewrite(file, key, options);
        }

        // mscorlib types
        static AssemblyDefinition mscorlib;
        static TypeDefinition TypeMarshal;
        static TypeDefinition TypeStringArray;
        static TypeDefinition TypeStringBuilder;
        static TypeDefinition TypeVoid;
        static TypeDefinition TypeIntPtr;
        static TypeDefinition TypeInt32;

        // OpenTK.BindingsBase
        static TypeDefinition TypeBindingsBase;

        void Rewrite(string file, string keyfile, IEnumerable<string> options)
        {
            // Specify assembly read and write parameters
            // We want to keep a valid symbols file (pdb or mdb)
            var read_params = new ReaderParameters();
            var write_params = new WriterParameters();
            var pdb = Path.ChangeExtension(file, "pdb");
            var mdb = Path.ChangeExtension(file, "mdb");
            ISymbolReaderProvider provider = null;
            if (File.Exists(pdb))
            {
                provider = new Mono.Cecil.Pdb.PdbReaderProvider();
            }
            else if (File.Exists(mdb))
            {
                provider = new Mono.Cecil.Mdb.MdbReaderProvider();
            }
            read_params.SymbolReaderProvider = provider;
            read_params.ReadSymbols = true;
            write_params.WriteSymbols = true;

            if (!String.IsNullOrEmpty(keyfile) && File.Exists(keyfile))
            {
                keyfile = Path.GetFullPath(keyfile);
                var fs = new FileStream(keyfile, FileMode.Open);
                var keypair = new System.Reflection.StrongNameKeyPair(fs);
                fs.Close();
                write_params.StrongNameKeyPair = keypair;
            }
            else
            {
                Console.Error.WriteLine("No keyfile specified or keyfile missing.");
            }

            // Load assembly and process all modules
            var assembly = AssemblyDefinition.ReadAssembly(file, read_params);
            var rewritten = assembly.CustomAttributes.FirstOrDefault(a => a.AttributeType.Name == "RewrittenAttribute");
            if (rewritten == null)
            {
                foreach (var module in assembly.Modules)
                {
                    foreach (var reference in module.AssemblyReferences)
                    {
                        try
                        {
                            var resolved = module.AssemblyResolver.Resolve(reference);
                            if (reference.Name == "mscorlib")
                            {
                                mscorlib = resolved;
                                break;
                            }
                        }
                        catch (Exception e)
                        {
                            Console.Error.WriteLine(e.ToString());
                        }
                    }
                }

                if (mscorlib == null)
                {
                    Console.Error.WriteLine("Failed to locate mscorlib");
                    return;
                }
                TypeMarshal = mscorlib.MainModule.GetType("System.Runtime.InteropServices.Marshal");
                TypeStringArray = mscorlib.MainModule.GetType("System.String").MakeArrayType().Resolve();
                TypeStringBuilder = mscorlib.MainModule.GetType("System.Text.StringBuilder");
                TypeVoid = mscorlib.MainModule.GetType("System.Void");
                TypeIntPtr = mscorlib.MainModule.GetType("System.IntPtr");
                TypeInt32 = mscorlib.MainModule.GetType("System.Int32");

                TypeBindingsBase = assembly.Modules.Select(m => m.GetType("OpenTK.BindingsBase")).First();

                foreach (var module in assembly.Modules)
                {
                    foreach (var type in module.Types)
                    {
                        Rewrite(type, options);
                    }
                }
            }
            else
            {
                Console.Error.WriteLine("Error: assembly has already been rewritten");
            }

            // Save rewritten assembly
            assembly.Write(file, write_params);
        }

        void Rewrite(TypeDefinition type, IEnumerable<string> options)
        {
            var entry_points = type.Fields.FirstOrDefault(f => f.Name == "EntryPoints");
            if (entry_points != null)
            {
                // Build list of entry point signatures (one per entry point) 
                var entry_signatures = new List<MethodDefinition>();
                entry_signatures.AddRange(type.Methods
                    .Where(t => t.CustomAttributes.Any(a => a.AttributeType.Name == "SlotAttribute")));

                Rewrite(type, entry_points, entry_signatures, options);

                RemoveNativeSignatures(type, entry_signatures);
            }

            if (type.Name == "RewrittenAttribute")
            {
                var rewritten_constructor = type.GetConstructors().First();
                var rewritten = new CustomAttribute(rewritten_constructor);
                rewritten.ConstructorArguments.Add(new CustomAttributeArgument(
                    type.Module.Import(mscorlib.MainModule.GetType("System.Boolean")), true));
                type.Module.Assembly.CustomAttributes.Add(rewritten);
            }
        }

        int GetSlot(MethodDefinition signature)
        {
            var slot_attribute = signature.CustomAttributes
                        .FirstOrDefault(a => a.AttributeType.Name == "SlotAttribute");
            int slot =
                slot_attribute != null ?
                (int)slot_attribute.ConstructorArguments[0].Value :
                -1;

            return slot;
        }

        void Rewrite(TypeDefinition type, FieldDefinition entry_points,
            List<MethodDefinition> entry_signatures, IEnumerable<string> options)
        {
            // Rewrite all wrapper methods
            var wrapper_signatures = new List<MethodDefinition>();
            wrapper_signatures.AddRange(type.Methods
                .Where(m => m.IsPublic && m.CustomAttributes.Any(a => a.AttributeType.Name == "AutoGeneratedAttribute")));

            foreach (var wrapper in wrapper_signatures)
            {
                var autogenerated = wrapper.CustomAttributes
                    .Where(a => a.AttributeType.Name == "AutoGeneratedAttribute");
                if (autogenerated.Count() > 0)
                {
                    var signature_name = (string)autogenerated.First()
                        .Fields.First(f => f.Name == "EntryPoint").Argument.Value;
                    var signature = entry_signatures.FirstOrDefault(s => s.Name == signature_name);
                    int slot = GetSlot(signature);

                    ProcessMethod(wrapper, signature, slot, entry_points, options);
                }
            }

            RemoveSupportingAttributes(type);

            if (type.NestedTypes.Count > 0)
            {
                foreach (var nested_type in type.NestedTypes)
                {
                    Rewrite(nested_type, entry_points, entry_signatures, options);
                }
            }
        }

        void RemoveNativeSignatures(TypeDefinition type, List<MethodDefinition> methods)
        {
            // Remove all DllImports for functions called through calli, since
            // their signatures are embedded directly into the calli callsite.
            // This reduces dll size by ~400KB.
            foreach (var m in methods.Where(s => GetSlot(s) != -1))
            {
                type.Methods.Remove(m);
            }
        }

        void RemoveSupportingAttributes(TypeDefinition type)
        {
            foreach (var method in type.Methods)
            {
                var attr = method.CustomAttributes;
                for (int i = 0; i < attr.Count; i++)
                {
                    if (attr[i].AttributeType.Name == "AutoGeneratedAttribute")
                    {
                        attr.RemoveAt(i);
                        i--;
                    }
                }
            }
        }

        // Create body for method
        static void ProcessMethod(MethodDefinition wrapper, MethodDefinition native, int slot,
                                  FieldDefinition entry_points, IEnumerable<string> options)
        {
            var body = wrapper.Body;
            var il = body.GetILProcessor();
            var instructions = body.Instructions;
            instructions.Clear();

            // Declare pinned variables for every reference and array parameter
            // and push each parameter on the stack

            DebugVariables vars = null;
            if (options.Contains("-debug"))
            {
                vars = EmitDebugPrologue(wrapper, il);
            }

            // Patch convenience wrappers
            if (wrapper.Parameters.Count == native.Parameters.Count)
            {
                EmitParameters(wrapper, body, il);
            }
            else
            {
                int difference = native.Parameters.Count - wrapper.Parameters.Count;
                EmitConvenienceWrapper(wrapper, native, difference, body, il);
            }

            if (slot != -1)
            {
                // push the entry point address on the stack
                EmitEntryPoint(entry_points, il, slot);

                // issue calli
                EmitCalli(il, native);
            }
            else
            {
                // issue DllImport call
                EmitCall(il, native);
            }

            if (wrapper.ReturnType.Name != "Void")
            {
                EmitReturnTypeWrapper(wrapper, native, body, il);
            }
<<<<<<< HEAD
            if (wrapper.Parameters.Any(p => p.ParameterType.Name == "StringBuilder"))
            {
                EmitStringBuilderEpilogue(wrapper, native, body, il);
            }
            if (wrapper.Parameters.Any(p => p.ParameterType.Name == "String" && p.ParameterType.IsArray))
            {
                EmitStringArrayEpilogue(wrapper, body, il);
            }
            if (wrapper.Parameters.Any(p => p.ParameterType.Name == "String&" && !p.ParameterType.IsArray && p.ParameterType.IsByReference))
            {
                EmitStringReferenceEpilogue(wrapper, body, il);
            }
            if (wrapper.Parameters.Any(p => p.ParameterType.Name == "String" && !p.ParameterType.IsArray && !p.ParameterType.IsByReference))
            {
                EmitStringEpilogue(wrapper, body, il);
            }
=======

            EmitParameterEpilogues(wrapper, native, body, il);
>>>>>>> 022f74c8

            if (options.Contains("-debug"))
            {
                EmitDebugEpilogue(wrapper, il, vars);
            }

            // return
            il.Emit(OpCodes.Ret);

            if (body.Variables.Count > 0)
            {
                // Required for verifiable executables
                // (otherwise peverify complains bitterly)
                body.InitLocals = true;
            }
            body.OptimizeMacros();
        }

        class DebugVariables
        {
            public TypeDefinition ErrorHelperType;
            public VariableDefinition ErrorHelperLocal;
            public MethodReference Get_CurrentContext;
            public MethodReference Set_ErrorChecking;
            public Instruction BeginTry;
        }

        static DebugVariables EmitDebugPrologue(MethodDefinition wrapper, ILProcessor il)
        {

            DebugVariables vars = null;
            if (il.Body.Method.Name != "GetError")
            {
                // Pull out the namespace name, method fullname will look 
                // something like "type namespace.class::method(type arg)"
                var module = il.Body.Method.FullName;
                module = module.Substring(module.IndexOf(' ') + 1);
                module = module.Substring(0, module.IndexOf("::"));
                module = module.Substring(0, module.LastIndexOf('.'));

                // Only works for Graphics modules due to hardcoded use of
                // OpenTK.Graphics.GraphicsContext
                if (module == "OpenTK.Graphics.OpenGL4" ||
                    module == "OpenTK.Graphics.OpenGL" ||
                    module == "OpenTK.Graphics.ES10" ||
                    module == "OpenTK.Graphics.ES11" ||
                    module == "OpenTK.Graphics.ES20" ||
                    module == "OpenTK.Graphics.ES30")
                {
                    var errorHelperType = wrapper.Module.GetType(module, "ErrorHelper");

                    if (errorHelperType != null)
                    {
                        vars = new DebugVariables();
                        vars.ErrorHelperType = errorHelperType;

                        // GraphicsContext type
                        var graphicsContext = wrapper.Module.Types.First(
                            type => type.FullName == "OpenTK.Graphics.GraphicsContext");

                        // IGraphicsContext type
                        var iGraphicsContext = wrapper.Module.Types.First(
                            type => type.FullName == "OpenTK.Graphics.IGraphicsContext");

                        // Get the constructor that takes a GraphicsContext parameter
                        var ctor = vars.ErrorHelperType.GetConstructors().FirstOrDefault(
                            c => c.Parameters.Count == 1 &&
                            c.Parameters[0].ParameterType.FullName == iGraphicsContext.FullName);

                        if (ctor == null)
                        {
                            throw new InvalidOperationException(
                                String.Format(
                                    "{0} does needs a constructor taking {1}",
                                    errorHelperType,
                                    graphicsContext));
                        }

                        // GraphicsContext.CurrentContext property getter
                        vars.Get_CurrentContext = graphicsContext.Methods.First(
                            method => method.Name == "get_CurrentContext");

                        vars.Set_ErrorChecking = graphicsContext.Methods.First(
                            method => method.Name == "set_ErrorChecking");

                        vars.ErrorHelperLocal = new VariableDefinition(vars.ErrorHelperType);

                        // using (new ErrorHelper(GraphicsContext.CurrentContext)) { ...
                        il.Body.Variables.Add(vars.ErrorHelperLocal);
                        il.Emit(OpCodes.Ldloca, vars.ErrorHelperLocal);
                        il.Emit(OpCodes.Call, vars.Get_CurrentContext);
                        il.Emit(OpCodes.Call, ctor);

                        vars.BeginTry = Instruction.Create(OpCodes.Nop);
                        il.Append(vars.BeginTry);

                        // Special case Begin to turn off error checking.
                        if (il.Body.Method.Name == "Begin")
                        {
                            il.Emit(OpCodes.Call, vars.Get_CurrentContext);
                            il.Emit(OpCodes.Ldc_I4_0);
                            il.Emit(OpCodes.Conv_I1);
                            il.Emit(OpCodes.Call, vars.Set_ErrorChecking);
                        }
                    }
                }
            }

            return vars;
        }

        static void EmitDebugEpilogue(MethodDefinition wrapper, ILProcessor il, DebugVariables vars)
        {
            if (vars != null)
            {
                var disposeMethod = vars.ErrorHelperType.Methods.First(
                    method => method.Name == "Dispose");

                // Store then reload the result from the call
                var resultLocal = new VariableDefinition(wrapper.ReturnType);
                if (resultLocal.VariableType.FullName != Program.TypeVoid.FullName)
                {
                    il.Body.Variables.Add(resultLocal);
                    il.Emit(OpCodes.Stloc, resultLocal);
                }

                // Special case End to turn on error checking.
                if (il.Body.Method.Name == "End")
                {
                    il.Emit(OpCodes.Call, vars.Get_CurrentContext);
                    il.Emit(OpCodes.Ldc_I4_1);
                    il.Emit(OpCodes.Conv_I1);
                    il.Emit(OpCodes.Call, vars.Set_ErrorChecking);
                }

                // We need a NOP to set up the finally handler range correctly.
                var nopInstruction = Instruction.Create(OpCodes.Nop);
                var loadInstruction = Instruction.Create(OpCodes.Ldloca, vars.ErrorHelperLocal);
                var disposeInstruction = Instruction.Create(OpCodes.Call, disposeMethod);
                var endFinallyInstruction = Instruction.Create(OpCodes.Endfinally);
                var endTryInstruction = Instruction.Create(OpCodes.Leave, nopInstruction);

                il.Append(endTryInstruction);
                il.Append(loadInstruction);
                il.Append(disposeInstruction);
                il.Append(endFinallyInstruction);
                il.Append(nopInstruction);

                var finallyHandler = new ExceptionHandler(ExceptionHandlerType.Finally);
                finallyHandler.TryStart = vars.BeginTry;
                finallyHandler.TryEnd = loadInstruction;
                finallyHandler.HandlerStart = loadInstruction;
                finallyHandler.HandlerEnd = nopInstruction;

                il.Body.ExceptionHandlers.Add(finallyHandler);

                if (resultLocal.VariableType.FullName != Program.TypeVoid.FullName)
                {
                    il.Emit(OpCodes.Ldloc, resultLocal);
                }
            }
        }

        private static void EmitReturnTypeWrapper(MethodDefinition wrapper, MethodDefinition native, MethodBody body, ILProcessor il)
        {
            if (wrapper.Parameters.Count < native.Parameters.Count)
            {
                // Convenience wrapper. The result is stored in the last local variable
                il.Emit(OpCodes.Ldloc, body.Variables.Count - 1);
            }
            else if (wrapper.ReturnType != native.ReturnType)
            {
                if (wrapper.ReturnType.Name == "String")
                {
                    // String return-type wrapper
                    // return new string((sbyte*)((void*)GetString()));

                    var intptr_to_voidpointer = wrapper.Module.Import(mscorlib.MainModule.GetType("System.IntPtr").GetMethods()
                        .First(m =>
                    {
                        return
                                m.Name == "op_Explicit" &&
                        m.ReturnType.Name == "Void*";
                    }));

                    var string_constructor = wrapper.Module.Import(mscorlib.MainModule.GetType("System.String").GetConstructors()
                        .First(m =>
                    {
                        var p = m.Parameters;
                        return p.Count > 0 && p[0].ParameterType.Name == "SByte*";
                    }));

                    il.Emit(OpCodes.Call, intptr_to_voidpointer);
                    il.Emit(OpCodes.Newobj, string_constructor);
                }
                else if (wrapper.ReturnType.Resolve().IsEnum)
                {
                    // Nothing to do
                }
                else if (wrapper.ReturnType.Name == "Boolean" && native.ReturnType.Name == "Byte")
                {
                    // Nothing to do
                    // It appears that a byte with 1 = true (GL_TRUE) and 0 = false (GL_FALSE)
                    // can be reinterpreted as a bool without a problem.
                    // Todo: maybe we should return (value == 0 ? false : true) just to be
                    // on the safe side?
                }
                else
                {
                    Console.Error.WriteLine("Return wrapper for '{1}' not implemented yet ({0})", native.Name, wrapper.ReturnType.Name);
                }
            }
            else
            {
                // nothing to do, the native call leaves the return value
                // on the stack and we return that unmodified to the caller.
            }
        }

        static void EmitParameterEpilogues(MethodDefinition wrapper, MethodDefinition native, MethodBody body, ILProcessor il)
        {
            foreach (var p in wrapper.Parameters)
            {
                if (p.ParameterType.Name == "StringBuilder")
                {
                    EmitStringBuilderEpilogue(wrapper, native, p, body, il);
                }

                if (!p.ParameterType.IsArray && p.ParameterType.Name == "String")
                {
                    EmitStringEpilogue(wrapper, p, body, il);
                }

                if (p.ParameterType.IsArray && p.ParameterType.GetElementType().Name == "String")
                {
                    EmitStringArrayEpilogue(wrapper, p, body, il);
                }
            }
        }

        static void EmitStringBuilderParameter(MethodDefinition method, ParameterDefinition parameter, MethodBody body, ILProcessor il)
        {
            var p = parameter.ParameterType;

            // void GetShaderInfoLog(..., StringBuilder foo)
            // IntPtr foo_sb_ptr;
            // try {
            //  foo_sb_ptr = Marshal.AllocHGlobal(sb.Capacity + 1);
            //  glGetShaderInfoLog(..., foo_sb_ptr);
            //  MarshalPtrToStringBuilder(foo_sb_ptr, sb);
            // }
            // finally {
            //  Marshal.FreeHGlobal(sb_ptr);
            // }
            // Make sure we have imported StringBuilder::Capacity and Marshal::AllocHGlobal
            var sb_get_capacity = method.Module.Import(TypeStringBuilder.Methods.First(m => m.Name == "get_Capacity"));
            var alloc_hglobal = method.Module.Import(TypeMarshal.Methods.First(m => m.Name == "AllocHGlobal"));

            // IntPtr ptr;
            var variable_name = parameter.Name + " _sb_ptr";
            body.Variables.Add(new VariableDefinition(variable_name, TypeIntPtr));
            int index = body.Variables.Count - 1;

            // ptr = Marshal.AllocHGlobal(sb.Capacity + 1);
            il.Emit(OpCodes.Callvirt, sb_get_capacity);
            il.Emit(OpCodes.Call, alloc_hglobal);
            il.Emit(OpCodes.Stloc, index);
            il.Emit(OpCodes.Ldloc, index);

            // We'll emit the try-finally block in the epilogue implementation,
            // because we haven't yet emitted all necessary instructions here.
        }

        static void EmitStringBuilderEpilogue(MethodDefinition wrapper, MethodDefinition native, ParameterDefinition parameter, MethodBody body, ILProcessor il)
        {
            var p = parameter.ParameterType;
            if (p.Name == "StringBuilder")
            {
                // void GetShaderInfoLog(..., StringBuilder foo)
                // try {
                //  foo_sb_ptr = Marshal.AllocHGlobal(sb.Capacity + 1); -- already emitted
                //  glGetShaderInfoLog(..., foo_sb_ptr); -- already emitted
                //  MarshalPtrToStringBuilder(foo_sb_ptr, foo);
                // }
                // finally {
                //  Marshal.FreeHGlobal(foo_sb_ptr);
                // }

                // Make sure we have imported BindingsBase::MasrhalPtrToStringBuilder and Marshal::FreeHGlobal
                var ptr_to_sb = wrapper.Module.Import(TypeBindingsBase.Methods.First(m => m.Name == "MarshalPtrToStringBuilder"));
                var free_hglobal = wrapper.Module.Import(TypeMarshal.Methods.First(m => m.Name == "FreeHGlobal"));

                var block = new ExceptionHandler(ExceptionHandlerType.Finally);
                block.TryStart = body.Instructions[0];

                var variable_name = parameter.Name + " _sb_ptr";
                var v = body.Variables.First(m => m.Name == variable_name);
                il.Emit(OpCodes.Ldloc, v.Index);
                il.Emit(OpCodes.Ldarg, parameter.Index);
                il.Emit(OpCodes.Call, ptr_to_sb);

                block.TryEnd = body.Instructions.Last();
                block.HandlerStart = body.Instructions.Last();

                il.Emit(OpCodes.Ldloc, v.Index);
                il.Emit(OpCodes.Call, free_hglobal);

                block.HandlerEnd = body.Instructions.Last();
            }
        }

        static void EmitStringParameter(MethodDefinition wrapper, ParameterDefinition parameter, MethodBody body, ILProcessor il)
        {
            var p = parameter.ParameterType;

            // string marshaling:
            // IntPtr ptr = MarshalStringToPtr(str);
            // try { calli }
            // finally { Marshal.FreeHGlobal(ptr); }
            var marshal_str_to_ptr = wrapper.Module.Import(TypeBindingsBase.Methods.First(m => m.Name == "MarshalStringToPtr"));

            // IntPtr ptr;
            var variable_name = parameter.Name + "_string_ptr";
            body.Variables.Add(new VariableDefinition(variable_name, TypeIntPtr));
            int index = body.Variables.Count - 1;

            // ptr = Marshal.StringToHGlobalAnsi(str);
            il.Emit(OpCodes.Call, marshal_str_to_ptr);
            il.Emit(OpCodes.Stloc, index);
            il.Emit(OpCodes.Ldloc, index);

            // The finally block will be emitted in the function epilogue
        }

        static void EmitStringEpilogue(MethodDefinition wrapper, ParameterDefinition parameter, MethodBody body, ILProcessor il)
        {
            var p = parameter.ParameterType;
            var free = wrapper.Module.Import(TypeBindingsBase.Methods.First(m => m.Name == "FreeStringPtr"));

            // FreeStringPtr(ptr)
            var variable_name = parameter.Name + "_string_ptr";
            var v = body.Variables.First(m => m.Name == variable_name);
            il.Emit(OpCodes.Ldloc, v.Index);
            il.Emit(OpCodes.Call, free);
        }

        static void EmitStringArrayParameter(MethodDefinition wrapper, ParameterDefinition parameter, MethodBody body, ILProcessor il)
        {
            var p = parameter.ParameterType;

            // string[] masrhaling:
            // IntPtr ptr = MarshalStringArrayToPtr(strings);
            // try { calli }
            // finally { FreeStringArrayPtr(ptr); }
            var marshal_str_array_to_ptr = wrapper.Module.Import(TypeBindingsBase.Methods.First(m => m.Name == "MarshalStringArrayToPtr"));

            // IntPtr ptr;
            var variable_name = parameter.Name + "_string_array_ptr";
            body.Variables.Add(new VariableDefinition(variable_name, TypeIntPtr));
            int index = body.Variables.Count - 1;

            // ptr = MarshalStringArrayToPtr(strings);
            il.Emit(OpCodes.Call, marshal_str_array_to_ptr);
            il.Emit(OpCodes.Stloc, index);
            il.Emit(OpCodes.Ldloc, index);

            // The finally block will be emitted in the function epilogue
        }

        static void EmitStringArrayEpilogue(MethodDefinition wrapper, ParameterDefinition parameter, MethodBody body, ILProcessor il)
        {
            // Note: only works for string vectors (1d arrays).
            // We do not (and will probably never) support 2d or higher string arrays
            var p = parameter.ParameterType;
            var free = wrapper.Module.Import(TypeBindingsBase.Methods.First(m => m.Name == "FreeStringArrayPtr"));

            // FreeStringArrayPtr(string_array_ptr, string_array.Length)
            var variable_name = parameter.Name + "_string_array_ptr";
            var v = body.Variables.First(m => m.Name == variable_name);

            // load string_array_ptr
            il.Emit(OpCodes.Ldloc, v.Index);

            // load string_array.Length
            il.Emit(OpCodes.Ldarg, parameter.Index);
            il.Emit(OpCodes.Ldlen);
            il.Emit(OpCodes.Conv_I4);

            // call FreeStringArrayPtr
            il.Emit(OpCodes.Call, free);
        }

<<<<<<< HEAD
        static void EmitStringReferenceParameter(MethodDefinition wrapper, TypeReference p, MethodBody body, ILProcessor il)
        {
            // ref string masrhaling:
            // IntPtr ptr = MarshalStringRefToPtr(strings);
            // try { calli }
            // finally { FreeStringRefPtr(ptr); }
            var marshal_str_ref_to_ptr = wrapper.Module.Import(TypeBindingsBase.Methods.First(m => m.Name == "MarshalStringRefToPtr"));

            // IntPtr ptr;
            var variable_name = p.Name + " _string_ref_ptr";
            body.Variables.Add(new VariableDefinition(variable_name, TypeIntPtr));
            int index = body.Variables.Count - 1;

            // ptr = MarshalStringRefToPtr(strings);
            il.Emit(OpCodes.Call, marshal_str_ref_to_ptr);
            il.Emit(OpCodes.Stloc, index);
            il.Emit(OpCodes.Ldloc, index);

            // The finally block will be emitted in the function epilogue
        }

        static void EmitStringReferenceEpilogue(MethodDefinition wrapper, MethodBody body, ILProcessor il)
        {
            for (int i = 0; i < wrapper.Parameters.Count; i++)
            {
                var p = wrapper.Parameters[i].ParameterType;
                if (p.Name == "String" && p.IsByReference)
                {
                    var free = wrapper.Module.Import(TypeBindingsBase.Methods.First(m => m.Name == "FreeStringRefPtr"));

                    // FreeStringRefPtr(ptr)
                    var variable_name = p.Name + "_string_ref_ptr";
                    var v = body.Variables.First(m => m.Name == variable_name);
                    il.Emit(OpCodes.Ldloc, v.Index);
                    il.Emit(OpCodes.Call, free);
                }
            }
        }
        private static void EmitConvenienceWrapper(MethodDefinition wrapper,
=======
        static void EmitConvenienceWrapper(MethodDefinition wrapper,
>>>>>>> 022f74c8
            MethodDefinition native, int difference, MethodBody body, ILProcessor il)
        {
            if (wrapper.Parameters.Count > 2)
            {
                // Todo: emit all parameters bar the last two
                throw new NotImplementedException();
            }

            if (wrapper.ReturnType.Name != "Void")
            {
                if (difference == 2)
                {
                    // Convert sized out-array/reference to return value, for example:
                    // void GenTextures(int n, int[] textures) -> int GenTexture()
                    // {
                    //  const int n = 1;
                    //  int buffers;
                    //  calli GenTextures(n, &textures);
                    //  return result;
                    // }
                    body.Variables.Add(new VariableDefinition(wrapper.ReturnType));
                    il.Emit(OpCodes.Ldc_I4, 1); // const int n = 1
                    il.Emit(OpCodes.Ldloca, body.Variables.Count - 1); // &buffers
                }
                else if (difference == 1)
                {
                    // Convert unsized out-array/reference to return value, for example:
                    // void GetBoolean(GetPName pname, out bool data) -> bool GetBoolean(GetPName pname)
                    // {
                    //   bool result;
                    //   GetBooleanv(pname, &result);
                    //   return result;
                    // }
                    body.Variables.Add(new VariableDefinition(wrapper.ReturnType));
                    EmitParameters(wrapper, body, il);
                    il.Emit(OpCodes.Ldloca, body.Variables.Count - 1);
                }
                else
                {
                    Console.Error.WriteLine("Unknown wrapper type for ({0})", native.Name);
                }
            }
            else
            {
                if (difference == 1)
                {
                    // Convert in-array/reference to single element, for example:
                    // void DeleteTextures(int n, ref int textures) -> void DeleteTexture(int texture)
                    // {
                    //   const int n = 1;
                    //   calli DeleteTextures(n, &textures);
                    // }
                    il.Emit(OpCodes.Ldc_I4, 1); // const int n = 1
                    il.Emit(OpCodes.Ldarga, wrapper.Parameters.Last()); // &textures
                }
                else
                {
                    Console.Error.WriteLine("Unknown wrapper type for ({0})", native.Name);
                }
            }
        }

        static int EmitParameters(MethodDefinition method, MethodBody body, ILProcessor il)
        {
            int i;
            for (i = 0; i < method.Parameters.Count; i++)
            {
                var parameter = method.Parameters[i];
                var p = method.Module.Import(method.Parameters[i].ParameterType);
                il.Emit(OpCodes.Ldarg, i);

                if (p.Name == "StringBuilder")
                {
                    EmitStringBuilderParameter(method, parameter, body, il);
                }
                else if (p.Name == "String" && !p.IsArray && !p.IsByReference)
                {
                    EmitStringParameter(method, parameter, body, il);
                }
                else if (p.IsByReference)
                {
                    if (p.Name != "String&")
                    {
                        body.Variables.Add(new VariableDefinition(new PinnedType(p)));
                        var index = body.Variables.Count - 1;
                        il.Emit(OpCodes.Stloc, index);
                        il.Emit(OpCodes.Ldloc, index);
                        il.Emit(OpCodes.Conv_I);
                    }
                    else
                    {
                        EmitStringReferenceParameter(method, p, body, il);
                    }
                }
                else if (p.IsArray)
                {
                    if (p.Name != method.Module.Import(typeof(string[])).Name)
                    {
                        // .Net treats 1d arrays differently than higher rank arrays.
                        // 1d arrays are directly supported by instructions such as ldlen and ldelema.
                        // Higher rank arrays must be accessed through System.Array methods such as get_Length.
                        // 1d array:
                        //    check array is not null
                        //    check ldlen array > 0
                        //    ldc.i4.0
                        //    ldelema
                        // 2d array:
                        //    check array is not null
                        //    check array.get_Length() > 0
                        //    ldc.i4.0
                        //    ldc.i4.0
                        //    call instance T& T[0..., 0...]::Address(int32, int32)
                        // Mono treats everything as a 1d array.
                        // Interestingly, the .Net approach works on both Mono and .Net.
                        // The Mono approach fails when using high-rank arrays on .Net.
                        // We should report a bug to http://bugzilla.xamarin.com

                        // Pin the array and pass the address
                        // of its first element.
                        var array = (ArrayType)p;
                        var element_type = p.GetElementType();
                        body.Variables.Add(new VariableDefinition(new PinnedType(new ByReferenceType(element_type))));
                        int pinned_index = body.Variables.Count - 1;

                        var empty = il.Create(OpCodes.Ldc_I4, 0);
                        var pin = il.Create(OpCodes.Ldarg, i);
                        var end = il.Create(OpCodes.Stloc, pinned_index);

                        // if (array == null) goto empty
                        il.Emit(OpCodes.Brfalse, empty);

                        // else if (array.Length != 0) goto pin
                        il.Emit(OpCodes.Ldarg, i);
                        if (array.Rank == 1)
                        {
                            il.Emit(OpCodes.Ldlen);
                            il.Emit(OpCodes.Conv_I4);
                        }
                        else
                        {
                            var get_length = method.Module.Import(
                                mscorlib.MainModule.GetType("System.Array").Methods.First(m => m.Name == "get_Length"));
                            il.Emit(OpCodes.Callvirt, get_length);
                        }
                        il.Emit(OpCodes.Brtrue, pin);

                        // empty: IntPtr ptr = IntPtr.Zero
                        il.Append(empty);
                        il.Emit(OpCodes.Conv_U);
                        il.Emit(OpCodes.Br, end);

                        // pin: &array[0]
                        il.Append(pin);
                        if (array.Rank == 1)
                        {
                            // 1d array (vector), address is taken by ldelema
                            il.Emit(OpCodes.Ldc_I4, 0);
                            il.Emit(OpCodes.Ldelema, element_type);
                        }
                        else
                        {
                            // 2d-3d array, address must be taken as follows:
                            // call instance T& T[0..., 0..., 0...]::Address(int, int, int)
                            ByReferenceType t_ref = array.ElementType.MakeByReferenceType();
                            MethodReference get_address = new MethodReference("Address", t_ref, array);
                            for (int r = 0; r < array.Rank; r++)
                            {
                                get_address.Parameters.Add(new ParameterDefinition(TypeInt32));
                            }
                            get_address.HasThis = true;

                            // emit the get_address call
                            for (int r = 0; r < array.Rank; r++)
                            {
                                il.Emit(OpCodes.Ldc_I4, 0);
                            }
                            il.Emit(OpCodes.Call, get_address);
                        }

                        // end: fixed (IntPtr ptr = &array[0])
                        il.Append(end);
                        il.Emit(OpCodes.Ldloc, pinned_index);
                        il.Emit(OpCodes.Conv_I);
                    }
                    else
                    {
                        EmitStringArrayParameter(method, parameter, body, il);
                    }
                }
            }
            return i;
        }

        static void EmitEntryPoint(FieldDefinition entry_points, ILProcessor il, int slot)
        {
            il.Emit(OpCodes.Ldsfld, entry_points);
            il.Emit(OpCodes.Ldc_I4, slot);
            il.Emit(OpCodes.Ldelem_I);
        }

        static void EmitCalli(ILProcessor il, MethodReference reference)
        {
            var signature = new CallSite(reference.ReturnType)
            {
                CallingConvention = MethodCallingConvention.StdCall,
            };

            foreach (var p in reference.Parameters)
            {
                signature.Parameters.Add(p);
            }

            // Since the last parameter is always the entry point address,
            // we do not need any special preparation before emiting calli.
            il.Emit(OpCodes.Calli, signature);
        }

        static void EmitCall(ILProcessor il, MethodReference reference)
        {
            il.Emit(OpCodes.Call, reference);
        }
    }
}<|MERGE_RESOLUTION|>--- conflicted
+++ resolved
@@ -294,27 +294,8 @@
             {
                 EmitReturnTypeWrapper(wrapper, native, body, il);
             }
-<<<<<<< HEAD
-            if (wrapper.Parameters.Any(p => p.ParameterType.Name == "StringBuilder"))
-            {
-                EmitStringBuilderEpilogue(wrapper, native, body, il);
-            }
-            if (wrapper.Parameters.Any(p => p.ParameterType.Name == "String" && p.ParameterType.IsArray))
-            {
-                EmitStringArrayEpilogue(wrapper, body, il);
-            }
-            if (wrapper.Parameters.Any(p => p.ParameterType.Name == "String&" && !p.ParameterType.IsArray && p.ParameterType.IsByReference))
-            {
-                EmitStringReferenceEpilogue(wrapper, body, il);
-            }
-            if (wrapper.Parameters.Any(p => p.ParameterType.Name == "String" && !p.ParameterType.IsArray && !p.ParameterType.IsByReference))
-            {
-                EmitStringEpilogue(wrapper, body, il);
-            }
-=======
 
             EmitParameterEpilogues(wrapper, native, body, il);
->>>>>>> 022f74c8
 
             if (options.Contains("-debug"))
             {
@@ -543,15 +524,22 @@
                     EmitStringBuilderEpilogue(wrapper, native, p, body, il);
                 }
 
-                if (!p.ParameterType.IsArray && p.ParameterType.Name == "String")
+                if (!p.ParameterType.IsArray && !p.ParameterType.IsByReference && p.ParameterType.Name == "String")
                 {
                     EmitStringEpilogue(wrapper, p, body, il);
                 }
 
+                if (!p.ParameterType.IsArray && p.ParameterType.IsByReference && p.ParameterType.GetElementType().Name == "String")
+                {
+                    EmitStringReferenceEpilogue
+                }
+
                 if (p.ParameterType.IsArray && p.ParameterType.GetElementType().Name == "String")
                 {
                     EmitStringArrayEpilogue(wrapper, p, body, il);
                 }
+
+                if (p.pa
             }
         }
 
@@ -707,7 +695,6 @@
             il.Emit(OpCodes.Call, free);
         }
 
-<<<<<<< HEAD
         static void EmitStringReferenceParameter(MethodDefinition wrapper, TypeReference p, MethodBody body, ILProcessor il)
         {
             // ref string masrhaling:
@@ -747,9 +734,6 @@
             }
         }
         private static void EmitConvenienceWrapper(MethodDefinition wrapper,
-=======
-        static void EmitConvenienceWrapper(MethodDefinition wrapper,
->>>>>>> 022f74c8
             MethodDefinition native, int difference, MethodBody body, ILProcessor il)
         {
             if (wrapper.Parameters.Count > 2)
