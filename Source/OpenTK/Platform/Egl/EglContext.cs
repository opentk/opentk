#region License
//
// The Open Toolkit Library License
//
// Copyright (c) 2006 - 2009 the Open Toolkit library.
//
// Permission is hereby granted, free of charge, to any person obtaining a copy
// of this software and associated documentation files (the "Software"), to deal
// in the Software without restriction, including without limitation the rights to 
// use, copy, modify, merge, publish, distribute, sublicense, and/or sell copies of
// the Software, and to permit persons to whom the Software is furnished to do
// so, subject to the following conditions:
//
// The above copyright notice and this permission notice shall be included in all
// copies or substantial portions of the Software.
//
// THE SOFTWARE IS PROVIDED "AS IS", WITHOUT WARRANTY OF ANY KIND,
// EXPRESS OR IMPLIED, INCLUDING BUT NOT LIMITED TO THE WARRANTIES
// OF MERCHANTABILITY, FITNESS FOR A PARTICULAR PURPOSE AND
// NONINFRINGEMENT. IN NO EVENT SHALL THE AUTHORS OR COPYRIGHT
// HOLDERS BE LIABLE FOR ANY CLAIM, DAMAGES OR OTHER LIABILITY,
// WHETHER IN AN ACTION OF CONTRACT, TORT OR OTHERWISE, ARISING
// FROM, OUT OF OR IN CONNECTION WITH THE SOFTWARE OR THE USE OR
// OTHER DEALINGS IN THE SOFTWARE.
//
#endregion

using System;
using System.Diagnostics;
using OpenTK.Graphics;
using OpenTK.Graphics.ES20;

namespace OpenTK.Platform.Egl
{
    abstract class EglContext : EmbeddedGraphicsContext
    {
        #region Fields

        protected readonly RenderableFlags Renderable;
        internal EglWindowInfo WindowInfo;

        internal GraphicsContextFlags GraphicsContextFlags { get; set; }

        internal IntPtr HandleAsEGLContext { get { return Handle.Handle; } set { Handle = new ContextHandle(value); } }
        int swap_interval = 1; // Default interval is defined as 1 in EGL.

        #endregion

        #region Constructors

        public EglContext(GraphicsMode mode, EglWindowInfo window, IGraphicsContext sharedContext,
            int major, int minor, GraphicsContextFlags flags)
        {
            if (mode == null)
                throw new ArgumentNullException("mode");
            if (window == null)
                throw new ArgumentNullException("window");

<<<<<<< HEAD
=======
            EglContext shared = GetSharedEglContext(sharedContext);

>>>>>>> 38775b98
            WindowInfo = window;

            // Select an EGLConfig that matches the desired mode. We cannot use the 'mode'
            // parameter directly, since it may have originated on a different system (e.g. GLX)
            // and it may not support the desired renderer.

            Renderable = RenderableFlags.GL;
            if ((flags & GraphicsContextFlags.Embedded) != 0)
            {
                switch (major)
                {
                    case 3:
                        Renderable = RenderableFlags.ES3;
                        break;
                    case 2:
                        Renderable = RenderableFlags.ES2;
                        break;
                    default:
                        Renderable = RenderableFlags.ES;
                        break;
                }
            }

            RenderApi api = (Renderable & RenderableFlags.GL) != 0 ? RenderApi.GL : RenderApi.ES;
            Debug.Print("[EGL] Binding {0} rendering API.", api);
            if (!Egl.BindAPI(api))
            {
                Debug.Print("[EGL] Failed to bind rendering API. Error: {0}", Egl.GetError());
            }

            bool offscreen = (flags & GraphicsContextFlags.Offscreen) != 0;

            SurfaceType surface_type = offscreen 
                ? SurfaceType.PBUFFER_BIT 
                : SurfaceType.WINDOW_BIT;

            Mode = new EglGraphicsMode().SelectGraphicsMode(surface_type,
                    window.Display, mode.ColorFormat, mode.Depth, mode.Stencil,
                    mode.Samples, mode.AccumulatorFormat, mode.Buffers, mode.Stereo,
                    Renderable);

            if (!Mode.Index.HasValue)
                throw new GraphicsModeException("Invalid or unsupported GraphicsMode.");
            IntPtr config = Mode.Index.Value;

            if (window.Surface == IntPtr.Zero)
            {
                if (!offscreen)
                {
                    window.CreateWindowSurface(config);
                }
                else
                {
                    window.CreatePbufferSurface(config);
                }
            }

            int[] attrib_list = new int[] { Egl.CONTEXT_CLIENT_VERSION, major, Egl.NONE };
<<<<<<< HEAD
            HandleAsEGLContext = Egl.CreateContext(window.Display, config, sharedContext != null ? (sharedContext as IGraphicsContextInternal).Context.Handle : IntPtr.Zero, attrib_list);
=======
            var share_context = shared != null ? shared.HandleAsEGLContext : IntPtr.Zero;
            HandleAsEGLContext = Egl.CreateContext(window.Display, config, share_context, attrib_list);

            GraphicsContextFlags = flags;
            MakeCurrent(window);
>>>>>>> 38775b98
        }

        public EglContext(ContextHandle handle, EglWindowInfo window, IGraphicsContext sharedContext,
            int major, int minor, GraphicsContextFlags flags)
        {
            if (handle == ContextHandle.Zero)
                throw new ArgumentException("handle");
            if (window == null)
                throw new ArgumentNullException("window");

            Handle = handle;
        }

        #endregion

        #region IGraphicsContext Members

        public override void SwapBuffers()
        {
            if (!Egl.SwapBuffers(WindowInfo.Display, WindowInfo.Surface))
            {
                throw new GraphicsContextException(string.Format("Failed to swap buffers for context {0} current. Error: {1}", Handle, Egl.GetError()));
            }
        }

        public override void MakeCurrent(IWindowInfo window)
        {
            // Ignore 'window', unless it actually is an EGL window. In other words,
            // trying to make the EglContext current on a non-EGL window will do,
            // nothing (the EglContext will remain current on the previous EGL window
            // or the window it was constructed on (which may not be EGL)).
<<<<<<< HEAD
            if (window != null)
            {
                if (window is EglWindowInfo)
                    WindowInfo = (EglWindowInfo) window;
                if (!Egl.MakeCurrent(WindowInfo.Display, WindowInfo.Surface, WindowInfo.Surface, HandleAsEGLContext))
                {
                    throw new GraphicsContextException(string.Format("Failed to make context {0} current. Error: {1}", Handle, Egl.GetError()));
                }
            }
            else
            {
                Egl.MakeCurrent(WindowInfo.Display, IntPtr.Zero, IntPtr.Zero, IntPtr.Zero);
            }
=======
            if (window is EglWindowInfo)
                WindowInfo = (EglWindowInfo)window;
            else if (window is IAngleWindowInfoInternal)
                WindowInfo = ((IAngleWindowInfoInternal) window).EglWindowInfo;
            Egl.MakeCurrent(WindowInfo.Display, WindowInfo.Surface, WindowInfo.Surface, HandleAsEGLContext);
>>>>>>> 38775b98
        }

        public override bool IsCurrent
        {
            get { return Egl.GetCurrentContext() == HandleAsEGLContext; }
        }

        public override int SwapInterval
        {
            get
            {
                // Egl.GetSwapInterval does not exist, so store and return the current interval.
                // The default interval is defined as 1 (true).
                return swap_interval;
            }
            set
            {
                if (value < 0)
                {
                    // EGL does not offer EXT_swap_control_tear yet
                    value = 1;
                }

                if (Egl.SwapInterval(WindowInfo.Display, value))
                    swap_interval = value;
                else
                    Debug.Print("[Warning] Egl.SwapInterval({0}, {1}) failed. Error: {2}",
                        WindowInfo.Display, value, Egl.GetError());
            }
        }

        #endregion

        #region IGraphicsContextInternal Members

        public override IntPtr GetAddress(IntPtr function)
        {
            // Try loading a static export from ES1 or ES2
            IntPtr address = GetStaticAddress(function, Renderable);

            // If a static export is not available, try retrieving an extension
            // function pointer with eglGetProcAddress
            if (address == IntPtr.Zero)
            {
                address = Egl.GetProcAddress(function);
            }

            return address;
        }

        #endregion

        #region Abstract Members

        protected abstract IntPtr GetStaticAddress(IntPtr function, RenderableFlags renderable);

        #endregion

        #region IDisposable Members

        // Todo: cross-reference the specs. What should happen if the context is destroyed from a different
        // thread?
        protected override void Dispose(bool manual)
        {
            if (!IsDisposed)
            {
                if (manual)
                {
                    if (IsCurrent)
                        Egl.MakeCurrent(WindowInfo.Display, WindowInfo.Surface, WindowInfo.Surface, IntPtr.Zero);
                    Egl.DestroyContext(WindowInfo.Display, HandleAsEGLContext);
                }
                IsDisposed = true;
            }
        }

        private EglContext GetSharedEglContext(IGraphicsContext sharedContext)
        {
            if (sharedContext == null)
            {
                return null;
            }

            var internalContext = sharedContext as IGraphicsContextInternal;
            if (internalContext != null)
            {
                return (EglContext) internalContext.Implementation;
            }
            return (EglContext) sharedContext;
        }

        #endregion
    }
}<|MERGE_RESOLUTION|>--- conflicted
+++ resolved
@@ -56,11 +56,8 @@
             if (window == null)
                 throw new ArgumentNullException("window");
 
-<<<<<<< HEAD
-=======
             EglContext shared = GetSharedEglContext(sharedContext);
 
->>>>>>> 38775b98
             WindowInfo = window;
 
             // Select an EGLConfig that matches the desired mode. We cannot use the 'mode'
@@ -119,15 +116,11 @@
             }
 
             int[] attrib_list = new int[] { Egl.CONTEXT_CLIENT_VERSION, major, Egl.NONE };
-<<<<<<< HEAD
-            HandleAsEGLContext = Egl.CreateContext(window.Display, config, sharedContext != null ? (sharedContext as IGraphicsContextInternal).Context.Handle : IntPtr.Zero, attrib_list);
-=======
             var share_context = shared != null ? shared.HandleAsEGLContext : IntPtr.Zero;
             HandleAsEGLContext = Egl.CreateContext(window.Display, config, share_context, attrib_list);
 
             GraphicsContextFlags = flags;
             MakeCurrent(window);
->>>>>>> 38775b98
         }
 
         public EglContext(ContextHandle handle, EglWindowInfo window, IGraphicsContext sharedContext,
@@ -159,11 +152,12 @@
             // trying to make the EglContext current on a non-EGL window will do,
             // nothing (the EglContext will remain current on the previous EGL window
             // or the window it was constructed on (which may not be EGL)).
-<<<<<<< HEAD
             if (window != null)
             {
                 if (window is EglWindowInfo)
-                    WindowInfo = (EglWindowInfo) window;
+                    WindowInfo = (EglWindowInfo)window;
+                else if (window is IAngleWindowInfoInternal)
+                    WindowInfo = ((IAngleWindowInfoInternal) window).EglWindowInfo;
                 if (!Egl.MakeCurrent(WindowInfo.Display, WindowInfo.Surface, WindowInfo.Surface, HandleAsEGLContext))
                 {
                     throw new GraphicsContextException(string.Format("Failed to make context {0} current. Error: {1}", Handle, Egl.GetError()));
@@ -173,13 +167,6 @@
             {
                 Egl.MakeCurrent(WindowInfo.Display, IntPtr.Zero, IntPtr.Zero, IntPtr.Zero);
             }
-=======
-            if (window is EglWindowInfo)
-                WindowInfo = (EglWindowInfo)window;
-            else if (window is IAngleWindowInfoInternal)
-                WindowInfo = ((IAngleWindowInfoInternal) window).EglWindowInfo;
-            Egl.MakeCurrent(WindowInfo.Display, WindowInfo.Surface, WindowInfo.Surface, HandleAsEGLContext);
->>>>>>> 38775b98
         }
 
         public override bool IsCurrent
