#region License
//
// The Open Toolkit Library License
//
// Copyright (c) 2006 - 2009 the Open Toolkit library.
//
// Permission is hereby granted, free of charge, to any person obtaining a copy
// of this software and associated documentation files (the "Software"), to deal
// in the Software without restriction, including without limitation the rights to 
// use, copy, modify, merge, publish, distribute, sublicense, and/or sell copies of
// the Software, and to permit persons to whom the Software is furnished to do
// so, subject to the following conditions:
//
// The above copyright notice and this permission notice shall be included in all
// copies or substantial portions of the Software.
//
// THE SOFTWARE IS PROVIDED "AS IS", WITHOUT WARRANTY OF ANY KIND,
// EXPRESS OR IMPLIED, INCLUDING BUT NOT LIMITED TO THE WARRANTIES
// OF MERCHANTABILITY, FITNESS FOR A PARTICULAR PURPOSE AND
// NONINFRINGEMENT. IN NO EVENT SHALL THE AUTHORS OR COPYRIGHT
// HOLDERS BE LIABLE FOR ANY CLAIM, DAMAGES OR OTHER LIABILITY,
// WHETHER IN AN ACTION OF CONTRACT, TORT OR OTHERWISE, ARISING
// FROM, OUT OF OR IN CONNECTION WITH THE SOFTWARE OR THE USE OR
// OTHER DEALINGS IN THE SOFTWARE.
//
#endregion

using System;
using System.Collections.Generic;
using System.Diagnostics;
using System.Text;

namespace OpenTK.Platform
{
    using Graphics;
    using Input;

    sealed class Factory : IPlatformFactory
    {
        #region Fields

        bool disposed;
        static IPlatformFactory default_implementation, embedded_implementation;

        #endregion

        #region Constructors

        static Factory()
        {
            // Ensure we are correctly initialized.
            Toolkit.Init();

            // Create regular platform backend
<<<<<<< HEAD
            if (Configuration.RunningOnSdl2) Default = new SDL2.Sdl2Factory();
            else if (Configuration.RunningOnX11) Default = new X11.X11Factory();
            else if (Configuration.RunningOnWindows) Default = new Windows.WinFactory();
            else if (Configuration.RunningOnMacOS) Default = new MacOS.MacOSFactory();
            else Default = new UnsupportedPlatform();

=======
            #if SDL2
            Default = Configuration.RunningOnSdl2 ? new SDL2.Sdl2Factory() : null;
            #endif
            #if WIN32
            Default = Default ?? (Configuration.RunningOnWindows ? new Windows.WinFactory() : null);
            #endif
            #if CARBON
            Default = Default ?? (Configuration.RunningOnMacOS ? new MacOS.MacOSFactory() : null);
            #endif
            #if X11
            Default = Default ?? (Configuration.RunningOnX11 ? new X11.X11Factory() : null);
            #endif
            #if ANDROID
            Default = Default ?? (Configuration.RunningOnAndroid ? new Android.AndroidFactory() : null);
            Embedded = Default;
            #endif
            #if IPHONE
            Default = Default ?? (Configuration.RunningOniOS ? new iPhoneOS.iPhoneOSFactory() : null);
            Embedded = Default;
            #endif
            Default = Default ?? new UnsupportedPlatform();

            #if CARBON || COCOA || SDL2 || WIN32 || X11
>>>>>>> b9c80966
            // Create embedded platform backend for EGL / OpenGL ES.
            // Todo: we could probably delay this until the embedded
            // factory is actually accessed. This might improve startup
            // times slightly.
            if (Configuration.RunningOnSdl2)
            {
                // SDL supports both EGL and desktop backends
                // using the same API.
                Embedded = Default;
            }
            else if (Egl.Egl.IsSupported)
            {
<<<<<<< HEAD
                if (Configuration.RunningOnX11) Embedded = new Egl.EglX11PlatformFactory();
                else if (Configuration.RunningOnWindows) Embedded = new Egl.EglWinPlatformFactory();
                else if (Configuration.RunningOnMacOS) Embedded = new Egl.EglMacPlatformFactory();
                else Embedded = new UnsupportedPlatform();
=======
                #if WIN32
                Embedded = Configuration.RunningOnWindows ? new Egl.EglWinPlatformFactory() : null;
                #endif
                #if CARBON || COCOA
                Embedded = Embedded ?? (Configuration.RunningOnMacOS ? new Egl.EglMacPlatformFactory() : null);
                #endif
                #if X11
                Embedded = Embedded ?? (Configuration.RunningOnX11 ? new Egl.EglX11PlatformFactory() : null);
                #endif
                Embedded = Embedded ?? new UnsupportedPlatform();
>>>>>>> b9c80966
            }
            else
            {
                Embedded = new UnsupportedPlatform();
            }
            #endif

            if (Default is UnsupportedPlatform && !(Embedded is UnsupportedPlatform))
                Default = Embedded;
        }

        #endregion

        #region Public Members

        public static IPlatformFactory Default
        {
            get { return default_implementation; }
            private set { default_implementation = value; }
        }

        public static IPlatformFactory Embedded
        {
            get { return embedded_implementation; }
            private set { embedded_implementation = value; }
        }

        #endregion

        #region IPlatformFactory Members

        public INativeWindow CreateNativeWindow(int x, int y, int width, int height, string title,
            GraphicsMode mode, GameWindowFlags options, DisplayDevice device, int major, int minor, GraphicsContextFlags flags)
        {
            return default_implementation.CreateNativeWindow(x, y, width, height, title, mode, options, device, major, minor, flags);
        }

        public IDisplayDeviceDriver CreateDisplayDeviceDriver()
        {
            return default_implementation.CreateDisplayDeviceDriver();
        }

        public IGraphicsContext CreateGLContext(GraphicsMode mode, IWindowInfo window, IGraphicsContext shareContext, bool directRendering, int major, int minor, GraphicsContextFlags flags)
        {
            return default_implementation.CreateGLContext(mode, window, shareContext, directRendering, major, minor, flags);
        }

        public IGraphicsContext CreateGLContext(ContextHandle handle, IWindowInfo window, IGraphicsContext shareContext, bool directRendering, int major, int minor, GraphicsContextFlags flags)
        {
            return default_implementation.CreateGLContext(handle, window, shareContext, directRendering, major, minor, flags);
        }

        public GraphicsContext.GetCurrentContextDelegate CreateGetCurrentGraphicsContext()
        {
            return default_implementation.CreateGetCurrentGraphicsContext();
        }

        public IKeyboardDriver2 CreateKeyboardDriver()
        {
            return default_implementation.CreateKeyboardDriver();
        }

        public IMouseDriver2 CreateMouseDriver()
        {
            return default_implementation.CreateMouseDriver();
        }

        public IGamePadDriver CreateGamePadDriver()
        {
            return default_implementation.CreateGamePadDriver();
        }

        public IJoystickDriver2 CreateJoystickDriver()
        {
            return default_implementation.CreateJoystickDriver();
        }

        public IJoystickDriver CreateLegacyJoystickDriver()
        {
            return default_implementation.CreateLegacyJoystickDriver();
        }

        class UnsupportedPlatform : PlatformFactoryBase
        {
            #region Fields

            static readonly string error_string = "Please, refer to http://www.opentk.com for more information.";
            
            #endregion
            
            #region IPlatformFactory Members

            public override INativeWindow CreateNativeWindow(int x, int y, int width, int height, string title, GraphicsMode mode, GameWindowFlags options, DisplayDevice device, int major, int minor, GraphicsContextFlags flags)
            {
                throw new PlatformNotSupportedException(error_string);
            }

            public override IDisplayDeviceDriver CreateDisplayDeviceDriver()
            {
                throw new PlatformNotSupportedException(error_string);
            }

            public override IGraphicsContext CreateGLContext(GraphicsMode mode, IWindowInfo window, IGraphicsContext shareContext, bool directRendering, int major, int minor, GraphicsContextFlags flags)
            {
                throw new PlatformNotSupportedException(error_string);
            }

            public override IGraphicsContext CreateGLContext(ContextHandle handle, IWindowInfo window, IGraphicsContext shareContext, bool directRendering, int major, int minor, GraphicsContextFlags flags)
            {
                throw new PlatformNotSupportedException(error_string);
            }

            public override GraphicsContext.GetCurrentContextDelegate CreateGetCurrentGraphicsContext()
            {
                throw new PlatformNotSupportedException(error_string);
            }

            public override IKeyboardDriver2 CreateKeyboardDriver()
            {
                throw new PlatformNotSupportedException(error_string);
            }

            public override IMouseDriver2 CreateMouseDriver()
            {
                throw new PlatformNotSupportedException(error_string);
            }

            public override IJoystickDriver2 CreateJoystickDriver()
            {
                throw new PlatformNotSupportedException(error_string);
            }

            #endregion
        }

        #endregion

        #region IDisposable Members

        void Dispose(bool manual)
        {
            if (!disposed)
            {
                if (manual)
                {
                    Default.Dispose();
                    if (Embedded != Default)
                    {
                        Embedded.Dispose();
                    }
                }
                else
                {
                    Debug.Print("{0} leaked, did you forget to call Dispose()?", GetType());
                }
                disposed = true;
            }
        }

        public void Dispose()
        {
            Dispose(true);
            GC.SuppressFinalize(this);
        }

        ~Factory()
        {
            Dispose(false);
        }

        #endregion
    }
}<|MERGE_RESOLUTION|>--- conflicted
+++ resolved
@@ -52,14 +52,6 @@
             Toolkit.Init();
 
             // Create regular platform backend
-<<<<<<< HEAD
-            if (Configuration.RunningOnSdl2) Default = new SDL2.Sdl2Factory();
-            else if (Configuration.RunningOnX11) Default = new X11.X11Factory();
-            else if (Configuration.RunningOnWindows) Default = new Windows.WinFactory();
-            else if (Configuration.RunningOnMacOS) Default = new MacOS.MacOSFactory();
-            else Default = new UnsupportedPlatform();
-
-=======
             #if SDL2
             Default = Configuration.RunningOnSdl2 ? new SDL2.Sdl2Factory() : null;
             #endif
@@ -83,7 +75,6 @@
             Default = Default ?? new UnsupportedPlatform();
 
             #if CARBON || COCOA || SDL2 || WIN32 || X11
->>>>>>> b9c80966
             // Create embedded platform backend for EGL / OpenGL ES.
             // Todo: we could probably delay this until the embedded
             // factory is actually accessed. This might improve startup
@@ -96,12 +87,6 @@
             }
             else if (Egl.Egl.IsSupported)
             {
-<<<<<<< HEAD
-                if (Configuration.RunningOnX11) Embedded = new Egl.EglX11PlatformFactory();
-                else if (Configuration.RunningOnWindows) Embedded = new Egl.EglWinPlatformFactory();
-                else if (Configuration.RunningOnMacOS) Embedded = new Egl.EglMacPlatformFactory();
-                else Embedded = new UnsupportedPlatform();
-=======
                 #if WIN32
                 Embedded = Configuration.RunningOnWindows ? new Egl.EglWinPlatformFactory() : null;
                 #endif
@@ -112,7 +97,6 @@
                 Embedded = Embedded ?? (Configuration.RunningOnX11 ? new Egl.EglX11PlatformFactory() : null);
                 #endif
                 Embedded = Embedded ?? new UnsupportedPlatform();
->>>>>>> b9c80966
             }
             else
             {
