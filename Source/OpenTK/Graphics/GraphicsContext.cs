﻿#region --- License ---
/* Licensed under the MIT/X11 license.
 * Copyright (c) 2006-2008 the OpenTK Team.
 * This notice may not be removed from any source distribution.
 * See license.txt for licensing detailed licensing details.
 */
#endregion

using System;
using System.Collections.Generic;
using System.Text;
using System.Diagnostics;

using OpenTK.Platform;

namespace OpenTK.Graphics
{
    /// <summary>
    /// Represents and provides methods to manipulate an OpenGL render context.
    /// </summary>
    public sealed class GraphicsContext : IGraphicsContext, IGraphicsContextInternal
    {
        IGraphicsContext implementation;  // The actual render context implementation for the underlying platform.
        List<IDisposable> dispose_queue = new List<IDisposable>();
        bool disposed;
        // Indicates that this context was created through external means, e.g. Tao.Sdl or GLWidget#.
        // In this case, We'll assume that the external program will manage the lifetime of this
        // context - we'll not destroy it manually.
        bool is_external;

        static bool share_contexts = true;
        static bool direct_rendering = true;
        static object context_lock = new object();        
        // Maps OS-specific context handles to GraphicsContext weak references.
        static Dictionary<ContextHandle, WeakReference> available_contexts = new Dictionary<ContextHandle, WeakReference>();

        #region public GraphicsContext(GraphicsMode format, IWindowInfo window)

        /// <summary>
        /// Constructs a new GraphicsContext with the specified format, and attaches it to the specified window.
        /// </summary>
        /// <param name="format">The OpenTK.Graphics.GraphicsMode of the GraphicsContext.</param>
        /// <param name="window">The OpenTK.Platform.IWindowInfo to attach the GraphicsContext to.</param>
        public GraphicsContext(GraphicsMode mode, IWindowInfo window)
        {
            bool designMode = false;
            if (mode == null && window == null)
                designMode = true;
            else if (mode == null) throw new ArgumentNullException("mode", "Must be a valid GraphicsMode.");
            else if (window == null) throw new ArgumentNullException("window", "Must point to a valid window.");

            Debug.Print("Creating GraphicsContext.");
            try
            {
                Debug.Indent();
                Debug.Print("GraphicsMode: {0}", mode);
                Debug.Print("IWindowInfo: {0}", window);

                IGraphicsContext shareContext = null;
                if (GraphicsContext.ShareContexts)
                {
                    lock (context_lock)
                    {
                        // A small hack to create a shared context with the first available context.
                        foreach (WeakReference r in GraphicsContext.available_contexts.Values)
                        {
                            shareContext = (IGraphicsContext)r.Target;
                            break;
                        }
                    }
                }

                if (designMode)
<<<<<<< HEAD
                    implementation = new Platform.Dummy.DummyGLContext(mode);
                else if (Configuration.RunningOnWindows)
                    implementation = new Platform.Windows.WinGLContext(mode, window, shareContext);
                else if (Configuration.RunningOnX11)
                    implementation = new Platform.X11.X11GLContext(mode, window, shareContext, DirectRendering);
=======
                    implementation = new OpenTK.Platform.DummyGLContext(mode);
>>>>>>> 231f8318
                else
                    implementation = Factory.CreateGLContext(mode, window, shareContext, DirectRendering);

                lock (context_lock)
                {
                    available_contexts.Add((this as IGraphicsContextInternal).Context, new WeakReference(this));
                }
                //(implementation as IGraphicsContextInternal).LoadAll();
            }
            finally
            {
                Debug.Unindent();
            }
        }

        #endregion

        #region private GraphicsContext()

        private GraphicsContext()
        { }

        #endregion

        /// <summary>
        /// Attempts to create a GraphicsContext object from an existing OpenGL context.
        /// </summary>
        /// <param name="window">The window this context is bound to.</param>
        /// <returns>A new GraphicsContext object, describing the current OpenGL context.</returns>
        /// <remarks>
        /// <para>Use this function to interoperate with OpenGL contexts created outside of OpenTK.</para>
        /// <para>The new GraphicsContext is added to the list of available OpenTK contexts.
        /// Make sure to call the Dispose() method once this context is destroyed.</para>
        /// <para>You may not call this method more than once on the same context. Doing so will throw an exception.</para>
        /// </remarks>
        public static GraphicsContext CreateFromCurrentThread(IWindowInfo window)
        {
            Debug.Print("Creating context from current thread.");

            GraphicsContext context = new GraphicsContext();
            context.is_external = true;
            if (Configuration.RunningOnWindows)
                context.implementation = new OpenTK.Platform.Windows.WinGLContext(window);
            else if (Configuration.RunningOnX11)
                context.implementation = new OpenTK.Platform.X11.X11GLContext(window);
            else
                throw new PlatformNotSupportedException("Please, refer to http://www.opentk.com for more information.");

            lock (context_lock)
            {
                available_contexts.Add((context as IGraphicsContextInternal).Context, new WeakReference(context));
            }

            return context;
        }

        #region void ContextDestroyed(IGraphicsContext context, EventArgs e)

        /// <summary>
        /// Handles the Destroy event.
        /// </summary>
        /// <param name="context">The OpenTK.Platform.IGraphicsContext that was destroyed.</param>
        /// <param name="e">Not used.</param>
        void ContextDestroyed(IGraphicsContext context, EventArgs e)
        {
            this.Destroy -= ContextDestroyed;
            //available_contexts.Remove(((IGraphicsContextInternal)this).Context);
        }

        #endregion

        #region --- Public Members ---

        #region public static IGraphicsContext CurrentContext

        internal delegate ContextHandle GetCurrentContextDelegate();
        internal static GetCurrentContextDelegate GetCurrentContext;

        /// <summary>
        /// Gets or sets the current GraphicsContext in the calling thread.
        /// </summary>
        public static GraphicsContext CurrentContext
        {
            get
            {
                lock (context_lock)
                {
                    if (available_contexts.Count > 0)
                    {
                        ContextHandle handle = GetCurrentContext();
                        if (handle.Handle != IntPtr.Zero)
                            return (GraphicsContext)available_contexts[handle].Target;
                    }
                    return null;
                }
            }
            //set
            //{
            //    if (value != null)
            //        value.MakeCurrent();
            //    else if (CurrentContext != null)
            //        CurrentContext.IsCurrent = false;
            //}
        }

        #endregion

        #region public static bool ShareContexts

        /// <summary>Gets or sets a System.Boolean, indicating whether GraphicsContext resources are shared</summary>
        /// <remarks>
        /// <para>If ShareContexts is true, new GLContexts will share resources. If this value is
        /// false, new GLContexts will not share resources.</para>
        /// <para>Changing this value will not affect already created GLContexts.</para>
        /// </remarks>
        public static bool ShareContexts { get { return share_contexts; } set { share_contexts = value; } }

        #endregion

        #region public static bool DirectRendering

        /// <summary>Gets or sets a System.Boolean, indicating whether GraphicsContexts will perform direct rendering.</summary>
        /// <remarks>
        /// <para>
        /// If DirectRendering is true, new contexts will be constructed with direct rendering capabilities, if possible.
        /// If DirectRendering is false, new contexts will be constructed with indirect rendering capabilities.
        /// </para>
        /// <para>This property does not affect existing GraphicsContexts, unless they are recreated.</para>
        /// <para>
        /// This property is ignored on Operating Systems without support for indirect rendering, like Windows and OS X.
        /// </para>
        /// </remarks>
        public static bool DirectRendering
        {
            get { return direct_rendering; }
            set { direct_rendering = value; }
        }

        #endregion

        #region public static AvailableDisplayFormats


        #endregion

        #region public static void Assert()

        /// <summary>
        /// Checks if a GraphicsContext exists in the calling thread and throws a GraphicsContextException if it doesn't.
        /// </summary>
        public static void Assert()
        {
            if (GraphicsContext.CurrentContext == null)
                throw new GraphicsContextException();
        }

        #endregion

        #endregion

        /// <summary>
        /// Hack for Mac OS full screen support.
        /// </summary>
        internal IGraphicsContext Implementation
        {
            get { return implementation; }
        }

        #region --- IGraphicsContext Members ---

        /// <summary>
        /// Creates an OpenGL context with the specified direct/indirect rendering mode and sharing state with the
        /// specified IGraphicsContext.
        /// </summary>
        /// <param name="direct">Set to true for direct rendering or false otherwise.</param>
        /// <param name="source">The source IGraphicsContext to share state from.</param>.
        /// <remarks>
        /// <para>
        /// Direct rendering is the default rendering mode for OpenTK, since it can provide higher performance
        /// in some circumastances.
        /// </para>
        /// <para>
        /// The 'direct' parameter is a hint, and will ignored if the specified mode is not supported (e.g. setting
        /// indirect rendering on Windows platforms).
        /// </para>
        /// </remarks>
        void CreateContext(bool direct, IGraphicsContext source)
        {
            this.Destroy += ContextDestroyed;

            lock (context_lock)
            {
                available_contexts.Add((this as IGraphicsContextInternal).Context, new WeakReference(this));
            }

            //OpenTK.Graphics.OpenGL.GL.Clear(OpenTK.Graphics.OpenGL.ClearBufferMask.ColorBufferBit);
            //if (StaticGetCurrentContext == null)
            //    StaticGetCurrentContext = implementation.GetCurrentContext;
        }

        /// <summary>
        /// Swaps buffers on a context. This presents the rendered scene to the user.
        /// </summary>
        public void SwapBuffers()
        {
            implementation.SwapBuffers();
        }

        /// <summary>
        /// Makes the GraphicsContext the current rendering target.
        /// </summary>
        /// <param name="info">A System.Platform.IWindowInfo structure for the window this context is bound to.</param>
        /// <remarks>
        /// You can use this method to bind the GraphicsContext to a different window than the one it was created from.
        /// </remarks>
        public void MakeCurrent(IWindowInfo info)
        {
            implementation.MakeCurrent(info);
        }

        /// <summary>
        /// Gets a System.Boolean indicating whether this Context is current in the calling thread.
        /// </summary>
        public bool IsCurrent
        {
            get { return implementation.IsCurrent; }
            //set { implementation.IsCurrent = value; }
        }

        /// <summary>
        /// Raised when a Context is destroyed.
        /// </summary>
        public event DestroyEvent<IGraphicsContext> Destroy
        {
            add { implementation.Destroy += value; }
            remove { implementation.Destroy -= value; }
        }

        /// <summary>
        /// Gets or sets a value indicating whether VSync is enabled.
        /// </summary>
        public bool VSync
        {
            get { return implementation.VSync; }
            set { implementation.VSync = value;  }
        }

        #region public void Update
        public void Update(IWindowInfo window)
        {
            implementation.Update(window);
        }
        #endregion

        #endregion

        #region --- IGraphicsContextInternal Members ---

        #region void LoadAll()

        void IGraphicsContextInternal.LoadAll()
        {
            (implementation as IGraphicsContextInternal).LoadAll();
        }

        #endregion

        /// <internal />
        /// <summary>Gets a handle to the OpenGL rendering context.</summary>
        ContextHandle IGraphicsContextInternal.Context
        {
            get { return ((IGraphicsContextInternal)implementation).Context; }
        }

        /*
        /// <summary>
        /// Gets the IWindowInfo describing the window associated with this context.
        /// </summary>
        IWindowInfo IGraphicsContextInternal.Info
        {
            get { return (implementation as IGraphicsContextInternal).Info; }
            //internal set { (implementation as IGLContextInternal).Info = value; }
        }
        */

        /// <summary>
        /// Gets the GraphicsMode of the context.
        /// </summary>
        public GraphicsMode GraphicsMode
        {
            get { return (implementation as IGraphicsContextInternal).GraphicsMode; }
        }

        ///// <summary>
        ///// Gets a System.IntPtr containing the handle to the OpenGL context which is current in the
        ///// calling thread, or IntPtr.Zero if no OpenGL context is current.
        ///// </summary>
        ///// <returns>A System.IntPtr that holds the handle to the current OpenGL context.</returns>
        //ContextHandle IGLContextInternal.GetCurrentContext()
        //{
        //    return (implementation as IGLContextInternal).GetCurrentContext();
        //}

        /// <summary>
        /// Registers an OpenGL resource for disposal.
        /// </summary>
        /// <param name="resource">The OpenGL resource to dispose.</param>
        void IGraphicsContextInternal.RegisterForDisposal(IDisposable resource)
        {
            GC.KeepAlive(resource);
            dispose_queue.Add(resource);
        }

        /// <summary>
        /// Disposes all registered OpenGL resources.
        /// </summary>
        void IGraphicsContextInternal.DisposeResources()
        {
            foreach (IDisposable resource in dispose_queue)
                resource.Dispose();

            dispose_queue.Clear();
        }

        /// <summary>
        /// Gets the address of an OpenGL extension function.
        /// </summary>
        /// <param name="function">The name of the OpenGL function (e.g. "glGetString")</param>
        /// <returns>
        /// A pointer to the specified function or IntPtr.Zero if the function isn't
        /// available in the current opengl context.
        /// </returns>
        /// <see cref="Marshal.GetDelegateForFunctionPointer"/>
        IntPtr IGraphicsContextInternal.GetAddress(string function)
        {
            return (implementation as IGraphicsContextInternal).GetAddress(function);
        }

        #endregion

        #region --- IDisposable Members ---

        /// <summary>
        /// Disposes of the GraphicsContext.
        /// </summary>
        public void Dispose()
        {
            this.Dispose(true);
            GC.SuppressFinalize(this);
        }

        void Dispose(bool manual)
        {
            if (!disposed)
            {
                Debug.WriteLine("Disposing context {0}.", (this as IGraphicsContextInternal).Context.ToString());
                lock (context_lock)
                {
                    available_contexts.Remove((this as IGraphicsContextInternal).Context);
                }

                if (manual && !is_external)
                {
                    if (implementation != null)
                        implementation.Dispose();
                }
                disposed = true;
            }
        }

        //~GraphicsContext()
        //{
        //    this.Dispose(false);
        //}

        #endregion
    }

    #region public class GraphicsException : Exception

    /// <summary>Represents errors related to Graphics operations.</summary>
    public class GraphicsException : Exception
    {
        /// <summary>Constructs a new GraphicsException.</summary>
        public GraphicsException() : base() { }
        /// <summary>Constructs a new GraphicsException with the specified excpetion message.</summary>
        /// <param name="message"></param>
        public GraphicsException(string message) : base(message) { }
    }

    #endregion
}
<|MERGE_RESOLUTION|>--- conflicted
+++ resolved
@@ -1,474 +1,465 @@
-﻿#region --- License ---
-/* Licensed under the MIT/X11 license.
- * Copyright (c) 2006-2008 the OpenTK Team.
- * This notice may not be removed from any source distribution.
- * See license.txt for licensing detailed licensing details.
- */
-#endregion
-
-using System;
-using System.Collections.Generic;
-using System.Text;
-using System.Diagnostics;
-
-using OpenTK.Platform;
-
-namespace OpenTK.Graphics
-{
-    /// <summary>
-    /// Represents and provides methods to manipulate an OpenGL render context.
-    /// </summary>
-    public sealed class GraphicsContext : IGraphicsContext, IGraphicsContextInternal
-    {
-        IGraphicsContext implementation;  // The actual render context implementation for the underlying platform.
-        List<IDisposable> dispose_queue = new List<IDisposable>();
-        bool disposed;
-        // Indicates that this context was created through external means, e.g. Tao.Sdl or GLWidget#.
-        // In this case, We'll assume that the external program will manage the lifetime of this
-        // context - we'll not destroy it manually.
-        bool is_external;
-
-        static bool share_contexts = true;
-        static bool direct_rendering = true;
-        static object context_lock = new object();        
-        // Maps OS-specific context handles to GraphicsContext weak references.
-        static Dictionary<ContextHandle, WeakReference> available_contexts = new Dictionary<ContextHandle, WeakReference>();
-
-        #region public GraphicsContext(GraphicsMode format, IWindowInfo window)
-
-        /// <summary>
-        /// Constructs a new GraphicsContext with the specified format, and attaches it to the specified window.
-        /// </summary>
-        /// <param name="format">The OpenTK.Graphics.GraphicsMode of the GraphicsContext.</param>
-        /// <param name="window">The OpenTK.Platform.IWindowInfo to attach the GraphicsContext to.</param>
-        public GraphicsContext(GraphicsMode mode, IWindowInfo window)
-        {
-            bool designMode = false;
-            if (mode == null && window == null)
-                designMode = true;
-            else if (mode == null) throw new ArgumentNullException("mode", "Must be a valid GraphicsMode.");
-            else if (window == null) throw new ArgumentNullException("window", "Must point to a valid window.");
-
-            Debug.Print("Creating GraphicsContext.");
-            try
-            {
-                Debug.Indent();
-                Debug.Print("GraphicsMode: {0}", mode);
-                Debug.Print("IWindowInfo: {0}", window);
-
-                IGraphicsContext shareContext = null;
-                if (GraphicsContext.ShareContexts)
-                {
-                    lock (context_lock)
-                    {
-                        // A small hack to create a shared context with the first available context.
-                        foreach (WeakReference r in GraphicsContext.available_contexts.Values)
-                        {
-                            shareContext = (IGraphicsContext)r.Target;
-                            break;
-                        }
-                    }
-                }
-
-                if (designMode)
-<<<<<<< HEAD
-                    implementation = new Platform.Dummy.DummyGLContext(mode);
-                else if (Configuration.RunningOnWindows)
-                    implementation = new Platform.Windows.WinGLContext(mode, window, shareContext);
-                else if (Configuration.RunningOnX11)
-                    implementation = new Platform.X11.X11GLContext(mode, window, shareContext, DirectRendering);
-=======
-                    implementation = new OpenTK.Platform.DummyGLContext(mode);
->>>>>>> 231f8318
-                else
-                    implementation = Factory.CreateGLContext(mode, window, shareContext, DirectRendering);
-
-                lock (context_lock)
-                {
-                    available_contexts.Add((this as IGraphicsContextInternal).Context, new WeakReference(this));
-                }
-                //(implementation as IGraphicsContextInternal).LoadAll();
-            }
-            finally
-            {
-                Debug.Unindent();
-            }
-        }
-
-        #endregion
-
-        #region private GraphicsContext()
-
-        private GraphicsContext()
-        { }
-
-        #endregion
-
-        /// <summary>
-        /// Attempts to create a GraphicsContext object from an existing OpenGL context.
-        /// </summary>
-        /// <param name="window">The window this context is bound to.</param>
-        /// <returns>A new GraphicsContext object, describing the current OpenGL context.</returns>
-        /// <remarks>
-        /// <para>Use this function to interoperate with OpenGL contexts created outside of OpenTK.</para>
-        /// <para>The new GraphicsContext is added to the list of available OpenTK contexts.
-        /// Make sure to call the Dispose() method once this context is destroyed.</para>
-        /// <para>You may not call this method more than once on the same context. Doing so will throw an exception.</para>
-        /// </remarks>
-        public static GraphicsContext CreateFromCurrentThread(IWindowInfo window)
-        {
-            Debug.Print("Creating context from current thread.");
-
-            GraphicsContext context = new GraphicsContext();
-            context.is_external = true;
-            if (Configuration.RunningOnWindows)
-                context.implementation = new OpenTK.Platform.Windows.WinGLContext(window);
-            else if (Configuration.RunningOnX11)
-                context.implementation = new OpenTK.Platform.X11.X11GLContext(window);
-            else
-                throw new PlatformNotSupportedException("Please, refer to http://www.opentk.com for more information.");
-
-            lock (context_lock)
-            {
-                available_contexts.Add((context as IGraphicsContextInternal).Context, new WeakReference(context));
-            }
-
-            return context;
-        }
-
-        #region void ContextDestroyed(IGraphicsContext context, EventArgs e)
-
-        /// <summary>
-        /// Handles the Destroy event.
-        /// </summary>
-        /// <param name="context">The OpenTK.Platform.IGraphicsContext that was destroyed.</param>
-        /// <param name="e">Not used.</param>
-        void ContextDestroyed(IGraphicsContext context, EventArgs e)
-        {
-            this.Destroy -= ContextDestroyed;
-            //available_contexts.Remove(((IGraphicsContextInternal)this).Context);
-        }
-
-        #endregion
-
-        #region --- Public Members ---
-
-        #region public static IGraphicsContext CurrentContext
-
-        internal delegate ContextHandle GetCurrentContextDelegate();
-        internal static GetCurrentContextDelegate GetCurrentContext;
-
-        /// <summary>
-        /// Gets or sets the current GraphicsContext in the calling thread.
-        /// </summary>
-        public static GraphicsContext CurrentContext
-        {
-            get
-            {
-                lock (context_lock)
-                {
-                    if (available_contexts.Count > 0)
-                    {
-                        ContextHandle handle = GetCurrentContext();
-                        if (handle.Handle != IntPtr.Zero)
-                            return (GraphicsContext)available_contexts[handle].Target;
-                    }
-                    return null;
-                }
-            }
-            //set
-            //{
-            //    if (value != null)
-            //        value.MakeCurrent();
-            //    else if (CurrentContext != null)
-            //        CurrentContext.IsCurrent = false;
-            //}
-        }
-
-        #endregion
-
-        #region public static bool ShareContexts
-
-        /// <summary>Gets or sets a System.Boolean, indicating whether GraphicsContext resources are shared</summary>
-        /// <remarks>
-        /// <para>If ShareContexts is true, new GLContexts will share resources. If this value is
-        /// false, new GLContexts will not share resources.</para>
-        /// <para>Changing this value will not affect already created GLContexts.</para>
-        /// </remarks>
-        public static bool ShareContexts { get { return share_contexts; } set { share_contexts = value; } }
-
-        #endregion
-
-        #region public static bool DirectRendering
-
-        /// <summary>Gets or sets a System.Boolean, indicating whether GraphicsContexts will perform direct rendering.</summary>
-        /// <remarks>
-        /// <para>
-        /// If DirectRendering is true, new contexts will be constructed with direct rendering capabilities, if possible.
-        /// If DirectRendering is false, new contexts will be constructed with indirect rendering capabilities.
-        /// </para>
-        /// <para>This property does not affect existing GraphicsContexts, unless they are recreated.</para>
-        /// <para>
-        /// This property is ignored on Operating Systems without support for indirect rendering, like Windows and OS X.
-        /// </para>
-        /// </remarks>
-        public static bool DirectRendering
-        {
-            get { return direct_rendering; }
-            set { direct_rendering = value; }
-        }
-
-        #endregion
-
-        #region public static AvailableDisplayFormats
-
-
-        #endregion
-
-        #region public static void Assert()
-
-        /// <summary>
-        /// Checks if a GraphicsContext exists in the calling thread and throws a GraphicsContextException if it doesn't.
-        /// </summary>
-        public static void Assert()
-        {
-            if (GraphicsContext.CurrentContext == null)
-                throw new GraphicsContextException();
-        }
-
-        #endregion
-
-        #endregion
-
-        /// <summary>
-        /// Hack for Mac OS full screen support.
-        /// </summary>
-        internal IGraphicsContext Implementation
-        {
-            get { return implementation; }
-        }
-
-        #region --- IGraphicsContext Members ---
-
-        /// <summary>
-        /// Creates an OpenGL context with the specified direct/indirect rendering mode and sharing state with the
-        /// specified IGraphicsContext.
-        /// </summary>
-        /// <param name="direct">Set to true for direct rendering or false otherwise.</param>
-        /// <param name="source">The source IGraphicsContext to share state from.</param>.
-        /// <remarks>
-        /// <para>
-        /// Direct rendering is the default rendering mode for OpenTK, since it can provide higher performance
-        /// in some circumastances.
-        /// </para>
-        /// <para>
-        /// The 'direct' parameter is a hint, and will ignored if the specified mode is not supported (e.g. setting
-        /// indirect rendering on Windows platforms).
-        /// </para>
-        /// </remarks>
-        void CreateContext(bool direct, IGraphicsContext source)
-        {
-            this.Destroy += ContextDestroyed;
-
-            lock (context_lock)
-            {
-                available_contexts.Add((this as IGraphicsContextInternal).Context, new WeakReference(this));
-            }
-
-            //OpenTK.Graphics.OpenGL.GL.Clear(OpenTK.Graphics.OpenGL.ClearBufferMask.ColorBufferBit);
-            //if (StaticGetCurrentContext == null)
-            //    StaticGetCurrentContext = implementation.GetCurrentContext;
-        }
-
-        /// <summary>
-        /// Swaps buffers on a context. This presents the rendered scene to the user.
-        /// </summary>
-        public void SwapBuffers()
-        {
-            implementation.SwapBuffers();
-        }
-
-        /// <summary>
-        /// Makes the GraphicsContext the current rendering target.
-        /// </summary>
-        /// <param name="info">A System.Platform.IWindowInfo structure for the window this context is bound to.</param>
-        /// <remarks>
-        /// You can use this method to bind the GraphicsContext to a different window than the one it was created from.
-        /// </remarks>
-        public void MakeCurrent(IWindowInfo info)
-        {
-            implementation.MakeCurrent(info);
-        }
-
-        /// <summary>
-        /// Gets a System.Boolean indicating whether this Context is current in the calling thread.
-        /// </summary>
-        public bool IsCurrent
-        {
-            get { return implementation.IsCurrent; }
-            //set { implementation.IsCurrent = value; }
-        }
-
-        /// <summary>
-        /// Raised when a Context is destroyed.
-        /// </summary>
-        public event DestroyEvent<IGraphicsContext> Destroy
-        {
-            add { implementation.Destroy += value; }
-            remove { implementation.Destroy -= value; }
-        }
-
-        /// <summary>
-        /// Gets or sets a value indicating whether VSync is enabled.
-        /// </summary>
-        public bool VSync
-        {
-            get { return implementation.VSync; }
-            set { implementation.VSync = value;  }
-        }
-
-        #region public void Update
-        public void Update(IWindowInfo window)
-        {
-            implementation.Update(window);
-        }
-        #endregion
-
-        #endregion
-
-        #region --- IGraphicsContextInternal Members ---
-
-        #region void LoadAll()
-
-        void IGraphicsContextInternal.LoadAll()
-        {
-            (implementation as IGraphicsContextInternal).LoadAll();
-        }
-
-        #endregion
-
-        /// <internal />
-        /// <summary>Gets a handle to the OpenGL rendering context.</summary>
-        ContextHandle IGraphicsContextInternal.Context
-        {
-            get { return ((IGraphicsContextInternal)implementation).Context; }
-        }
-
-        /*
-        /// <summary>
-        /// Gets the IWindowInfo describing the window associated with this context.
-        /// </summary>
-        IWindowInfo IGraphicsContextInternal.Info
-        {
-            get { return (implementation as IGraphicsContextInternal).Info; }
-            //internal set { (implementation as IGLContextInternal).Info = value; }
-        }
-        */
-
-        /// <summary>
-        /// Gets the GraphicsMode of the context.
-        /// </summary>
-        public GraphicsMode GraphicsMode
-        {
-            get { return (implementation as IGraphicsContextInternal).GraphicsMode; }
-        }
-
-        ///// <summary>
-        ///// Gets a System.IntPtr containing the handle to the OpenGL context which is current in the
-        ///// calling thread, or IntPtr.Zero if no OpenGL context is current.
-        ///// </summary>
-        ///// <returns>A System.IntPtr that holds the handle to the current OpenGL context.</returns>
-        //ContextHandle IGLContextInternal.GetCurrentContext()
-        //{
-        //    return (implementation as IGLContextInternal).GetCurrentContext();
-        //}
-
-        /// <summary>
-        /// Registers an OpenGL resource for disposal.
-        /// </summary>
-        /// <param name="resource">The OpenGL resource to dispose.</param>
-        void IGraphicsContextInternal.RegisterForDisposal(IDisposable resource)
-        {
-            GC.KeepAlive(resource);
-            dispose_queue.Add(resource);
-        }
-
-        /// <summary>
-        /// Disposes all registered OpenGL resources.
-        /// </summary>
-        void IGraphicsContextInternal.DisposeResources()
-        {
-            foreach (IDisposable resource in dispose_queue)
-                resource.Dispose();
-
-            dispose_queue.Clear();
-        }
-
-        /// <summary>
-        /// Gets the address of an OpenGL extension function.
-        /// </summary>
-        /// <param name="function">The name of the OpenGL function (e.g. "glGetString")</param>
-        /// <returns>
-        /// A pointer to the specified function or IntPtr.Zero if the function isn't
-        /// available in the current opengl context.
-        /// </returns>
-        /// <see cref="Marshal.GetDelegateForFunctionPointer"/>
-        IntPtr IGraphicsContextInternal.GetAddress(string function)
-        {
-            return (implementation as IGraphicsContextInternal).GetAddress(function);
-        }
-
-        #endregion
-
-        #region --- IDisposable Members ---
-
-        /// <summary>
-        /// Disposes of the GraphicsContext.
-        /// </summary>
-        public void Dispose()
-        {
-            this.Dispose(true);
-            GC.SuppressFinalize(this);
-        }
-
-        void Dispose(bool manual)
-        {
-            if (!disposed)
-            {
-                Debug.WriteLine("Disposing context {0}.", (this as IGraphicsContextInternal).Context.ToString());
-                lock (context_lock)
-                {
-                    available_contexts.Remove((this as IGraphicsContextInternal).Context);
-                }
-
-                if (manual && !is_external)
-                {
-                    if (implementation != null)
-                        implementation.Dispose();
-                }
-                disposed = true;
-            }
-        }
-
-        //~GraphicsContext()
-        //{
-        //    this.Dispose(false);
-        //}
-
-        #endregion
-    }
-
-    #region public class GraphicsException : Exception
-
-    /// <summary>Represents errors related to Graphics operations.</summary>
-    public class GraphicsException : Exception
-    {
-        /// <summary>Constructs a new GraphicsException.</summary>
-        public GraphicsException() : base() { }
-        /// <summary>Constructs a new GraphicsException with the specified excpetion message.</summary>
-        /// <param name="message"></param>
-        public GraphicsException(string message) : base(message) { }
-    }
-
-    #endregion
-}
+﻿#region --- License ---
+/* Licensed under the MIT/X11 license.
+ * Copyright (c) 2006-2008 the OpenTK Team.
+ * This notice may not be removed from any source distribution.
+ * See license.txt for licensing detailed licensing details.
+ */
+#endregion
+
+using System;
+using System.Collections.Generic;
+using System.Text;
+using System.Diagnostics;
+
+using OpenTK.Platform;
+
+namespace OpenTK.Graphics
+{
+    /// <summary>
+    /// Represents and provides methods to manipulate an OpenGL render context.
+    /// </summary>
+    public sealed class GraphicsContext : IGraphicsContext, IGraphicsContextInternal
+    {
+        IGraphicsContext implementation;  // The actual render context implementation for the underlying platform.
+        List<IDisposable> dispose_queue = new List<IDisposable>();
+        bool disposed;
+        // Indicates that this context was created through external means, e.g. Tao.Sdl or GLWidget#.
+        // In this case, We'll assume that the external program will manage the lifetime of this
+        // context - we'll not destroy it manually.
+        bool is_external;
+
+        static bool share_contexts = true;
+        static bool direct_rendering = true;
+        static object context_lock = new object();        
+        // Maps OS-specific context handles to GraphicsContext weak references.
+        static Dictionary<ContextHandle, WeakReference> available_contexts = new Dictionary<ContextHandle, WeakReference>();
+
+        #region public GraphicsContext(GraphicsMode format, IWindowInfo window)
+
+        /// <summary>
+        /// Constructs a new GraphicsContext with the specified format, and attaches it to the specified window.
+        /// </summary>
+        /// <param name="format">The OpenTK.Graphics.GraphicsMode of the GraphicsContext.</param>
+        /// <param name="window">The OpenTK.Platform.IWindowInfo to attach the GraphicsContext to.</param>
+        public GraphicsContext(GraphicsMode mode, IWindowInfo window)
+        {
+            bool designMode = false;
+            if (mode == null && window == null)
+                designMode = true;
+            else if (mode == null) throw new ArgumentNullException("mode", "Must be a valid GraphicsMode.");
+            else if (window == null) throw new ArgumentNullException("window", "Must point to a valid window.");
+
+            Debug.Print("Creating GraphicsContext.");
+            try
+            {
+                Debug.Indent();
+                Debug.Print("GraphicsMode: {0}", mode);
+                Debug.Print("IWindowInfo: {0}", window);
+
+                IGraphicsContext shareContext = null;
+                if (GraphicsContext.ShareContexts)
+                {
+                    lock (context_lock)
+                    {
+                        // A small hack to create a shared context with the first available context.
+                        foreach (WeakReference r in GraphicsContext.available_contexts.Values)
+                        {
+                            shareContext = (IGraphicsContext)r.Target;
+                            break;
+                        }
+                    }
+                }
+
+                if (designMode)
+                    implementation = new Platform.Dummy.DummyGLContext(mode);
+                else
+                    implementation = Factory.CreateGLContext(mode, window, shareContext, DirectRendering);
+
+                lock (context_lock)
+                {
+                    available_contexts.Add((this as IGraphicsContextInternal).Context, new WeakReference(this));
+                }
+                //(implementation as IGraphicsContextInternal).LoadAll();
+            }
+            finally
+            {
+                Debug.Unindent();
+            }
+        }
+
+        #endregion
+
+        #region private GraphicsContext()
+
+        private GraphicsContext()
+        { }
+
+        #endregion
+
+        /// <summary>
+        /// Attempts to create a GraphicsContext object from an existing OpenGL context.
+        /// </summary>
+        /// <param name="window">The window this context is bound to.</param>
+        /// <returns>A new GraphicsContext object, describing the current OpenGL context.</returns>
+        /// <remarks>
+        /// <para>Use this function to interoperate with OpenGL contexts created outside of OpenTK.</para>
+        /// <para>The new GraphicsContext is added to the list of available OpenTK contexts.
+        /// Make sure to call the Dispose() method once this context is destroyed.</para>
+        /// <para>You may not call this method more than once on the same context. Doing so will throw an exception.</para>
+        /// </remarks>
+        public static GraphicsContext CreateFromCurrentThread(IWindowInfo window)
+        {
+            Debug.Print("Creating context from current thread.");
+
+            GraphicsContext context = new GraphicsContext();
+            context.is_external = true;
+            if (Configuration.RunningOnWindows)
+                context.implementation = new OpenTK.Platform.Windows.WinGLContext(window);
+            else if (Configuration.RunningOnX11)
+                context.implementation = new OpenTK.Platform.X11.X11GLContext(window);
+            else
+                throw new PlatformNotSupportedException("Please, refer to http://www.opentk.com for more information.");
+
+            lock (context_lock)
+            {
+                available_contexts.Add((context as IGraphicsContextInternal).Context, new WeakReference(context));
+            }
+
+            return context;
+        }
+
+        #region void ContextDestroyed(IGraphicsContext context, EventArgs e)
+
+        /// <summary>
+        /// Handles the Destroy event.
+        /// </summary>
+        /// <param name="context">The OpenTK.Platform.IGraphicsContext that was destroyed.</param>
+        /// <param name="e">Not used.</param>
+        void ContextDestroyed(IGraphicsContext context, EventArgs e)
+        {
+            this.Destroy -= ContextDestroyed;
+            //available_contexts.Remove(((IGraphicsContextInternal)this).Context);
+        }
+
+        #endregion
+
+        #region --- Public Members ---
+
+        #region public static IGraphicsContext CurrentContext
+
+        internal delegate ContextHandle GetCurrentContextDelegate();
+        internal static GetCurrentContextDelegate GetCurrentContext;
+
+        /// <summary>
+        /// Gets or sets the current GraphicsContext in the calling thread.
+        /// </summary>
+        public static GraphicsContext CurrentContext
+        {
+            get
+            {
+                lock (context_lock)
+                {
+                    if (available_contexts.Count > 0)
+                    {
+                        ContextHandle handle = GetCurrentContext();
+                        if (handle.Handle != IntPtr.Zero)
+                            return (GraphicsContext)available_contexts[handle].Target;
+                    }
+                    return null;
+                }
+            }
+            //set
+            //{
+            //    if (value != null)
+            //        value.MakeCurrent();
+            //    else if (CurrentContext != null)
+            //        CurrentContext.IsCurrent = false;
+            //}
+        }
+
+        #endregion
+
+        #region public static bool ShareContexts
+
+        /// <summary>Gets or sets a System.Boolean, indicating whether GraphicsContext resources are shared</summary>
+        /// <remarks>
+        /// <para>If ShareContexts is true, new GLContexts will share resources. If this value is
+        /// false, new GLContexts will not share resources.</para>
+        /// <para>Changing this value will not affect already created GLContexts.</para>
+        /// </remarks>
+        public static bool ShareContexts { get { return share_contexts; } set { share_contexts = value; } }
+
+        #endregion
+
+        #region public static bool DirectRendering
+
+        /// <summary>Gets or sets a System.Boolean, indicating whether GraphicsContexts will perform direct rendering.</summary>
+        /// <remarks>
+        /// <para>
+        /// If DirectRendering is true, new contexts will be constructed with direct rendering capabilities, if possible.
+        /// If DirectRendering is false, new contexts will be constructed with indirect rendering capabilities.
+        /// </para>
+        /// <para>This property does not affect existing GraphicsContexts, unless they are recreated.</para>
+        /// <para>
+        /// This property is ignored on Operating Systems without support for indirect rendering, like Windows and OS X.
+        /// </para>
+        /// </remarks>
+        public static bool DirectRendering
+        {
+            get { return direct_rendering; }
+            set { direct_rendering = value; }
+        }
+
+        #endregion
+
+        #region public static AvailableDisplayFormats
+
+
+        #endregion
+
+        #region public static void Assert()
+
+        /// <summary>
+        /// Checks if a GraphicsContext exists in the calling thread and throws a GraphicsContextException if it doesn't.
+        /// </summary>
+        public static void Assert()
+        {
+            if (GraphicsContext.CurrentContext == null)
+                throw new GraphicsContextException();
+        }
+
+        #endregion
+
+        #endregion
+
+        internal IGraphicsContext Implementation
+        {
+            get { return implementation; }
+        }
+        #region --- IGraphicsContext Members ---
+
+        /// <summary>
+        /// Creates an OpenGL context with the specified direct/indirect rendering mode and sharing state with the
+        /// specified IGraphicsContext.
+        /// </summary>
+        /// <param name="direct">Set to true for direct rendering or false otherwise.</param>
+        /// <param name="source">The source IGraphicsContext to share state from.</param>.
+        /// <remarks>
+        /// <para>
+        /// Direct rendering is the default rendering mode for OpenTK, since it can provide higher performance
+        /// in some circumastances.
+        /// </para>
+        /// <para>
+        /// The 'direct' parameter is a hint, and will ignored if the specified mode is not supported (e.g. setting
+        /// indirect rendering on Windows platforms).
+        /// </para>
+        /// </remarks>
+        void CreateContext(bool direct, IGraphicsContext source)
+        {
+            this.Destroy += ContextDestroyed;
+
+            lock (context_lock)
+            {
+                available_contexts.Add((this as IGraphicsContextInternal).Context, new WeakReference(this));
+            }
+
+            //OpenTK.Graphics.OpenGL.GL.Clear(OpenTK.Graphics.OpenGL.ClearBufferMask.ColorBufferBit);
+            //if (StaticGetCurrentContext == null)
+            //    StaticGetCurrentContext = implementation.GetCurrentContext;
+        }
+
+        /// <summary>
+        /// Swaps buffers on a context. This presents the rendered scene to the user.
+        /// </summary>
+        public void SwapBuffers()
+        {
+            implementation.SwapBuffers();
+        }
+
+        /// <summary>
+        /// Makes the GraphicsContext the current rendering target.
+        /// </summary>
+        /// <param name="info">A System.Platform.IWindowInfo structure for the window this context is bound to.</param>
+        /// <remarks>
+        /// You can use this method to bind the GraphicsContext to a different window than the one it was created from.
+        /// </remarks>
+        public void MakeCurrent(IWindowInfo info)
+        {
+            implementation.MakeCurrent(info);
+        }
+
+        /// <summary>
+        /// Gets a System.Boolean indicating whether this Context is current in the calling thread.
+        /// </summary>
+        public bool IsCurrent
+        {
+            get { return implementation.IsCurrent; }
+            //set { implementation.IsCurrent = value; }
+        }
+
+        /// <summary>
+        /// Raised when a Context is destroyed.
+        /// </summary>
+        public event DestroyEvent<IGraphicsContext> Destroy
+        {
+            add { implementation.Destroy += value; }
+            remove { implementation.Destroy -= value; }
+        }
+
+        /// <summary>
+        /// Gets or sets a value indicating whether VSync is enabled.
+        /// </summary>
+        public bool VSync
+        {
+            get { return implementation.VSync; }
+            set { implementation.VSync = value;  }
+        }
+
+        /// <summary>
+        /// Updates the graphics context.  This must be called when the render target
+        /// is resized for proper behavior on Mac OS X.
+        /// </summary>
+        /// <param name="window"></param>
+        public void Update(IWindowInfo window)
+        {
+            implementation.Update(window);
+        }
+        
+        #endregion
+
+        #region --- IGraphicsContextInternal Members ---
+
+        #region void LoadAll()
+
+        void IGraphicsContextInternal.LoadAll()
+        {
+            (implementation as IGraphicsContextInternal).LoadAll();
+        }
+
+        #endregion
+
+        /// <internal />
+        /// <summary>Gets a handle to the OpenGL rendering context.</summary>
+        ContextHandle IGraphicsContextInternal.Context
+        {
+            get { return ((IGraphicsContextInternal)implementation).Context; }
+        }
+
+        /*
+        /// <summary>
+        /// Gets the IWindowInfo describing the window associated with this context.
+        /// </summary>
+        IWindowInfo IGraphicsContextInternal.Info
+        {
+            get { return (implementation as IGraphicsContextInternal).Info; }
+            //internal set { (implementation as IGLContextInternal).Info = value; }
+        }
+        */
+
+        /// <summary>
+        /// Gets the GraphicsMode of the context.
+        /// </summary>
+        public GraphicsMode GraphicsMode
+        {
+            get { return (implementation as IGraphicsContextInternal).GraphicsMode; }
+        }
+
+        ///// <summary>
+        ///// Gets a System.IntPtr containing the handle to the OpenGL context which is current in the
+        ///// calling thread, or IntPtr.Zero if no OpenGL context is current.
+        ///// </summary>
+        ///// <returns>A System.IntPtr that holds the handle to the current OpenGL context.</returns>
+        //ContextHandle IGLContextInternal.GetCurrentContext()
+        //{
+        //    return (implementation as IGLContextInternal).GetCurrentContext();
+        //}
+
+        /// <summary>
+        /// Registers an OpenGL resource for disposal.
+        /// </summary>
+        /// <param name="resource">The OpenGL resource to dispose.</param>
+        void IGraphicsContextInternal.RegisterForDisposal(IDisposable resource)
+        {
+            GC.KeepAlive(resource);
+            dispose_queue.Add(resource);
+        }
+
+        /// <summary>
+        /// Disposes all registered OpenGL resources.
+        /// </summary>
+        void IGraphicsContextInternal.DisposeResources()
+        {
+            foreach (IDisposable resource in dispose_queue)
+                resource.Dispose();
+
+            dispose_queue.Clear();
+        }
+
+        /// <summary>
+        /// Gets the address of an OpenGL extension function.
+        /// </summary>
+        /// <param name="function">The name of the OpenGL function (e.g. "glGetString")</param>
+        /// <returns>
+        /// A pointer to the specified function or IntPtr.Zero if the function isn't
+        /// available in the current opengl context.
+        /// </returns>
+        /// <see cref="Marshal.GetDelegateForFunctionPointer"/>
+        IntPtr IGraphicsContextInternal.GetAddress(string function)
+        {
+            return (implementation as IGraphicsContextInternal).GetAddress(function);
+        }
+
+        #endregion
+
+        #region --- IDisposable Members ---
+
+        /// <summary>
+        /// Disposes of the GraphicsContext.
+        /// </summary>
+        public void Dispose()
+        {
+            this.Dispose(true);
+            GC.SuppressFinalize(this);
+        }
+
+        void Dispose(bool manual)
+        {
+            if (!disposed)
+            {
+                Debug.WriteLine("Disposing context {0}.", (this as IGraphicsContextInternal).Context.ToString());
+                lock (context_lock)
+                {
+                    available_contexts.Remove((this as IGraphicsContextInternal).Context);
+                }
+
+                if (manual && !is_external)
+                {
+                    if (implementation != null)
+                        implementation.Dispose();
+                }
+                disposed = true;
+            }
+        }
+
+        //~GraphicsContext()
+        //{
+        //    this.Dispose(false);
+        //}
+
+        #endregion
+    }
+
+    #region public class GraphicsException : Exception
+
+    /// <summary>Represents errors related to Graphics operations.</summary>
+    public class GraphicsException : Exception
+    {
+        /// <summary>Constructs a new GraphicsException.</summary>
+        public GraphicsException() : base() { }
+        /// <summary>Constructs a new GraphicsException with the specified excpetion message.</summary>
+        /// <param name="message"></param>
+        public GraphicsException(string message) : base(message) { }
+    }
+
+    #endregion
+}