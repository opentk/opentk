﻿<Project Sdk="Microsoft.NET.Sdk">

  <PropertyGroup>
    <OutputType>Exe</OutputType>
    <TargetFramework>net8.0</TargetFramework>
  </PropertyGroup>

  <ItemGroup>
    <Compile Include="build.fs" />
  </ItemGroup>

  <ItemGroup>
    <PackageReference Update="FSharp.Core" Version="8.0.301" />

    <PackageReference Include="Fake.Api.GitHub" Version="6.1.0" />
    <PackageReference Include="Fake.Core.Environment" Version="6.1.0" />
    <PackageReference Include="Fake.Core.ReleaseNotes" Version="6.1.0" />
    <PackageReference Include="Fake.Core.Target" Version="6.1.0" />
    <PackageReference Include="Fake.DotNet.AssemblyInfoFile" Version="6.1.0" />
    <PackageReference Include="Fake.DotNet.Cli" Version="6.1.0" />
    <PackageReference Include="Fake.DotNet.NuGet" Version="6.1.0" />
    <PackageReference Include="Fake.DotNet.Paket" Version="6.1.0" />
    <PackageReference Include="Fake.IO.FileSystem" Version="6.1.0" />
    <PackageReference Include="Fake.Tools.Git" Version="6.1.0" />
    
    <!-- So that Fake.DotNet.Nuget.Nuget command can find nuget.exe, but because the nuget dependencies are -->
    <!-- downloaded into a shared cache of nuget packages we actually don't get a nuget.exe in our project -->
    <!-- so we must later copy the nuget.exe out from this package into our own. -->
    <!-- This was not needed when we ran our build using an .fsx file using paket to download dependencies as -->
    <!-- paket downloaded these dependencies into a project local folder. -->
<<<<<<< HEAD
    <PackageReference Include="NuGet.CommandLine" Version="6.10.0" GeneratePathProperty="true">
=======
    <PackageReference Include="NuGet.CommandLine" Version="6.10.1" GeneratePathProperty="true">
>>>>>>> 71b8aff0
      <PrivateAssets>all</PrivateAssets>
      <IncludeAssets>runtime; build; native; contentfiles; analyzers; buildtransitive</IncludeAssets>
    </PackageReference>
    
    <!-- See https://github.com/fsprojects/FAKE/issues/2748 -->
<<<<<<< HEAD
    <PackageReference Include="MSBuild.StructuredLogger" Version="2.2.243" />
    <!-- See https://github.com/fsprojects/FAKE/issues/2722 -->
    <!-- 17.3.2 is the last .net6.0 version of the package -->
    <PackageReference Include="Microsoft.Build" Version="17.3.2" />
    <PackageReference Include="Microsoft.Build.Framework" Version="17.3.2" />
    <PackageReference Include="Microsoft.Build.Tasks.Core" Version="17.3.2" />
    <PackageReference Include="Microsoft.Build.Utilities.Core" Version="17.3.2" />
=======
    <PackageReference Include="MSBuild.StructuredLogger" Version="2.2.291" />
>>>>>>> 71b8aff0
  </ItemGroup>

  <ItemGroup>
    <!-- Because NuGet.CommandLine has only a tools/ folder inside, the nuget.exe file does not get put into  -->
    <!-- the project bin folder. This means that Fake.DotNet.Nuget.Nuget cannot find nuget.exe. -->
    <!-- So for this to work we need to copy nuget.exe out from the shared cached NuGet.CommandLine folder into our project bin. -->
    <None Include="$(PkgNuGet_CommandLine)\tools\nuget.exe" CopyToOutputDirectory="PreserveNewest" />
  </ItemGroup>
</Project><|MERGE_RESOLUTION|>--- conflicted
+++ resolved
@@ -28,27 +28,13 @@
     <!-- so we must later copy the nuget.exe out from this package into our own. -->
     <!-- This was not needed when we ran our build using an .fsx file using paket to download dependencies as -->
     <!-- paket downloaded these dependencies into a project local folder. -->
-<<<<<<< HEAD
-    <PackageReference Include="NuGet.CommandLine" Version="6.10.0" GeneratePathProperty="true">
-=======
     <PackageReference Include="NuGet.CommandLine" Version="6.10.1" GeneratePathProperty="true">
->>>>>>> 71b8aff0
       <PrivateAssets>all</PrivateAssets>
       <IncludeAssets>runtime; build; native; contentfiles; analyzers; buildtransitive</IncludeAssets>
     </PackageReference>
     
     <!-- See https://github.com/fsprojects/FAKE/issues/2748 -->
-<<<<<<< HEAD
-    <PackageReference Include="MSBuild.StructuredLogger" Version="2.2.243" />
-    <!-- See https://github.com/fsprojects/FAKE/issues/2722 -->
-    <!-- 17.3.2 is the last .net6.0 version of the package -->
-    <PackageReference Include="Microsoft.Build" Version="17.3.2" />
-    <PackageReference Include="Microsoft.Build.Framework" Version="17.3.2" />
-    <PackageReference Include="Microsoft.Build.Tasks.Core" Version="17.3.2" />
-    <PackageReference Include="Microsoft.Build.Utilities.Core" Version="17.3.2" />
-=======
     <PackageReference Include="MSBuild.StructuredLogger" Version="2.2.291" />
->>>>>>> 71b8aff0
   </ItemGroup>
 
   <ItemGroup>
