<<<<<<< HEAD
//
// DeferredUpdates.cs
//
// Copyright (C) 2019 OpenTK
//
// This software may be modified and distributed under the terms
// of the MIT license. See the LICENSE file for details.
//

=======
>>>>>>> f70e7a8f
using AdvancedDLSupport;
using OpenToolkit.Core.Extensions;

namespace OpenToolkit.OpenAL.Extensions.Soft.DeferredUpdates
{
    /// <summary>
    /// Exposes the public API of the OpenAL Soft Deferred Updates extension.
    /// </summary>
    public abstract class DeferredUpdates : ExtensionBase, IDeferredUpdatesState
    {
        /// <inheritdoc cref ="ExtensionBase"/>
        protected DeferredUpdates(string path, ImplementationOptions options)
            : base(path, options)
        {
        }

        /// <inheritdoc />
        public abstract bool GetBoolean(DeferredStateBoolean param);

        /// <inheritdoc />
        public abstract void DeferUpdates();

        /// <inheritdoc />
        public abstract void ProcessUpdates();
    }
}<|MERGE_RESOLUTION|>--- conflicted
+++ resolved
@@ -1,4 +1,3 @@
-<<<<<<< HEAD
 //
 // DeferredUpdates.cs
 //
@@ -8,8 +7,6 @@
 // of the MIT license. See the LICENSE file for details.
 //
 
-=======
->>>>>>> f70e7a8f
 using AdvancedDLSupport;
 using OpenToolkit.Core.Extensions;
 
