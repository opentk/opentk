--- conflicted
+++ resolved
@@ -12,10 +12,6 @@
 using OpenToolkit.Core.Extensions;
 using OpenToolkit.Core.Loader;
 using OpenToolkit.Mathematics;
-<<<<<<< HEAD
-using OpenToolkit.OpenAL.Extensions;
-=======
->>>>>>> f70e7a8f
 using OpenToolkit.OpenAL.Interfaces;
 
 namespace OpenToolkit.OpenAL
@@ -530,17 +526,5 @@
 
         /// <inheritdoc />
         public abstract void SpeedOfSound(float value);
-<<<<<<< HEAD
-=======
-
-        /// <summary>
-        /// Gets an instance of the API.
-        /// </summary>
-        /// <returns>The instance.</returns>
-        public static AL GetAPI()
-        {
-            return APILoader.Load<AL>(new OpenALLibraryNameContainer());
-        }
->>>>>>> f70e7a8f
     }
 }