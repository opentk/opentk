﻿<Project Sdk="Microsoft.NET.Sdk">
    <PropertyGroup>
      <TargetFrameworks>netcoreapp3.1</TargetFrameworks>
      <RootNamespace>OpenTK.Windowing.GraphicsLibraryFramework</RootNamespace>
      <AllowUnsafeBlocks>true</AllowUnsafeBlocks>
<<<<<<< HEAD
      <LangVersion>8.0</LangVersion>
      <SignAssembly>False</SignAssembly>
      <AssemblyOriginatorKeyFile>../../openTK.snk</AssemblyOriginatorKeyFile>
=======
>>>>>>> d9d9c0a9
    </PropertyGroup>
    
    <ItemGroup>
      <ProjectReference Include="..\OpenTK.Core\OpenTK.Core.csproj" />
      <ProjectReference Include="..\OpenTK.Windowing.Common\OpenTK.Windowing.Common.csproj" />
      <PackageReference Include="OpenTK.redist.glfw" Version="3.4.0.44" />
    </ItemGroup>

    <Import Project="..\..\props\common.props" />
    <Import Project="..\..\props\nuget-common.props" />
    <Import Project="..\..\props\stylecop.props" />
</Project><|MERGE_RESOLUTION|>--- conflicted
+++ resolved
@@ -3,12 +3,8 @@
       <TargetFrameworks>netcoreapp3.1</TargetFrameworks>
       <RootNamespace>OpenTK.Windowing.GraphicsLibraryFramework</RootNamespace>
       <AllowUnsafeBlocks>true</AllowUnsafeBlocks>
-<<<<<<< HEAD
-      <LangVersion>8.0</LangVersion>
-      <SignAssembly>False</SignAssembly>
-      <AssemblyOriginatorKeyFile>../../openTK.snk</AssemblyOriginatorKeyFile>
-=======
->>>>>>> d9d9c0a9
+      <SignAssembly>true</SignAssembly>
+      <AssemblyOriginatorKeyFile>../../OpenTK.snk</AssemblyOriginatorKeyFile>
     </PropertyGroup>
     
     <ItemGroup>
