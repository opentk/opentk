--- conflicted
+++ resolved
@@ -10,24 +10,14 @@
     <ItemGroup>
       <ProjectReference Include="..\OpenTK.Core\OpenTK.Core.csproj" />
       <ProjectReference Include="..\OpenTK.Windowing.Common\OpenTK.Windowing.Common.csproj" />
-<<<<<<< HEAD
-    </ItemGroup>
-    
-    <ItemGroup>
-      <PackageReference Include="OpenTK.redist.glfw" Version="3.3.8.30" />
-=======
       <PackageReference Include="OpenTK.redist.glfw" Version="3.3.8.39" />
->>>>>>> 8d473137
     </ItemGroup>
 
     <Import Project="..\..\props\common.props" />
     <Import Project="..\..\props\nuget-common.props" />
     <Import Project="..\..\props\stylecop.props" />
-<<<<<<< HEAD
 
     <ItemGroup>
       <PackageReference Update="StyleCop.Analyzers" Version="1.1.118" />
     </ItemGroup>
-=======
->>>>>>> 8d473137
 </Project>