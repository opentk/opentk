--- conflicted
+++ resolved
@@ -9,403 +9,7 @@
 {
     public static unsafe partial class GL
     {
-<<<<<<< HEAD
-        /// <inheritdoc cref="ClipPlanef"/>
-        public static unsafe void ClipPlanef(ClipPlaneName p, ReadOnlySpan<float> eqn)
-        {
-            fixed (float* eqn_ptr = eqn)
-            {
-                ClipPlanef(p, eqn_ptr);
-            }
-        }
-        /// <inheritdoc cref="ClipPlanef"/>
-        public static unsafe void ClipPlanef(ClipPlaneName p, float[] eqn)
-        {
-            fixed (float* eqn_ptr = eqn)
-            {
-                ClipPlanef(p, eqn_ptr);
-            }
-        }
-        /// <inheritdoc cref="ClipPlanef"/>
-        public static unsafe void ClipPlanef(ClipPlaneName p, in float eqn)
-        {
-            fixed (float* eqn_ptr = &eqn)
-            {
-                ClipPlanef(p, eqn_ptr);
-            }
-        }
-        /// <inheritdoc cref="Fogfv"/>
-        public static unsafe void Fogf(FogParameter pname, ReadOnlySpan<float> parameters)
-        {
-            fixed (float* parameters_ptr = parameters)
-            {
-                Fogfv(pname, parameters_ptr);
-            }
-        }
-        /// <inheritdoc cref="Fogfv"/>
-        public static unsafe void Fogf(FogParameter pname, float[] parameters)
-        {
-            fixed (float* parameters_ptr = parameters)
-            {
-                Fogfv(pname, parameters_ptr);
-            }
-        }
-        /// <inheritdoc cref="Fogfv"/>
-        public static unsafe void Fogf(FogParameter pname, in float parameters)
-        {
-            fixed (float* parameters_ptr = &parameters)
-            {
-                Fogfv(pname, parameters_ptr);
-            }
-        }
-        /// <inheritdoc cref="GetClipPlanef"/>
-        public static unsafe void GetClipPlanef(ClipPlaneName plane, Span<float> equation)
-        {
-            fixed (float* equation_ptr = equation)
-            {
-                GetClipPlanef(plane, equation_ptr);
-            }
-        }
-        /// <inheritdoc cref="GetClipPlanef"/>
-        public static unsafe void GetClipPlanef(ClipPlaneName plane, float[] equation)
-        {
-            fixed (float* equation_ptr = equation)
-            {
-                GetClipPlanef(plane, equation_ptr);
-            }
-        }
-        /// <inheritdoc cref="GetClipPlanef"/>
-        public static unsafe void GetClipPlanef(ClipPlaneName plane, ref float equation)
-        {
-            fixed (float* equation_ptr = &equation)
-            {
-                GetClipPlanef(plane, equation_ptr);
-            }
-        }
-        /// <inheritdoc cref="GetFloatv"/>
-        public static unsafe void GetFloat(GetPName pname, Span<float> data)
-        {
-            fixed (float* data_ptr = data)
-            {
-                GetFloatv(pname, data_ptr);
-            }
-        }
-        /// <inheritdoc cref="GetFloatv"/>
-        public static unsafe void GetFloat(GetPName pname, float[] data)
-        {
-            fixed (float* data_ptr = data)
-            {
-                GetFloatv(pname, data_ptr);
-            }
-        }
-        /// <inheritdoc cref="GetFloatv"/>
-        public static unsafe void GetFloat(GetPName pname, ref float data)
-        {
-            fixed (float* data_ptr = &data)
-            {
-                GetFloatv(pname, data_ptr);
-            }
-        }
-        /// <inheritdoc cref="GetFloatv"/>
-        public static unsafe float GetFloat(GetPName pname)
-        {
-            float data_val = default;
-            float* data = &data_val;
-            GetFloatv(pname, data);
-            return data_val;
-        }
-        /// <inheritdoc cref="GetLightfv"/>
-        public static unsafe void GetLightf(LightName light, LightParameter pname, Span<float> parameters)
-        {
-            fixed (float* parameters_ptr = parameters)
-            {
-                GetLightfv(light, pname, parameters_ptr);
-            }
-        }
-        /// <inheritdoc cref="GetLightfv"/>
-        public static unsafe void GetLightf(LightName light, LightParameter pname, float[] parameters)
-        {
-            fixed (float* parameters_ptr = parameters)
-            {
-                GetLightfv(light, pname, parameters_ptr);
-            }
-        }
-        /// <inheritdoc cref="GetLightfv"/>
-        public static unsafe void GetLightf(LightName light, LightParameter pname, ref float parameters)
-        {
-            fixed (float* parameters_ptr = &parameters)
-            {
-                GetLightfv(light, pname, parameters_ptr);
-            }
-        }
-        /// <inheritdoc cref="GetMaterialfv"/>
-        public static unsafe void GetMaterialf(TriangleFace face, MaterialParameter pname, Span<float> parameters)
-        {
-            fixed (float* parameters_ptr = parameters)
-            {
-                GetMaterialfv(face, pname, parameters_ptr);
-            }
-        }
-        /// <inheritdoc cref="GetMaterialfv"/>
-        public static unsafe void GetMaterialf(TriangleFace face, MaterialParameter pname, float[] parameters)
-        {
-            fixed (float* parameters_ptr = parameters)
-            {
-                GetMaterialfv(face, pname, parameters_ptr);
-            }
-        }
-        /// <inheritdoc cref="GetMaterialfv"/>
-        public static unsafe void GetMaterialf(TriangleFace face, MaterialParameter pname, ref float parameters)
-        {
-            fixed (float* parameters_ptr = &parameters)
-            {
-                GetMaterialfv(face, pname, parameters_ptr);
-            }
-        }
-        /// <inheritdoc cref="GetTexEnvfv"/>
-        public static unsafe void GetTexEnvf(TextureEnvTarget target, TextureEnvParameter pname, Span<float> parameters)
-        {
-            fixed (float* parameters_ptr = parameters)
-            {
-                GetTexEnvfv(target, pname, parameters_ptr);
-            }
-        }
-        /// <inheritdoc cref="GetTexEnvfv"/>
-        public static unsafe void GetTexEnvf(TextureEnvTarget target, TextureEnvParameter pname, float[] parameters)
-        {
-            fixed (float* parameters_ptr = parameters)
-            {
-                GetTexEnvfv(target, pname, parameters_ptr);
-            }
-        }
-        /// <inheritdoc cref="GetTexEnvfv"/>
-        public static unsafe void GetTexEnvf(TextureEnvTarget target, TextureEnvParameter pname, ref float parameters)
-        {
-            fixed (float* parameters_ptr = &parameters)
-            {
-                GetTexEnvfv(target, pname, parameters_ptr);
-            }
-        }
-        /// <inheritdoc cref="GetTexParameterfv"/>
-        public static unsafe void GetTexParameterf(TextureTarget target, GetTextureParameter pname, Span<float> parameters)
-        {
-            fixed (float* parameters_ptr = parameters)
-            {
-                GetTexParameterfv(target, pname, parameters_ptr);
-            }
-        }
-        /// <inheritdoc cref="GetTexParameterfv"/>
-        public static unsafe void GetTexParameterf(TextureTarget target, GetTextureParameter pname, float[] parameters)
-        {
-            fixed (float* parameters_ptr = parameters)
-            {
-                GetTexParameterfv(target, pname, parameters_ptr);
-            }
-        }
-        /// <inheritdoc cref="GetTexParameterfv"/>
-        public static unsafe void GetTexParameterf(TextureTarget target, GetTextureParameter pname, ref float parameters)
-        {
-            fixed (float* parameters_ptr = &parameters)
-            {
-                GetTexParameterfv(target, pname, parameters_ptr);
-            }
-        }
-        /// <inheritdoc cref="LightModelfv"/>
-        public static unsafe void LightModelf(LightModelParameter pname, ReadOnlySpan<float> parameters)
-        {
-            fixed (float* parameters_ptr = parameters)
-            {
-                LightModelfv(pname, parameters_ptr);
-            }
-        }
-        /// <inheritdoc cref="LightModelfv"/>
-        public static unsafe void LightModelf(LightModelParameter pname, float[] parameters)
-        {
-            fixed (float* parameters_ptr = parameters)
-            {
-                LightModelfv(pname, parameters_ptr);
-            }
-        }
-        /// <inheritdoc cref="LightModelfv"/>
-        public static unsafe void LightModelf(LightModelParameter pname, in float parameters)
-        {
-            fixed (float* parameters_ptr = &parameters)
-            {
-                LightModelfv(pname, parameters_ptr);
-            }
-        }
-        /// <inheritdoc cref="Lightfv"/>
-        public static unsafe void Lightf(LightName light, LightParameter pname, ReadOnlySpan<float> parameters)
-        {
-            fixed (float* parameters_ptr = parameters)
-            {
-                Lightfv(light, pname, parameters_ptr);
-            }
-        }
-        /// <inheritdoc cref="Lightfv"/>
-        public static unsafe void Lightf(LightName light, LightParameter pname, float[] parameters)
-        {
-            fixed (float* parameters_ptr = parameters)
-            {
-                Lightfv(light, pname, parameters_ptr);
-            }
-        }
-        /// <inheritdoc cref="Lightfv"/>
-        public static unsafe void Lightf(LightName light, LightParameter pname, in float parameters)
-        {
-            fixed (float* parameters_ptr = &parameters)
-            {
-                Lightfv(light, pname, parameters_ptr);
-            }
-        }
-        /// <inheritdoc cref="LoadMatrixf"/>
-        public static unsafe void LoadMatrixf(ReadOnlySpan<float> m)
-        {
-            fixed (float* m_ptr = m)
-            {
-                LoadMatrixf(m_ptr);
-            }
-        }
-        /// <inheritdoc cref="LoadMatrixf"/>
-        public static unsafe void LoadMatrixf(float[] m)
-        {
-            fixed (float* m_ptr = m)
-            {
-                LoadMatrixf(m_ptr);
-            }
-        }
-        /// <inheritdoc cref="LoadMatrixf"/>
-        public static unsafe void LoadMatrixf(in float m)
-        {
-            fixed (float* m_ptr = &m)
-            {
-                LoadMatrixf(m_ptr);
-            }
-        }
-        /// <inheritdoc cref="Materialfv"/>
-        public static unsafe void Materialf(TriangleFace face, MaterialParameter pname, ReadOnlySpan<float> parameters)
-        {
-            fixed (float* parameters_ptr = parameters)
-            {
-                Materialfv(face, pname, parameters_ptr);
-            }
-        }
-        /// <inheritdoc cref="Materialfv"/>
-        public static unsafe void Materialf(TriangleFace face, MaterialParameter pname, float[] parameters)
-        {
-            fixed (float* parameters_ptr = parameters)
-            {
-                Materialfv(face, pname, parameters_ptr);
-            }
-        }
-        /// <inheritdoc cref="Materialfv"/>
-        public static unsafe void Materialf(TriangleFace face, MaterialParameter pname, in float parameters)
-        {
-            fixed (float* parameters_ptr = &parameters)
-            {
-                Materialfv(face, pname, parameters_ptr);
-            }
-        }
-        /// <inheritdoc cref="MultMatrixf"/>
-        public static unsafe void MultMatrixf(ReadOnlySpan<float> m)
-        {
-            fixed (float* m_ptr = m)
-            {
-                MultMatrixf(m_ptr);
-            }
-        }
-        /// <inheritdoc cref="MultMatrixf"/>
-        public static unsafe void MultMatrixf(float[] m)
-        {
-            fixed (float* m_ptr = m)
-            {
-                MultMatrixf(m_ptr);
-            }
-        }
-        /// <inheritdoc cref="MultMatrixf"/>
-        public static unsafe void MultMatrixf(in float m)
-        {
-            fixed (float* m_ptr = &m)
-            {
-                MultMatrixf(m_ptr);
-            }
-        }
-        /// <inheritdoc cref="PointParameterfv"/>
-        public static unsafe void PointParameterf(PointParameterNameARB pname, ReadOnlySpan<float> parameters)
-        {
-            fixed (float* parameters_ptr = parameters)
-            {
-                PointParameterfv(pname, parameters_ptr);
-            }
-        }
-        /// <inheritdoc cref="PointParameterfv"/>
-        public static unsafe void PointParameterf(PointParameterNameARB pname, float[] parameters)
-        {
-            fixed (float* parameters_ptr = parameters)
-            {
-                PointParameterfv(pname, parameters_ptr);
-            }
-        }
-        /// <inheritdoc cref="PointParameterfv"/>
-        public static unsafe void PointParameterf(PointParameterNameARB pname, in float parameters)
-        {
-            fixed (float* parameters_ptr = &parameters)
-            {
-                PointParameterfv(pname, parameters_ptr);
-            }
-        }
-        /// <inheritdoc cref="TexEnvfv"/>
-        public static unsafe void TexEnvf(TextureEnvTarget target, TextureEnvParameter pname, ReadOnlySpan<float> parameters)
-        {
-            fixed (float* parameters_ptr = parameters)
-            {
-                TexEnvfv(target, pname, parameters_ptr);
-            }
-        }
-        /// <inheritdoc cref="TexEnvfv"/>
-        public static unsafe void TexEnvf(TextureEnvTarget target, TextureEnvParameter pname, float[] parameters)
-        {
-            fixed (float* parameters_ptr = parameters)
-            {
-                TexEnvfv(target, pname, parameters_ptr);
-            }
-        }
-        /// <inheritdoc cref="TexEnvfv"/>
-        public static unsafe void TexEnvf(TextureEnvTarget target, TextureEnvParameter pname, in float parameters)
-        {
-            fixed (float* parameters_ptr = &parameters)
-            {
-                TexEnvfv(target, pname, parameters_ptr);
-            }
-        }
-        /// <inheritdoc cref="TexParameterfv"/>
-        public static unsafe void TexParameterf(TextureTarget target, TextureParameterName pname, ReadOnlySpan<float> parameters)
-        {
-            fixed (float* parameters_ptr = parameters)
-            {
-                TexParameterfv(target, pname, parameters_ptr);
-            }
-        }
-        /// <inheritdoc cref="TexParameterfv"/>
-        public static unsafe void TexParameterf(TextureTarget target, TextureParameterName pname, float[] parameters)
-        {
-            fixed (float* parameters_ptr = parameters)
-            {
-                TexParameterfv(target, pname, parameters_ptr);
-            }
-        }
-        /// <inheritdoc cref="TexParameterfv"/>
-        public static unsafe void TexParameterf(TextureTarget target, TextureParameterName pname, in float parameters)
-        {
-            fixed (float* parameters_ptr = &parameters)
-            {
-                TexParameterfv(target, pname, parameters_ptr);
-            }
-        }
-        /// <inheritdoc cref="BufferData"/>
-=======
         /// <inheritdoc cref="BufferData(BufferTargetARB, nint, void*, BufferUsageARB)"/>
->>>>>>> 3320d245
         public static unsafe void BufferData(BufferTargetARB target, nint size, IntPtr data, BufferUsageARB usage)
         {
             void* data_vptr = (void*)data;
@@ -707,69 +311,8 @@
             void* indices = (void*)offset;
             DrawElements(mode, count, type, indices);
         }
-<<<<<<< HEAD
-        /// <inheritdoc cref="Fogxv"/>
-        public static unsafe void Fogx(FogPName pname, ReadOnlySpan<int> param)
-        {
-            fixed (int* param_ptr = param)
-            {
-                Fogxv(pname, param_ptr);
-            }
-        }
-        /// <inheritdoc cref="Fogxv"/>
-        public static unsafe void Fogx(FogPName pname, int[] param)
-        {
-            fixed (int* param_ptr = param)
-            {
-                Fogxv(pname, param_ptr);
-            }
-        }
-        /// <inheritdoc cref="Fogxv"/>
-        public static unsafe void Fogx(FogPName pname, in int param)
-        {
-            fixed (int* param_ptr = &param)
-            {
-                Fogxv(pname, param_ptr);
-            }
-        }
-        /// <inheritdoc cref="GetBooleanv"/>
-        public static unsafe void GetBoolean(GetPName pname, Span<bool> data)
-        {
-            fixed (bool* data_ptr = data)
-            {
-                GetBooleanv(pname, data_ptr);
-            }
-        }
-        /// <inheritdoc cref="GetBooleanv"/>
-        public static unsafe void GetBoolean(GetPName pname, bool[] data)
-        {
-            fixed (bool* data_ptr = data)
-            {
-                GetBooleanv(pname, data_ptr);
-            }
-        }
-        /// <inheritdoc cref="GetBooleanv"/>
-        public static unsafe void GetBoolean(GetPName pname, ref bool data)
-        {
-            fixed (bool* data_ptr = &data)
-            {
-                GetBooleanv(pname, data_ptr);
-            }
-        }
-        /// <inheritdoc cref="GetBooleanv"/>
-        public static unsafe bool GetBoolean(GetPName pname)
-        {
-            bool data_val = default;
-            bool* data = &data_val;
-            GetBooleanv(pname, data);
-            return data_val;
-        }
-        /// <inheritdoc cref="GetBufferParameteriv"/>
-        public static unsafe void GetBufferParameteri(BufferTargetARB target, BufferPNameARB pname, Span<int> parameters)
-=======
         /// <inheritdoc cref="Fogfv(FogParameter, float*)"/>
         public static unsafe void Fogf(FogParameter pname, ReadOnlySpan<float> parameters)
->>>>>>> 3320d245
         {
             fixed (float* parameters_ptr = parameters)
             {
@@ -1136,24 +679,14 @@
                 GetIntegerv(pname, data_ptr);
             }
         }
-<<<<<<< HEAD
-        /// <inheritdoc cref="GetIntegerv"/>
-        public static unsafe int GetInteger(GetPName pname)
-        {
-            int data_val = default;
-=======
         /// <inheritdoc cref="GetIntegerv(GetPName, int*)"/>
         public static unsafe int GetInteger(GetPName pname)
         {
             int data_val;
->>>>>>> 3320d245
             int* data = &data_val;
             GetIntegerv(pname, data);
             return data_val;
         }
-<<<<<<< HEAD
-        /// <inheritdoc cref="GetLightxv"/>
-=======
         /// <inheritdoc cref="GetLightfv(LightName, LightParameter, float*)"/>
         public static unsafe void GetLightf(LightName light, LightParameter pname, Span<float> parameters)
         {
@@ -1187,7 +720,6 @@
             return parameters_val;
         }
         /// <inheritdoc cref="GetLightxv(LightName, LightParameter, int*)"/>
->>>>>>> 3320d245
         public static unsafe void GetLightx(LightName light, LightParameter pname, Span<int> parameters)
         {
             fixed (int* parameters_ptr = parameters)
