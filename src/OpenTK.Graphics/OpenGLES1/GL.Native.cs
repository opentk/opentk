<<<<<<< HEAD
// This file is auto generated, do not edit.
=======
// This file is auto generated, do not edit. Generated: 2025-08-22 01:00:25 GMT+02:00
>>>>>>> fbab23ca
using System;
using System.Runtime.InteropServices;
using OpenTK.Graphics;
using OpenTK.Graphics.OpenGL;
using OpenTK.Graphics.Wgl;
using OpenTK.Graphics.Glx;
using OpenTK.Graphics.Egl;

namespace OpenTK.Graphics.OpenGLES1
{
    public static unsafe partial class GL
    {
        /// <summary> <b>[requires: v1.0]</b> <b>[entry point: <c>glActiveTexture</c>]</b><br/> Select server-side active texture unit. </summary>
        /// <param name="texture"> Specifies which texture unit to make active. The number of texture units is implementation dependent, but must be at least two. texture must be one of GL_TEXTUREi, where 0 &lt;= i &lt; GL_MAX_TEXTURE_UNITS , which is an implementation-dependent value. The initial value is GL_TEXTURE0. </param>
<<<<<<< HEAD
        /// <remarks><see href="https://www.khronos.org/registry/OpenGL-Refpages/es1.1/xhtml/glActiveTexture.xml"/></remarks>
        public static void ActiveTexture(TextureUnit texture) => GLPointers._glActiveTexture_fnptr((uint)texture);
=======
        /// <remarks><see href="https://www.khronos.org/registry/OpenGL-Refpages/es1.1/xhtml/glActiveTexture.xml" /></remarks>
        public static void ActiveTexture(TextureUnit texture) => GLPointers.glActiveTexture_Lazy((uint)texture);
>>>>>>> fbab23ca
        
        /// <summary> <b>[requires: v1.0]</b> <b>[entry point: <c>glAlphaFunc</c>]</b><br/> Specify the alpha test function. </summary>
        /// <param name="func">Specifies the alpha comparison function. Symbolic constants GL_NEVER, GL_LESS, GL_EQUAL, GL_LEQUAL, GL_GREATER, GL_NOTEQUAL, GL_GEQUAL, and GL_ALWAYS are accepted. The initial value is GL_ALWAYS. </param>
        /// <param name="reference">Specifies the reference value that incoming alpha values are compared to. This value is clamped to the range [0, 1], where 0 represents the lowest possible alpha value and 1 the highest possible value. The initial reference value is 0. </param>
<<<<<<< HEAD
        /// <remarks><see href="https://www.khronos.org/registry/OpenGL-Refpages/es1.1/xhtml/glAlphaFunc.xml"/></remarks>
        public static void AlphaFunc(AlphaFunction func, float reference) => GLPointers._glAlphaFunc_fnptr((uint)func, reference);
=======
        /// <remarks><see href="https://www.khronos.org/registry/OpenGL-Refpages/es1.1/xhtml/glAlphaFunc.xml" /></remarks>
        public static void AlphaFunc(AlphaFunction func, float reference) => GLPointers.glAlphaFunc_Lazy((uint)func, reference);
>>>>>>> fbab23ca
        
        /// <summary> <b>[requires: v1.0]</b> <b>[entry point: <c>glAlphaFuncx</c>]</b><br/> Specify the alpha test function. </summary>
        /// <param name="func">Specifies the alpha comparison function. Symbolic constants GL_NEVER, GL_LESS, GL_EQUAL, GL_LEQUAL, GL_GREATER, GL_NOTEQUAL, GL_GEQUAL, and GL_ALWAYS are accepted. The initial value is GL_ALWAYS. </param>
        /// <param name="reference">Specifies the reference value that incoming alpha values are compared to. This value is clamped to the range [0, 1], where 0 represents the lowest possible alpha value and 1 the highest possible value. The initial reference value is 0. </param>
<<<<<<< HEAD
        /// <remarks><see href="https://www.khronos.org/registry/OpenGL-Refpages/es1.1/xhtml/glAlphaFunc.xml"/></remarks>
        public static void AlphaFuncx(AlphaFunction func, int reference) => GLPointers._glAlphaFuncx_fnptr((uint)func, reference);
=======
        /// <remarks><see href="https://www.khronos.org/registry/OpenGL-Refpages/es1.1/xhtml/glAlphaFunc.xml" /></remarks>
        public static void AlphaFuncx(AlphaFunction func, int reference) => GLPointers.glAlphaFuncx_Lazy((uint)func, reference);
>>>>>>> fbab23ca
        
        /// <summary> <b>[requires: v1.0]</b> <b>[entry point: <c>glBindBuffer</c>]</b><br/> Bind a named buffer to a target. </summary>
        /// <param name="target"> Specifies the target to which the buffer is bound. The symbolic constant must be GL_ARRAY_BUFFER or GL_ELEMENT_ARRAY_BUFFER. </param>
        /// <param name="buffer">Specifies the name of a buffer object.</param>
<<<<<<< HEAD
        /// <remarks><see href="https://www.khronos.org/registry/OpenGL-Refpages/es1.1/xhtml/glBindBuffer.xml"/></remarks>
        public static void BindBuffer(BufferTarget target, int buffer) => GLPointers._glBindBuffer_fnptr((uint)target, buffer);
=======
        /// <remarks><see href="https://www.khronos.org/registry/OpenGL-Refpages/es1.1/xhtml/glBindBuffer.xml" /></remarks>
        public static void BindBuffer(BufferTarget target, int buffer) => GLPointers.glBindBuffer_Lazy((uint)target, buffer);
>>>>>>> fbab23ca
        
        /// <summary> <b>[requires: v1.0]</b> <b>[entry point: <c>glBindTexture</c>]</b><br/> Bind a named texture to a texturing target. </summary>
        /// <param name="target">Specifies the target to which the texture is bound. Must be GL_TEXTURE_2D.</param>
        /// <param name="texture">Specifies the name of a texture.</param>
<<<<<<< HEAD
        /// <remarks><see href="https://www.khronos.org/registry/OpenGL-Refpages/es1.1/xhtml/glBindTexture.xml"/></remarks>
        public static void BindTexture(TextureTarget target, int texture) => GLPointers._glBindTexture_fnptr((uint)target, texture);
=======
        /// <remarks><see href="https://www.khronos.org/registry/OpenGL-Refpages/es1.1/xhtml/glBindTexture.xml" /></remarks>
        public static void BindTexture(TextureTarget target, int texture) => GLPointers.glBindTexture_Lazy((uint)target, texture);
>>>>>>> fbab23ca
        
        /// <summary> <b>[requires: v1.0]</b> <b>[entry point: <c>glBlendFunc</c>]</b><br/> Specify pixel arithmetic. </summary>
        /// <param name="sfactor"> Specifies how the red, green, blue, and alpha source blending factors are computed. The following symbolic constants are accepted: GL_ZERO, GL_ONE, GL_DST_COLOR, GL_ONE_MINUS_DST_COLOR, GL_SRC_ALPHA, GL_ONE_MINUS_SRC_ALPHA, GL_DST_ALPHA, GL_ONE_MINUS_DST_ALPHA, and GL_SRC_ALPHA_SATURATE. The initial value is GL_ONE. </param>
        /// <param name="dfactor">Specifies how the red, green, blue, and alpha destination blending factors are computed. Eight symbolic constants are accepted: GL_ZERO, GL_ONE, GL_SRC_COLOR, GL_ONE_MINUS_SRC_COLOR, GL_SRC_ALPHA, GL_ONE_MINUS_SRC_ALPHA, GL_DST_ALPHA, and GL_ONE_MINUS_DST_ALPHA. The initial value is GL_ZERO.</param>
<<<<<<< HEAD
        /// <remarks><see href="https://www.khronos.org/registry/OpenGL-Refpages/es1.1/xhtml/glBlendFunc.xml"/></remarks>
        public static void BlendFunc(BlendingFactor sfactor, BlendingFactor dfactor) => GLPointers._glBlendFunc_fnptr((uint)sfactor, (uint)dfactor);
=======
        /// <remarks><see href="https://www.khronos.org/registry/OpenGL-Refpages/es1.1/xhtml/glBlendFunc.xml" /></remarks>
        public static void BlendFunc(BlendingFactor sfactor, BlendingFactor dfactor) => GLPointers.glBlendFunc_Lazy((uint)sfactor, (uint)dfactor);
>>>>>>> fbab23ca
        
        /// <summary> <b>[requires: v1.0]</b> <b>[entry point: <c>glBufferData</c>]</b><br/> Creates and initializes a buffer object&apos;s data store.. </summary>
        /// <param name="target"> Specifies the target buffer object. The symbolic constant must be GL_ARRAY_BUFFER or GL_ELEMENT_ARRAY_BUFFER. </param>
        /// <param name="size">Specifies the size in bytes of the buffer object&apos;s new data store.</param>
        /// <param name="data">Specifies a pointer to data that will be copied into the data store for initialization, or NULL if no data is to be copied.</param>
        /// <param name="usage"> Specifies the expected usage pattern of the data store. The symbolic constant must be GL_STATIC_DRAW or GL_DYNAMIC_DRAW. </param>
<<<<<<< HEAD
        /// <remarks><see href="https://www.khronos.org/registry/OpenGL-Refpages/es1.1/xhtml/glBufferData.xml"/></remarks>
        public static void BufferData(BufferTarget target, nint size, void* data, BufferUsage usage) => GLPointers._glBufferData_fnptr((uint)target, size, data, (uint)usage);
=======
        /// <remarks><see href="https://www.khronos.org/registry/OpenGL-Refpages/es1.1/xhtml/glBufferData.xml" /></remarks>
        public static void BufferData(BufferTarget target, nint size, void* data, BufferUsage usage) => GLPointers.glBufferData_Lazy((uint)target, size, data, (uint)usage);
>>>>>>> fbab23ca
        
        /// <summary> <b>[requires: v1.0]</b> <b>[entry point: <c>glBufferSubData</c>]</b><br/> Updates a subset of a buffer object&apos;s data store.. </summary>
        /// <param name="target"> Specifies the target buffer object. The symbolic constant must be GL_ARRAY_BUFFER or GL_ELEMENT_ARRAY_BUFFER. </param>
        /// <param name="offset">Specifies the offset into the buffer object&apos;s data store where data replacement will begin, measured in bytes.</param>
        /// <param name="size">Specifies the size in bytes of the data store region being replaced.</param>
        /// <param name="data"> Specifies a pointer to the new data that will be copied into the data store.</param>
<<<<<<< HEAD
        /// <remarks><see href="https://www.khronos.org/registry/OpenGL-Refpages/es1.1/xhtml/glBufferSubData.xml"/></remarks>
        public static void BufferSubData(BufferTarget target, IntPtr offset, nint size, void* data) => GLPointers._glBufferSubData_fnptr((uint)target, offset, size, data);
        
        /// <summary> <b>[requires: v1.0]</b> <b>[entry point: <c>glClear</c>]</b><br/> Clear buffers to preset values. </summary>
        /// <param name="mask">Bitwise OR of masks that indicate the buffers to be cleared. Valid masks are GL_COLOR_BUFFER_BIT, GL_DEPTH_BUFFER_BIT, and GL_STENCIL_BUFFER_BIT.</param>
        /// <remarks><see href="https://www.khronos.org/registry/OpenGL-Refpages/es1.1/xhtml/glClear.xml"/></remarks>
        public static void Clear(ClearBufferMask mask) => GLPointers._glClear_fnptr((uint)mask);
=======
        /// <remarks><see href="https://www.khronos.org/registry/OpenGL-Refpages/es1.1/xhtml/glBufferSubData.xml" /></remarks>
        public static void BufferSubData(BufferTarget target, IntPtr offset, nint size, void* data) => GLPointers.glBufferSubData_Lazy((uint)target, offset, size, data);
        
        /// <summary> <b>[requires: v1.0]</b> <b>[entry point: <c>glClear</c>]</b><br/> Clear buffers to preset values. </summary>
        /// <param name="mask">Bitwise OR of masks that indicate the buffers to be cleared. Valid masks are GL_COLOR_BUFFER_BIT, GL_DEPTH_BUFFER_BIT, and GL_STENCIL_BUFFER_BIT.</param>
        /// <remarks><see href="https://www.khronos.org/registry/OpenGL-Refpages/es1.1/xhtml/glClear.xml" /></remarks>
        public static void Clear(ClearBufferMask mask) => GLPointers.glClear_Lazy((uint)mask);
>>>>>>> fbab23ca
        
        /// <summary> <b>[requires: v1.0]</b> <b>[entry point: <c>glClearColor</c>]</b><br/> Specify clear values for the color buffer. </summary>
        /// <param name="red">Specify the red, green, blue, and alpha values used when the color buffer is cleared. The initial values are all 0.</param>
        /// <param name="green">Specify the red, green, blue, and alpha values used when the color buffer is cleared. The initial values are all 0.</param>
        /// <param name="blue">Specify the red, green, blue, and alpha values used when the color buffer is cleared. The initial values are all 0.</param>
        /// <param name="alpha">Specify the red, green, blue, and alpha values used when the color buffer is cleared. The initial values are all 0.</param>
<<<<<<< HEAD
        /// <remarks><see href="https://www.khronos.org/registry/OpenGL-Refpages/es1.1/xhtml/glClearColor.xml"/></remarks>
        public static void ClearColor(float red, float green, float blue, float alpha) => GLPointers._glClearColor_fnptr(red, green, blue, alpha);
=======
        /// <remarks><see href="https://www.khronos.org/registry/OpenGL-Refpages/es1.1/xhtml/glClearColor.xml" /></remarks>
        public static void ClearColor(float red, float green, float blue, float alpha) => GLPointers.glClearColor_Lazy(red, green, blue, alpha);
>>>>>>> fbab23ca
        
        /// <summary> <b>[requires: v1.0]</b> <b>[entry point: <c>glClearColorx</c>]</b><br/> Specify clear values for the color buffer. </summary>
        /// <param name="red">Specify the red, green, blue, and alpha values used when the color buffer is cleared. The initial values are all 0.</param>
        /// <param name="green">Specify the red, green, blue, and alpha values used when the color buffer is cleared. The initial values are all 0.</param>
        /// <param name="blue">Specify the red, green, blue, and alpha values used when the color buffer is cleared. The initial values are all 0.</param>
        /// <param name="alpha">Specify the red, green, blue, and alpha values used when the color buffer is cleared. The initial values are all 0.</param>
<<<<<<< HEAD
        /// <remarks><see href="https://www.khronos.org/registry/OpenGL-Refpages/es1.1/xhtml/glClearColor.xml"/></remarks>
        public static void ClearColorx(int red, int green, int blue, int alpha) => GLPointers._glClearColorx_fnptr(red, green, blue, alpha);
        
        /// <summary> <b>[requires: v1.0]</b> <b>[entry point: <c>glClearDepthf</c>]</b><br/> Specify the clear value for the depth buffer. </summary>
        /// <param name="d">Specifies the depth value used when the depth buffer is cleared. The initial value is 1.</param>
        /// <remarks><see href="https://www.khronos.org/registry/OpenGL-Refpages/es1.1/xhtml/glClearDepth.xml"/></remarks>
        public static void ClearDepthf(float d) => GLPointers._glClearDepthf_fnptr(d);
        
        /// <summary> <b>[requires: v1.0]</b> <b>[entry point: <c>glClearDepthx</c>]</b><br/> Specify the clear value for the depth buffer. </summary>
        /// <param name="depth">Specifies the depth value used when the depth buffer is cleared. The initial value is 1.</param>
        /// <remarks><see href="https://www.khronos.org/registry/OpenGL-Refpages/es1.1/xhtml/glClearDepth.xml"/></remarks>
        public static void ClearDepthx(int depth) => GLPointers._glClearDepthx_fnptr(depth);
        
        /// <summary> <b>[requires: v1.0]</b> <b>[entry point: <c>glClearStencil</c>]</b><br/> Specify the clear value for the stencil buffer. </summary>
        /// <param name="s">Specifies the index used when the stencil buffer is cleared. The initial value is 0.</param>
        /// <remarks><see href="https://www.khronos.org/registry/OpenGL-Refpages/es1.1/xhtml/glClearStencil.xml"/></remarks>
        public static void ClearStencil(int s) => GLPointers._glClearStencil_fnptr(s);
        
        /// <summary> <b>[requires: v1.0]</b> <b>[entry point: <c>glClientActiveTexture</c>]</b><br/> Select client-side active texture unit. </summary>
        /// <param name="texture"> Specifies which texture unit to make active. The number of texture units is implementation dependent, but must be at least two. texture must be one of GL_TEXTUREi, 0 &lt;= i &lt; GL_MAX_TEXTURE_UNITS , which is an implementation-dependent value. The initial value is GL_TEXTURE0. </param>
        /// <remarks><see href="https://www.khronos.org/registry/OpenGL-Refpages/es1.1/xhtml/glClientActiveTexture.xml"/></remarks>
        public static void ClientActiveTexture(TextureUnit texture) => GLPointers._glClientActiveTexture_fnptr((uint)texture);
        
        /// <summary> <b>[requires: v1.0]</b> <b>[entry point: <c>glClipPlanef</c>]</b><br/> Specify a plane against which all geometry is    clipped. </summary>
        /// <param name="p">Specifies which clipping plane is being positioned. Symbolic names of the form GL_CLIP_PLANEi, where i is an integer between 0 and GL_MAX_CLIP_PLANES -1 , are accepted.</param>
        /// <param name="eqn">Specifies the address of an array of four fixed-point or floating-point values. These are the coefficients of a plane equation in object coordinates: p1, p2, p3, and p4, in that order.</param>
        /// <remarks><see href="https://www.khronos.org/registry/OpenGL-Refpages/es1.1/xhtml/glClipPlane.xml"/></remarks>
        public static void ClipPlanef(ClipPlaneName p, float* eqn) => GLPointers._glClipPlanef_fnptr((uint)p, eqn);
=======
        /// <remarks><see href="https://www.khronos.org/registry/OpenGL-Refpages/es1.1/xhtml/glClearColor.xml" /></remarks>
        public static void ClearColorx(int red, int green, int blue, int alpha) => GLPointers.glClearColorx_Lazy(red, green, blue, alpha);
        
        /// <summary> <b>[requires: v1.0]</b> <b>[entry point: <c>glClearDepthf</c>]</b><br/> Specify the clear value for the depth buffer. </summary>
        /// <param name="depth">Specifies the depth value used when the depth buffer is cleared. The initial value is 1.</param>
        /// <remarks><see href="https://www.khronos.org/registry/OpenGL-Refpages/es1.1/xhtml/glClearDepth.xml" /></remarks>
        public static void ClearDepthf(float d) => GLPointers.glClearDepthf_Lazy(d);
        
        /// <summary> <b>[requires: v1.0]</b> <b>[entry point: <c>glClearDepthx</c>]</b><br/> Specify the clear value for the depth buffer. </summary>
        /// <param name="depth">Specifies the depth value used when the depth buffer is cleared. The initial value is 1.</param>
        /// <remarks><see href="https://www.khronos.org/registry/OpenGL-Refpages/es1.1/xhtml/glClearDepth.xml" /></remarks>
        public static void ClearDepthx(int depth) => GLPointers.glClearDepthx_Lazy(depth);
        
        /// <summary> <b>[requires: v1.0]</b> <b>[entry point: <c>glClearStencil</c>]</b><br/> Specify the clear value for the stencil buffer. </summary>
        /// <param name="s">Specifies the index used when the stencil buffer is cleared. The initial value is 0.</param>
        /// <remarks><see href="https://www.khronos.org/registry/OpenGL-Refpages/es1.1/xhtml/glClearStencil.xml" /></remarks>
        public static void ClearStencil(int s) => GLPointers.glClearStencil_Lazy(s);
        
        /// <summary> <b>[requires: v1.0]</b> <b>[entry point: <c>glClientActiveTexture</c>]</b><br/> Select client-side active texture unit. </summary>
        /// <param name="texture"> Specifies which texture unit to make active. The number of texture units is implementation dependent, but must be at least two. texture must be one of GL_TEXTUREi, 0 &lt;= i &lt; GL_MAX_TEXTURE_UNITS , which is an implementation-dependent value. The initial value is GL_TEXTURE0. </param>
        /// <remarks><see href="https://www.khronos.org/registry/OpenGL-Refpages/es1.1/xhtml/glClientActiveTexture.xml" /></remarks>
        public static void ClientActiveTexture(TextureUnit texture) => GLPointers.glClientActiveTexture_Lazy((uint)texture);
        
        /// <summary> <b>[requires: v1.0]</b> <b>[entry point: <c>glClipPlanef</c>]</b><br/> Specify a plane against which all geometry is    clipped. </summary>
        /// <param name="plane">Specifies which clipping plane is being positioned. Symbolic names of the form GL_CLIP_PLANEi, where i is an integer between 0 and GL_MAX_CLIP_PLANES -1 , are accepted.</param>
        /// <param name="equation">Specifies the address of an array of four fixed-point or floating-point values. These are the coefficients of a plane equation in object coordinates: p1, p2, p3, and p4, in that order.</param>
        /// <remarks><see href="https://www.khronos.org/registry/OpenGL-Refpages/es1.1/xhtml/glClipPlane.xml" /></remarks>
        public static void ClipPlanef(ClipPlaneName p, float* eqn) => GLPointers.glClipPlanef_Lazy((uint)p, eqn);
>>>>>>> fbab23ca
        
        /// <summary> <b>[requires: v1.0]</b> <b>[entry point: <c>glClipPlanex</c>]</b><br/> Specify a plane against which all geometry is    clipped. </summary>
        /// <param name="plane">Specifies which clipping plane is being positioned. Symbolic names of the form GL_CLIP_PLANEi, where i is an integer between 0 and GL_MAX_CLIP_PLANES -1 , are accepted.</param>
        /// <param name="equation">Specifies the address of an array of four fixed-point or floating-point values. These are the coefficients of a plane equation in object coordinates: p1, p2, p3, and p4, in that order.</param>
<<<<<<< HEAD
        /// <remarks><see href="https://www.khronos.org/registry/OpenGL-Refpages/es1.1/xhtml/glClipPlane.xml"/></remarks>
        public static void ClipPlanex(ClipPlaneName plane, int* equation) => GLPointers._glClipPlanex_fnptr((uint)plane, equation);
=======
        /// <remarks><see href="https://www.khronos.org/registry/OpenGL-Refpages/es1.1/xhtml/glClipPlane.xml" /></remarks>
        public static void ClipPlanex(ClipPlaneName plane, int* equation) => GLPointers.glClipPlanex_Lazy((uint)plane, equation);
>>>>>>> fbab23ca
        
        /// <summary> <b>[requires: v1.0]</b> <b>[entry point: <c>glColor4f</c>]</b><br/> Set the current color. </summary>
        /// <param name="red">Specify new red, green, blue, and alpha values for the current color.</param>
        /// <param name="green">Specify new red, green, blue, and alpha values for the current color.</param>
        /// <param name="blue">Specify new red, green, blue, and alpha values for the current color.</param>
        /// <param name="alpha">Specify new red, green, blue, and alpha values for the current color.</param>
<<<<<<< HEAD
        /// <remarks><see href="https://www.khronos.org/registry/OpenGL-Refpages/es1.1/xhtml/glColor.xml"/></remarks>
        public static void Color4f(float red, float green, float blue, float alpha) => GLPointers._glColor4f_fnptr(red, green, blue, alpha);
=======
        /// <remarks><see href="https://www.khronos.org/registry/OpenGL-Refpages/es1.1/xhtml/glColor.xml" /></remarks>
        public static void Color4f(float red, float green, float blue, float alpha) => GLPointers.glColor4f_Lazy(red, green, blue, alpha);
>>>>>>> fbab23ca
        
        /// <summary> <b>[requires: v1.0]</b> <b>[entry point: <c>glColor4ub</c>]</b><br/> Set the current color. </summary>
        /// <param name="red">Specify new red, green, blue, and alpha values for the current color.</param>
        /// <param name="green">Specify new red, green, blue, and alpha values for the current color.</param>
        /// <param name="blue">Specify new red, green, blue, and alpha values for the current color.</param>
        /// <param name="alpha">Specify new red, green, blue, and alpha values for the current color.</param>
<<<<<<< HEAD
        /// <remarks><see href="https://www.khronos.org/registry/OpenGL-Refpages/es1.1/xhtml/glColor.xml"/></remarks>
        public static void Color4ub(byte red, byte green, byte blue, byte alpha) => GLPointers._glColor4ub_fnptr(red, green, blue, alpha);
=======
        /// <remarks><see href="https://www.khronos.org/registry/OpenGL-Refpages/es1.1/xhtml/glColor.xml" /></remarks>
        public static void Color4ub(byte red, byte green, byte blue, byte alpha) => GLPointers.glColor4ub_Lazy(red, green, blue, alpha);
>>>>>>> fbab23ca
        
        /// <summary> <b>[requires: v1.0]</b> <b>[entry point: <c>glColor4x</c>]</b><br/> Set the current color. </summary>
        /// <param name="red">Specify new red, green, blue, and alpha values for the current color.</param>
        /// <param name="green">Specify new red, green, blue, and alpha values for the current color.</param>
        /// <param name="blue">Specify new red, green, blue, and alpha values for the current color.</param>
        /// <param name="alpha">Specify new red, green, blue, and alpha values for the current color.</param>
<<<<<<< HEAD
        /// <remarks><see href="https://www.khronos.org/registry/OpenGL-Refpages/es1.1/xhtml/glColor.xml"/></remarks>
        public static void Color4x(int red, int green, int blue, int alpha) => GLPointers._glColor4x_fnptr(red, green, blue, alpha);
=======
        /// <remarks><see href="https://www.khronos.org/registry/OpenGL-Refpages/es1.1/xhtml/glColor.xml" /></remarks>
        public static void Color4x(int red, int green, int blue, int alpha) => GLPointers.glColor4x_Lazy(red, green, blue, alpha);
>>>>>>> fbab23ca
        
        /// <summary> <b>[requires: v1.0]</b> <b>[entry point: <c>glColorMask</c>]</b><br/> Enable and disable writing of color buffer        components. </summary>
        /// <param name="red">Specify whether red, green, blue, and alpha can or cannot be written into the color buffer. The initial values are all GL_TRUE, indicating that all color components can be written.</param>
        /// <param name="green">Specify whether red, green, blue, and alpha can or cannot be written into the color buffer. The initial values are all GL_TRUE, indicating that all color components can be written.</param>
        /// <param name="blue">Specify whether red, green, blue, and alpha can or cannot be written into the color buffer. The initial values are all GL_TRUE, indicating that all color components can be written.</param>
        /// <param name="alpha">Specify whether red, green, blue, and alpha can or cannot be written into the color buffer. The initial values are all GL_TRUE, indicating that all color components can be written.</param>
<<<<<<< HEAD
        /// <remarks><see href="https://www.khronos.org/registry/OpenGL-Refpages/es1.1/xhtml/glColorMask.xml"/></remarks>
        public static void ColorMask(bool red, bool green, bool blue, bool alpha) => GLPointers._glColorMask_fnptr((byte)(red ? 1 : 0), (byte)(green ? 1 : 0), (byte)(blue ? 1 : 0), (byte)(alpha ? 1 : 0));
=======
        /// <remarks><see href="https://www.khronos.org/registry/OpenGL-Refpages/es1.1/xhtml/glColorMask.xml" /></remarks>
        public static void ColorMask(bool red, bool green, bool blue, bool alpha) => GLPointers.glColorMask_Lazy((byte)(red ? 1 : 0), (byte)(green ? 1 : 0), (byte)(blue ? 1 : 0), (byte)(alpha ? 1 : 0));
>>>>>>> fbab23ca
        
        /// <summary> <b>[requires: v1.0]</b> <b>[entry point: <c>glColorPointer</c>]</b><br/> Define an array of colors. </summary>
        /// <param name="size">Specifies the number of components per color. Must be 4. The initial value is 4.</param>
        /// <param name="type">Specifies the data type of each color component in the array. Symbolic constants GL_UNSIGNED_BYTE and GL_FIXED are accepted. However, the initial value is GL_FLOAT.</param>
        /// <param name="stride">Specifies the byte offset between consecutive colors. If stride is 0, the colors are understood to be tightly packed in the array. The initial value is 0.</param>
        /// <param name="pointer">Specifies a pointer to the first component of the first color element in the array.</param>
<<<<<<< HEAD
        /// <remarks><see href="https://www.khronos.org/registry/OpenGL-Refpages/es1.1/xhtml/glColorPointer.xml"/></remarks>
        public static void ColorPointer(int size, ColorPointerType type, int stride, void* pointer) => GLPointers._glColorPointer_fnptr(size, (uint)type, stride, pointer);
=======
        /// <remarks><see href="https://www.khronos.org/registry/OpenGL-Refpages/es1.1/xhtml/glColorPointer.xml" /></remarks>
        public static void ColorPointer(int size, ColorPointerType type, int stride, void* pointer) => GLPointers.glColorPointer_Lazy(size, (uint)type, stride, pointer);
>>>>>>> fbab23ca
        
        /// <summary> <b>[requires: v1.0]</b> <b>[entry point: <c>glCompressedTexImage2D</c>]</b><br/> Specify a two-dimensional compressed texture image. </summary>
        /// <param name="target">Specifies the target texture. Must be GL_TEXTURE_2D.</param>
        /// <param name="level">Specifies the level-of-detail number. For paletted formats, where all mipmap levels are loaded at once, this parameter is overloaded to represent the negative of the greatest mipmap level included in data. </param>
        /// <param name="internalformat">Specifies the color components in the texture. The following symbolic constants are accepted: GL_PALETTE4_RGB8_OES, GL_PALETTE4_RGBA8_OES, GL_PALETTE4_R5_G6_B5_OES, GL_PALETTE4_RGBA4_OES, GL_PALETTE4_RGB5_A1_OES, GL_PALETTE8_RGB8_OES, GL_PALETTE8_RGBA8_OES, GL_PALETTE8_R5_G6_B5_OES, GL_PALETTE8_RGBA4_OES, and GL_PALETTE8_RGB5_A1_OES.</param>
        /// <param name="width">Specifies the width of the texture image. Must be 2n for some integer n. All implementations support texture images that are at least 64 texels wide.</param>
        /// <param name="height">Specifies the height of the texture image. Must be 2m for some integer m. All implementations support texture images that are at least 64 texels high.</param>
        /// <param name="border">Specifies the width of the border. Must be 0.</param>
        /// <param name="imageSize">Specifies the size of the compressed image data in bytes.</param>
        /// <param name="data">Specifies a pointer to the compressed image data in memory.</param>
<<<<<<< HEAD
        /// <remarks><see href="https://www.khronos.org/registry/OpenGL-Refpages/es1.1/xhtml/glCompressedTexImage2D.xml"/></remarks>
        public static void CompressedTexImage2D(TextureTarget target, int level, InternalFormat internalformat, int width, int height, int border, int imageSize, void* data) => GLPointers._glCompressedTexImage2D_fnptr((uint)target, level, (uint)internalformat, width, height, border, imageSize, data);
=======
        /// <remarks><see href="https://www.khronos.org/registry/OpenGL-Refpages/es1.1/xhtml/glCompressedTexImage2D.xml" /></remarks>
        public static void CompressedTexImage2D(TextureTarget target, int level, InternalFormat internalformat, int width, int height, int border, int imageSize, void* data) => GLPointers.glCompressedTexImage2D_Lazy((uint)target, level, (uint)internalformat, width, height, border, imageSize, data);
>>>>>>> fbab23ca
        
        /// <summary> <b>[requires: v1.0]</b> <b>[entry point: <c>glCompressedTexSubImage2D</c>]</b><br/> Specify a two-dimensional compressed texture subimage. </summary>
        /// <param name="target">Specifies the target texture. Must be GL_TEXTURE_2D.</param>
        /// <param name="level">Specifies the level-of-detail number.</param>
        /// <param name="xoffset">Specifies a texel offset in the x direction within the texture array.</param>
        /// <param name="yoffset">Specifies a texel offset in the y direction within the texture array.</param>
        /// <param name="width">Specifies the width of the texture subimage.</param>
        /// <param name="height">Specifies the height of the texture subimage.</param>
        /// <param name="format">Specifies the format of the pixel data. Currently, there is no supported format.</param>
        /// <param name="imageSize">Specifies the size of the compressed pixel data in bytes.</param>
        /// <param name="data">Specifies a pointer to the compressed image data in memory.</param>
<<<<<<< HEAD
        /// <remarks><see href="https://www.khronos.org/registry/OpenGL-Refpages/es1.1/xhtml/glCompressedTexSubImage2D.xml"/></remarks>
        public static void CompressedTexSubImage2D(TextureTarget target, int level, int xoffset, int yoffset, int width, int height, InternalFormat format, int imageSize, void* data) => GLPointers._glCompressedTexSubImage2D_fnptr((uint)target, level, xoffset, yoffset, width, height, (uint)format, imageSize, data);
=======
        /// <remarks><see href="https://www.khronos.org/registry/OpenGL-Refpages/es1.1/xhtml/glCompressedTexSubImage2D.xml" /></remarks>
        public static void CompressedTexSubImage2D(TextureTarget target, int level, int xoffset, int yoffset, int width, int height, InternalFormat format, int imageSize, void* data) => GLPointers.glCompressedTexSubImage2D_Lazy((uint)target, level, xoffset, yoffset, width, height, (uint)format, imageSize, data);
>>>>>>> fbab23ca
        
        /// <summary> <b>[requires: v1.0]</b> <b>[entry point: <c>glCopyTexImage2D</c>]</b><br/> Specify a two-dimensional texture image with pixels from the color buffer. </summary>
        /// <param name="target">Specifies the target texture. Must be GL_TEXTURE_2D.</param>
        /// <param name="level">Specifies the level-of-detail number. Level 0 is the base image level. Level n is the nth mipmap reduction image.</param>
        /// <param name="internalformat">Specifies the color components of the texture. Must be one of the following symbolic constants: GL_ALPHA, GL_LUMINANCE, GL_LUMINANCE_ALPHA, GL_RGB, or GL_RGBA.</param>
        /// <param name="x">Specify the window coordinates of the lower left corner of the rectangular region of pixels to be copied.</param>
        /// <param name="y">Specify the window coordinates of the lower left corner of the rectangular region of pixels to be copied.</param>
        /// <param name="width">Specifies the width of the texture image. Must be 0 or 2n for some integer n.</param>
        /// <param name="height">Specifies the height of the texture image. Must be 0 or 2m for some integer m.</param>
        /// <param name="border">Specifies the width of the border. Must be 0.</param>
<<<<<<< HEAD
        /// <remarks><see href="https://www.khronos.org/registry/OpenGL-Refpages/es1.1/xhtml/glCopyTexImage2D.xml"/></remarks>
        public static void CopyTexImage2D(TextureTarget target, int level, InternalFormat internalformat, int x, int y, int width, int height, int border) => GLPointers._glCopyTexImage2D_fnptr((uint)target, level, (uint)internalformat, x, y, width, height, border);
=======
        /// <remarks><see href="https://www.khronos.org/registry/OpenGL-Refpages/es1.1/xhtml/glCopyTexImage2D.xml" /></remarks>
        public static void CopyTexImage2D(TextureTarget target, int level, InternalFormat internalformat, int x, int y, int width, int height, int border) => GLPointers.glCopyTexImage2D_Lazy((uint)target, level, (uint)internalformat, x, y, width, height, border);
>>>>>>> fbab23ca
        
        /// <summary> <b>[requires: v1.0]</b> <b>[entry point: <c>glCopyTexSubImage2D</c>]</b><br/> Specify a two-dimensional texture subimage with pixels from the color buffer. </summary>
        /// <param name="target">Specifies the target texture. Must be GL_TEXTURE_2D.</param>
        /// <param name="level">Specifies the level-of-detail number. Level 0 is the base image level. Level n is the nth mipmap reduction image.</param>
        /// <param name="xoffset">Specifies a texel offset in the x direction within the texture array.</param>
        /// <param name="yoffset">Specifies a texel offset in the y direction within the texture array.</param>
        /// <param name="x">Specify the window coordinates of the lower left corner of the rectangular region of pixels to be copied.</param>
        /// <param name="y">Specify the window coordinates of the lower left corner of the rectangular region of pixels to be copied.</param>
        /// <param name="width">Specifies the width of the texture subimage.</param>
        /// <param name="height">Specifies the height of the texture subimage.</param>
<<<<<<< HEAD
        /// <remarks><see href="https://www.khronos.org/registry/OpenGL-Refpages/es1.1/xhtml/glCopyTexSubImage2D.xml"/></remarks>
        public static void CopyTexSubImage2D(TextureTarget target, int level, int xoffset, int yoffset, int x, int y, int width, int height) => GLPointers._glCopyTexSubImage2D_fnptr((uint)target, level, xoffset, yoffset, x, y, width, height);
        
        /// <summary> <b>[requires: v1.0]</b> <b>[entry point: <c>glCullFace</c>]</b><br/> Specify whether front- or back-facing polygons are        culled. </summary>
        /// <param name="mode">Specifies whether front- or back-facing polygons are culled. Symbolic constants GL_FRONT, GL_BACK, and GL_FRONT_AND_BACK are accepted. The initial value is GL_BACK.</param>
        /// <remarks><see href="https://www.khronos.org/registry/OpenGL-Refpages/es1.1/xhtml/glCullFace.xml"/></remarks>
        public static void CullFace(TriangleFace mode) => GLPointers._glCullFace_fnptr((uint)mode);
=======
        /// <remarks><see href="https://www.khronos.org/registry/OpenGL-Refpages/es1.1/xhtml/glCopyTexSubImage2D.xml" /></remarks>
        public static void CopyTexSubImage2D(TextureTarget target, int level, int xoffset, int yoffset, int x, int y, int width, int height) => GLPointers.glCopyTexSubImage2D_Lazy((uint)target, level, xoffset, yoffset, x, y, width, height);
        
        /// <summary> <b>[requires: v1.0]</b> <b>[entry point: <c>glCullFace</c>]</b><br/> Specify whether front- or back-facing polygons are        culled. </summary>
        /// <param name="mode">Specifies whether front- or back-facing polygons are culled. Symbolic constants GL_FRONT, GL_BACK, and GL_FRONT_AND_BACK are accepted. The initial value is GL_BACK.</param>
        /// <remarks><see href="https://www.khronos.org/registry/OpenGL-Refpages/es1.1/xhtml/glCullFace.xml" /></remarks>
        public static void CullFace(TriangleFace mode) => GLPointers.glCullFace_Lazy((uint)mode);
>>>>>>> fbab23ca
        
        /// <summary> <b>[requires: v1.0]</b> <b>[entry point: <c>glDeleteBuffers</c>]</b><br/> Delete named buffer objects. </summary>
        /// <param name="n">Specifies the number of buffer objects to be deleted.</param>
        /// <param name="buffers">Specifies an array of buffer object names to be deleted.</param>
<<<<<<< HEAD
        /// <remarks><see href="https://www.khronos.org/registry/OpenGL-Refpages/es1.1/xhtml/glDeleteBuffers.xml"/></remarks>
        public static void DeleteBuffers(int n, int* buffers) => GLPointers._glDeleteBuffers_fnptr(n, buffers);
=======
        /// <remarks><see href="https://www.khronos.org/registry/OpenGL-Refpages/es1.1/xhtml/glDeleteBuffers.xml" /></remarks>
        public static void DeleteBuffers(int n, int* buffers) => GLPointers.glDeleteBuffers_Lazy(n, buffers);
>>>>>>> fbab23ca
        
        /// <summary> <b>[requires: v1.0]</b> <b>[entry point: <c>glDeleteTextures</c>]</b><br/> Delete named textures. </summary>
        /// <param name="n">Specifies the number of textures to be deleted.</param>
        /// <param name="textures">Specifies an array of textures to be deleted.</param>
<<<<<<< HEAD
        /// <remarks><see href="https://www.khronos.org/registry/OpenGL-Refpages/es1.1/xhtml/glDeleteTextures.xml"/></remarks>
        public static void DeleteTextures(int n, int* textures) => GLPointers._glDeleteTextures_fnptr(n, textures);
        
        /// <summary> <b>[requires: v1.0]</b> <b>[entry point: <c>glDepthFunc</c>]</b><br/> Specify the value used for depth buffer comparisons. </summary>
        /// <param name="func">Specifies the depth comparison function. Symbolic constants GL_NEVER, GL_LESS, GL_EQUAL, GL_LEQUAL, GL_GREATER, GL_NOTEQUAL, GL_GEQUAL, and GL_ALWAYS are accepted. The initial value is GL_LESS.</param>
        /// <remarks><see href="https://www.khronos.org/registry/OpenGL-Refpages/es1.1/xhtml/glDepthFunc.xml"/></remarks>
        public static void DepthFunc(DepthFunction func) => GLPointers._glDepthFunc_fnptr((uint)func);
        
        /// <summary> <b>[requires: v1.0]</b> <b>[entry point: <c>glDepthMask</c>]</b><br/> Enable or disable writing into the depth buffer. </summary>
        /// <param name="flag">Specifies whether the depth buffer is enabled for writing. If flag is GL_FALSE, depth buffer writing is disabled, otherwise it is enabled. The initial value is GL_TRUE.</param>
        /// <remarks><see href="https://www.khronos.org/registry/OpenGL-Refpages/es1.1/xhtml/glDepthMask.xml"/></remarks>
        public static void DepthMask(bool flag) => GLPointers._glDepthMask_fnptr((byte)(flag ? 1 : 0));
        
        /// <summary> <b>[requires: v1.0]</b> <b>[entry point: <c>glDepthRangef</c>]</b><br/> Specify mapping of depth values from normalized        device coordinates to window coordinates. </summary>
        /// <param name="n">Specifies the mapping of the near clipping plane to window coordinates. The initial value is 0.</param>
        /// <param name="f">Specifies the mapping of the far clipping plane to window coordinates. The initial value is 1.</param>
        /// <remarks><see href="https://www.khronos.org/registry/OpenGL-Refpages/es1.1/xhtml/glDepthRange.xml"/></remarks>
        public static void DepthRangef(float n, float f) => GLPointers._glDepthRangef_fnptr(n, f);
        
        /// <summary> <b>[requires: v1.0]</b> <b>[entry point: <c>glDepthRangex</c>]</b><br/> Specify mapping of depth values from normalized        device coordinates to window coordinates. </summary>
        /// <param name="n">Specifies the mapping of the near clipping plane to window coordinates. The initial value is 0.</param>
        /// <param name="f">Specifies the mapping of the far clipping plane to window coordinates. The initial value is 1.</param>
        /// <remarks><see href="https://www.khronos.org/registry/OpenGL-Refpages/es1.1/xhtml/glDepthRange.xml"/></remarks>
        public static void DepthRangex(int n, int f) => GLPointers._glDepthRangex_fnptr(n, f);
        
        /// <summary> <b>[requires: v1.0]</b> <b>[entry point: <c>glDisable</c>]</b><br/> Enable or disable server-side GL capabilities. </summary>
        /// <param name="cap">Specifies a symbolic constant indicating a GL capability.</param>
        /// <remarks><see href="https://www.khronos.org/registry/OpenGL-Refpages/es1.1/xhtml/glEnable.xml"/></remarks>
        public static void Disable(EnableCap cap) => GLPointers._glDisable_fnptr((uint)cap);
        
        /// <summary> <b>[requires: v1.0]</b> <b>[entry point: <c>glDisableClientState</c>]</b><br/> Enable or disable client-side capability. </summary>
        /// <param name="array"> Specifies the capability to enable or disable. Symbolic constants GL_COLOR_ARRAY, GL_MATRIX_INDEX_ARRAY_OES, GL_NORMAL_ARRAY, GL_POINT_SIZE_ARRAY_OES, GL_TEXTURE_COORD_ARRAY, and GL_VERTEX_ARRAY, and GL_WEIGHT_ARRAY_OES are accepted. </param>
        /// <remarks><see href="https://www.khronos.org/registry/OpenGL-Refpages/es1.1/xhtml/glEnableClientState.xml"/></remarks>
        public static void DisableClientState(EnableCap array) => GLPointers._glDisableClientState_fnptr((uint)array);
=======
        /// <remarks><see href="https://www.khronos.org/registry/OpenGL-Refpages/es1.1/xhtml/glDeleteTextures.xml" /></remarks>
        public static void DeleteTextures(int n, int* textures) => GLPointers.glDeleteTextures_Lazy(n, textures);
        
        /// <summary> <b>[requires: v1.0]</b> <b>[entry point: <c>glDepthFunc</c>]</b><br/> Specify the value used for depth buffer comparisons. </summary>
        /// <param name="func">Specifies the depth comparison function. Symbolic constants GL_NEVER, GL_LESS, GL_EQUAL, GL_LEQUAL, GL_GREATER, GL_NOTEQUAL, GL_GEQUAL, and GL_ALWAYS are accepted. The initial value is GL_LESS.</param>
        /// <remarks><see href="https://www.khronos.org/registry/OpenGL-Refpages/es1.1/xhtml/glDepthFunc.xml" /></remarks>
        public static void DepthFunc(DepthFunction func) => GLPointers.glDepthFunc_Lazy((uint)func);
        
        /// <summary> <b>[requires: v1.0]</b> <b>[entry point: <c>glDepthMask</c>]</b><br/> Enable or disable writing into the depth buffer. </summary>
        /// <param name="flag">Specifies whether the depth buffer is enabled for writing. If flag is GL_FALSE, depth buffer writing is disabled, otherwise it is enabled. The initial value is GL_TRUE.</param>
        /// <remarks><see href="https://www.khronos.org/registry/OpenGL-Refpages/es1.1/xhtml/glDepthMask.xml" /></remarks>
        public static void DepthMask(bool flag) => GLPointers.glDepthMask_Lazy((byte)(flag ? 1 : 0));
        
        /// <summary> <b>[requires: v1.0]</b> <b>[entry point: <c>glDepthRangef</c>]</b><br/> Specify mapping of depth values from normalized        device coordinates to window coordinates. </summary>
        /// <param name="near">Specifies the mapping of the near clipping plane to window coordinates. The initial value is 0.</param>
        /// <param name="far">Specifies the mapping of the far clipping plane to window coordinates. The initial value is 1.</param>
        /// <remarks><see href="https://www.khronos.org/registry/OpenGL-Refpages/es1.1/xhtml/glDepthRange.xml" /></remarks>
        public static void DepthRangef(float n, float f) => GLPointers.glDepthRangef_Lazy(n, f);
        
        /// <summary> <b>[requires: v1.0]</b> <b>[entry point: <c>glDepthRangex</c>]</b><br/> Specify mapping of depth values from normalized        device coordinates to window coordinates. </summary>
        /// <param name="near">Specifies the mapping of the near clipping plane to window coordinates. The initial value is 0.</param>
        /// <param name="far">Specifies the mapping of the far clipping plane to window coordinates. The initial value is 1.</param>
        /// <remarks><see href="https://www.khronos.org/registry/OpenGL-Refpages/es1.1/xhtml/glDepthRange.xml" /></remarks>
        public static void DepthRangex(int n, int f) => GLPointers.glDepthRangex_Lazy(n, f);
        
        /// <summary> <b>[requires: v1.0]</b> <b>[entry point: <c>glDisable</c>]</b><br/> Enable or disable server-side GL capabilities. </summary>
        /// <param name="cap">Specifies a symbolic constant indicating a GL capability.</param>
        /// <remarks><see href="https://www.khronos.org/registry/OpenGL-Refpages/es1.1/xhtml/glEnable.xml" /></remarks>
        public static void Disable(EnableCap cap) => GLPointers.glDisable_Lazy((uint)cap);
        
        /// <summary> <b>[requires: v1.0]</b> <b>[entry point: <c>glDisableClientState</c>]</b><br/> Enable or disable client-side capability. </summary>
        /// <param name="array"> Specifies the capability to enable or disable. Symbolic constants GL_COLOR_ARRAY, GL_MATRIX_INDEX_ARRAY_OES, GL_NORMAL_ARRAY, GL_POINT_SIZE_ARRAY_OES, GL_TEXTURE_COORD_ARRAY, and GL_VERTEX_ARRAY, and GL_WEIGHT_ARRAY_OES are accepted. </param>
        /// <remarks><see href="https://www.khronos.org/registry/OpenGL-Refpages/es1.1/xhtml/glEnableClientState.xml" /></remarks>
        public static void DisableClientState(EnableCap array) => GLPointers.glDisableClientState_Lazy((uint)array);
>>>>>>> fbab23ca
        
        /// <summary> <b>[requires: v1.0]</b> <b>[entry point: <c>glDrawArrays</c>]</b><br/> Render primitives from array data. </summary>
        /// <param name="mode">Specifies what kind of primitives to render. Symbolic constants GL_POINTS, GL_LINE_STRIP, GL_LINE_LOOP, GL_LINES, GL_TRIANGLE_STRIP, GL_TRIANGLE_FAN, and GL_TRIANGLES are accepted.</param>
        /// <param name="first">Specifies the starting index in the enabled arrays.</param>
        /// <param name="count">Specifies the number of indices to be rendered.</param>
<<<<<<< HEAD
        /// <remarks><see href="https://www.khronos.org/registry/OpenGL-Refpages/es1.1/xhtml/glDrawArrays.xml"/></remarks>
        public static void DrawArrays(PrimitiveType mode, int first, int count) => GLPointers._glDrawArrays_fnptr((uint)mode, first, count);
=======
        /// <remarks><see href="https://www.khronos.org/registry/OpenGL-Refpages/es1.1/xhtml/glDrawArrays.xml" /></remarks>
        public static void DrawArrays(PrimitiveType mode, int first, int count) => GLPointers.glDrawArrays_Lazy((uint)mode, first, count);
>>>>>>> fbab23ca
        
        /// <summary> <b>[requires: v1.0]</b> <b>[entry point: <c>glDrawElements</c>]</b><br/> Render primitives from array data. </summary>
        /// <param name="mode">Specifies what kind of primitives to render. Symbolic constants GL_POINTS, GL_LINE_STRIP, GL_LINE_LOOP, GL_LINES, GL_TRIANGLE_STRIP, GL_TRIANGLE_FAN, and GL_TRIANGLES are accepted.</param>
        /// <param name="count">Specifies the number of elements to be rendered.</param>
        /// <param name="type">Specifies the type of the values in indices. Must be either GL_UNSIGNED_BYTE or GL_UNSIGNED_SHORT.</param>
        /// <param name="indices">Specifies a pointer to the location where the indices are stored.</param>
<<<<<<< HEAD
        /// <remarks><see href="https://www.khronos.org/registry/OpenGL-Refpages/es1.1/xhtml/glDrawElements.xml"/></remarks>
        public static void DrawElements(PrimitiveType mode, int count, DrawElementsType type, void* indices) => GLPointers._glDrawElements_fnptr((uint)mode, count, (uint)type, indices);
        
        /// <summary> <b>[requires: v1.0]</b> <b>[entry point: <c>glEnable</c>]</b><br/> Enable or disable server-side GL capabilities. </summary>
        /// <param name="cap">Specifies a symbolic constant indicating a GL capability.</param>
        /// <remarks><see href="https://www.khronos.org/registry/OpenGL-Refpages/es1.1/xhtml/glEnable.xml"/></remarks>
        public static void Enable(EnableCap cap) => GLPointers._glEnable_fnptr((uint)cap);
        
        /// <summary> <b>[requires: v1.0]</b> <b>[entry point: <c>glEnableClientState</c>]</b><br/> Enable or disable client-side capability. </summary>
        /// <param name="array"> Specifies the capability to enable or disable. Symbolic constants GL_COLOR_ARRAY, GL_MATRIX_INDEX_ARRAY_OES, GL_NORMAL_ARRAY, GL_POINT_SIZE_ARRAY_OES, GL_TEXTURE_COORD_ARRAY, and GL_VERTEX_ARRAY, and GL_WEIGHT_ARRAY_OES are accepted. </param>
        /// <remarks><see href="https://www.khronos.org/registry/OpenGL-Refpages/es1.1/xhtml/glEnableClientState.xml"/></remarks>
        public static void EnableClientState(EnableCap array) => GLPointers._glEnableClientState_fnptr((uint)array);
        
        /// <summary> <b>[requires: v1.0]</b> <b>[entry point: <c>glFinish</c>]</b><br/> Block until all GL execution is complete. </summary>
        /// <remarks><see href="https://www.khronos.org/registry/OpenGL-Refpages/es1.1/xhtml/glFinish.xml"/></remarks>
        public static void Finish() => GLPointers._glFinish_fnptr();
        
        /// <summary> <b>[requires: v1.0]</b> <b>[entry point: <c>glFlush</c>]</b><br/> Force execution of GL commands in finite time. </summary>
        /// <remarks><see href="https://www.khronos.org/registry/OpenGL-Refpages/es1.1/xhtml/glFlush.xml"/></remarks>
        public static void Flush() => GLPointers._glFlush_fnptr();
=======
        /// <remarks><see href="https://www.khronos.org/registry/OpenGL-Refpages/es1.1/xhtml/glDrawElements.xml" /></remarks>
        public static void DrawElements(PrimitiveType mode, int count, DrawElementsType type, void* indices) => GLPointers.glDrawElements_Lazy((uint)mode, count, (uint)type, indices);
        
        /// <summary> <b>[requires: v1.0]</b> <b>[entry point: <c>glEnable</c>]</b><br/> Enable or disable server-side GL capabilities. </summary>
        /// <param name="cap">Specifies a symbolic constant indicating a GL capability.</param>
        /// <remarks><see href="https://www.khronos.org/registry/OpenGL-Refpages/es1.1/xhtml/glEnable.xml" /></remarks>
        public static void Enable(EnableCap cap) => GLPointers.glEnable_Lazy((uint)cap);
        
        /// <summary> <b>[requires: v1.0]</b> <b>[entry point: <c>glEnableClientState</c>]</b><br/> Enable or disable client-side capability. </summary>
        /// <param name="array"> Specifies the capability to enable or disable. Symbolic constants GL_COLOR_ARRAY, GL_MATRIX_INDEX_ARRAY_OES, GL_NORMAL_ARRAY, GL_POINT_SIZE_ARRAY_OES, GL_TEXTURE_COORD_ARRAY, and GL_VERTEX_ARRAY, and GL_WEIGHT_ARRAY_OES are accepted. </param>
        /// <remarks><see href="https://www.khronos.org/registry/OpenGL-Refpages/es1.1/xhtml/glEnableClientState.xml" /></remarks>
        public static void EnableClientState(EnableCap array) => GLPointers.glEnableClientState_Lazy((uint)array);
        
        /// <summary> <b>[requires: v1.0]</b> <b>[entry point: <c>glFinish</c>]</b><br/> Block until all GL execution is complete. </summary>
        /// <remarks><see href="https://www.khronos.org/registry/OpenGL-Refpages/es1.1/xhtml/glFinish.xml" /></remarks>
        public static void Finish() => GLPointers.glFinish_Lazy();
        
        /// <summary> <b>[requires: v1.0]</b> <b>[entry point: <c>glFlush</c>]</b><br/> Force execution of GL commands in finite time. </summary>
        /// <remarks><see href="https://www.khronos.org/registry/OpenGL-Refpages/es1.1/xhtml/glFlush.xml" /></remarks>
        public static void Flush() => GLPointers.glFlush_Lazy();
>>>>>>> fbab23ca
        
        /// <summary> <b>[requires: v1.0]</b> <b>[entry point: <c>glFogf</c>]</b><br/> Specify fog parameters. </summary>
        /// <param name="pname">Specifies a single-valued fog parameter. GL_FOG_MODE, GL_FOG_DENSITY, GL_FOG_START, and GL_FOG_END are accepted.</param>
        /// <param name="param">Specifies the value that pname will be set to.</param>
<<<<<<< HEAD
        /// <remarks><see href="https://www.khronos.org/registry/OpenGL-Refpages/es1.1/xhtml/glFog.xml"/></remarks>
        public static void Fogf(FogParameter pname, float param) => GLPointers._glFogf_fnptr((uint)pname, param);
=======
        /// <remarks><see href="https://www.khronos.org/registry/OpenGL-Refpages/es1.1/xhtml/glFog.xml" /></remarks>
        public static void Fogf(FogParameter pname, float param) => GLPointers.glFogf_Lazy((uint)pname, param);
>>>>>>> fbab23ca
        
        /// <summary> <b>[requires: v1.0]</b> <b>[entry point: <c>glFogfv</c>]</b><br/>  </summary>
        public static void Fogfv(FogParameter pname, float* parameters) => GLPointers.glFogfv_Lazy((uint)pname, parameters);
        
        /// <summary> <b>[requires: v1.0]</b> <b>[entry point: <c>glFogx</c>]</b><br/> Specify fog parameters. </summary>
        /// <param name="pname">Specifies a single-valued fog parameter. GL_FOG_MODE, GL_FOG_DENSITY, GL_FOG_START, and GL_FOG_END are accepted.</param>
        /// <param name="param">Specifies the value that pname will be set to.</param>
<<<<<<< HEAD
        /// <remarks><see href="https://www.khronos.org/registry/OpenGL-Refpages/es1.1/xhtml/glFog.xml"/></remarks>
        public static void Fogx(FogPName pname, int param) => GLPointers._glFogx_fnptr((uint)pname, param);
=======
        /// <remarks><see href="https://www.khronos.org/registry/OpenGL-Refpages/es1.1/xhtml/glFog.xml" /></remarks>
        public static void Fogx(FogPName pname, int param) => GLPointers.glFogx_Lazy((uint)pname, param);
>>>>>>> fbab23ca
        
        /// <summary> <b>[requires: v1.0]</b> <b>[entry point: <c>glFogxv</c>]</b><br/>  </summary>
        public static void Fogxv(FogPName pname, int* param) => GLPointers.glFogxv_Lazy((uint)pname, param);
        
        /// <summary> <b>[requires: v1.0]</b> <b>[entry point: <c>glFrontFace</c>]</b><br/> Define front- and back-facing polygons. </summary>
        /// <param name="mode">Specifies the orientation of front-facing polygons. GL_CW and GL_CCW are accepted. The initial value is GL_CCW.</param>
<<<<<<< HEAD
        /// <remarks><see href="https://www.khronos.org/registry/OpenGL-Refpages/es1.1/xhtml/glFrontFace.xml"/></remarks>
        public static void FrontFace(FrontFaceDirection mode) => GLPointers._glFrontFace_fnptr((uint)mode);
        
        /// <summary> <b>[requires: v1.0]</b> <b>[entry point: <c>glFrustumf</c>]</b><br/> Multiply the current matrix by a perspective matrix. </summary>
        /// <param name="l">Specify the coordinates for the left and right vertical clipping planes.</param>
        /// <param name="r">Specify the coordinates for the left and right vertical clipping planes.</param>
        /// <param name="b">Specify the coordinates for the bottom and top horizontal clipping planes.</param>
        /// <param name="t">Specify the coordinates for the bottom and top horizontal clipping planes.</param>
        /// <param name="n">Specify the distances to the near and far depth clipping planes. Both distances must be positive.</param>
        /// <param name="f">Specify the distances to the near and far depth clipping planes. Both distances must be positive.</param>
        /// <remarks><see href="https://www.khronos.org/registry/OpenGL-Refpages/es1.1/xhtml/glFrustum.xml"/></remarks>
        public static void Frustumf(float l, float r, float b, float t, float n, float f) => GLPointers._glFrustumf_fnptr(l, r, b, t, n, f);
        
        /// <summary> <b>[requires: v1.0]</b> <b>[entry point: <c>glFrustumx</c>]</b><br/> Multiply the current matrix by a perspective matrix. </summary>
        /// <param name="l">Specify the coordinates for the left and right vertical clipping planes.</param>
        /// <param name="r">Specify the coordinates for the left and right vertical clipping planes.</param>
        /// <param name="b">Specify the coordinates for the bottom and top horizontal clipping planes.</param>
        /// <param name="t">Specify the coordinates for the bottom and top horizontal clipping planes.</param>
        /// <param name="n">Specify the distances to the near and far depth clipping planes. Both distances must be positive.</param>
        /// <param name="f">Specify the distances to the near and far depth clipping planes. Both distances must be positive.</param>
        /// <remarks><see href="https://www.khronos.org/registry/OpenGL-Refpages/es1.1/xhtml/glFrustum.xml"/></remarks>
        public static void Frustumx(int l, int r, int b, int t, int n, int f) => GLPointers._glFrustumx_fnptr(l, r, b, t, n, f);
=======
        /// <remarks><see href="https://www.khronos.org/registry/OpenGL-Refpages/es1.1/xhtml/glFrontFace.xml" /></remarks>
        public static void FrontFace(FrontFaceDirection mode) => GLPointers.glFrontFace_Lazy((uint)mode);
        
        /// <summary> <b>[requires: v1.0]</b> <b>[entry point: <c>glFrustumf</c>]</b><br/> Multiply the current matrix by a perspective matrix. </summary>
        /// <param name="left">Specify the coordinates for the left and right vertical clipping planes.</param>
        /// <param name="right">Specify the coordinates for the left and right vertical clipping planes.</param>
        /// <param name="bottom">Specify the coordinates for the bottom and top horizontal clipping planes.</param>
        /// <param name="top">Specify the coordinates for the bottom and top horizontal clipping planes.</param>
        /// <param name="near">Specify the distances to the near and far depth clipping planes. Both distances must be positive.</param>
        /// <param name="far">Specify the distances to the near and far depth clipping planes. Both distances must be positive.</param>
        /// <remarks><see href="https://www.khronos.org/registry/OpenGL-Refpages/es1.1/xhtml/glFrustum.xml" /></remarks>
        public static void Frustumf(float l, float r, float b, float t, float n, float f) => GLPointers.glFrustumf_Lazy(l, r, b, t, n, f);
        
        /// <summary> <b>[requires: v1.0]</b> <b>[entry point: <c>glFrustumx</c>]</b><br/> Multiply the current matrix by a perspective matrix. </summary>
        /// <param name="left">Specify the coordinates for the left and right vertical clipping planes.</param>
        /// <param name="right">Specify the coordinates for the left and right vertical clipping planes.</param>
        /// <param name="bottom">Specify the coordinates for the bottom and top horizontal clipping planes.</param>
        /// <param name="top">Specify the coordinates for the bottom and top horizontal clipping planes.</param>
        /// <param name="near">Specify the distances to the near and far depth clipping planes. Both distances must be positive.</param>
        /// <param name="far">Specify the distances to the near and far depth clipping planes. Both distances must be positive.</param>
        /// <remarks><see href="https://www.khronos.org/registry/OpenGL-Refpages/es1.1/xhtml/glFrustum.xml" /></remarks>
        public static void Frustumx(int l, int r, int b, int t, int n, int f) => GLPointers.glFrustumx_Lazy(l, r, b, t, n, f);
>>>>>>> fbab23ca
        
        /// <summary> <b>[requires: v1.0]</b> <b>[entry point: <c>glGenBuffers</c>]</b><br/> Generate buffer object names. </summary>
        /// <param name="n">Specifies the number of buffer object names to be generated.</param>
        /// <param name="buffers">Specifies an array in which the generated buffer object names are stored.</param>
<<<<<<< HEAD
        /// <remarks><see href="https://www.khronos.org/registry/OpenGL-Refpages/es1.1/xhtml/glGenBuffers.xml"/></remarks>
        public static void GenBuffers(int n, int* buffers) => GLPointers._glGenBuffers_fnptr(n, buffers);
=======
        /// <remarks><see href="https://www.khronos.org/registry/OpenGL-Refpages/es1.1/xhtml/glGenBuffers.xml" /></remarks>
        public static void GenBuffers(int n, int* buffers) => GLPointers.glGenBuffers_Lazy(n, buffers);
>>>>>>> fbab23ca
        
        /// <summary> <b>[requires: v1.0]</b> <b>[entry point: <c>glGenTextures</c>]</b><br/> Generate texture names. </summary>
        /// <param name="n">Specifies the number of texture names to be generated.</param>
        /// <param name="textures">Specifies an array in which the generated texture names are stored.</param>
<<<<<<< HEAD
        /// <remarks><see href="https://www.khronos.org/registry/OpenGL-Refpages/es1.1/xhtml/glGenTextures.xml"/></remarks>
        public static void GenTextures(int n, int* textures) => GLPointers._glGenTextures_fnptr(n, textures);
        
        /// <summary> <b>[requires: v1.0]</b> <b>[entry point: <c>glGetBooleanv</c>]</b><br/> Return the value or values of a selected parameter. </summary>
        /// <param name="pname">Specifies the parameter value to be returned. The symbolic constants in the list below are accepted.</param>
        /// <param name="data">Returns the value or values of the specified parameter.</param>
        /// <remarks><see href="https://www.khronos.org/registry/OpenGL-Refpages/es1.1/xhtml/glGet.xml"/></remarks>
        public static void GetBooleanv(GetPName pname, bool* data) => GLPointers._glGetBooleanv_fnptr((uint)pname, (byte*)data);
=======
        /// <remarks><see href="https://www.khronos.org/registry/OpenGL-Refpages/es1.1/xhtml/glGenTextures.xml" /></remarks>
        public static void GenTextures(int n, int* textures) => GLPointers.glGenTextures_Lazy(n, textures);
        
        /// <summary> <b>[requires: v1.0]</b> <b>[entry point: <c>glGetBooleanv</c>]</b><br/> Return the value or values of a selected parameter. </summary>
        /// <param name="pname">Specifies the parameter value to be returned. The symbolic constants in the list below are accepted.</param>
        /// <param name="parameters">Returns the value or values of the specified parameter.</param>
        /// <remarks><see href="https://www.khronos.org/registry/OpenGL-Refpages/es1.1/xhtml/glGet.xml" /></remarks>
        public static void GetBooleanv(GetPName pname, bool* data) => GLPointers.glGetBooleanv_Lazy((uint)pname, (byte*)data);
>>>>>>> fbab23ca
        
        /// <summary> <b>[requires: v1.0]</b> <b>[entry point: <c>glGetBufferParameteriv</c>]</b><br/> Return parameters of a buffer object. </summary>
        /// <param name="target"> Specifies the target buffer object. The symbolic constant must be GL_ARRAY_BUFFER or GL_ELEMENT_ARRAY_BUFFER. </param>
        /// <param name="pname"> Specifies the symbolic name of a buffer object parameter. Accepted values are GL_BUFFER_SIZE or GL_BUFFER_USAGE. </param>
        /// <param name="parameters">Returns the requested parameter.</param>
<<<<<<< HEAD
        /// <remarks><see href="https://www.khronos.org/registry/OpenGL-Refpages/es1.1/xhtml/glGetBufferParameteriv.xml"/></remarks>
        public static void GetBufferParameteriv(BufferTarget target, BufferPName pname, int* parameters) => GLPointers._glGetBufferParameteriv_fnptr((uint)target, (uint)pname, parameters);
=======
        /// <remarks><see href="https://www.khronos.org/registry/OpenGL-Refpages/es1.1/xhtml/glGetBufferParameteriv.xml" /></remarks>
        public static void GetBufferParameteriv(BufferTarget target, BufferPName pname, int* parameters) => GLPointers.glGetBufferParameteriv_Lazy((uint)target, (uint)pname, parameters);
>>>>>>> fbab23ca
        
        /// <summary> <b>[requires: v1.0]</b> <b>[entry point: <c>glGetClipPlanef</c>]</b><br/> Return the coefficients of the specified clipping    plane. </summary>
        /// <param name="plane">Specifies a clipping plane. The number of clipping planes depends on the implementation, but at least six clipping planes are supported. Symbolic names of the form GL_CLIP_PLANE i, where i is an integer between 0 and GL_MAX_CLIP_PLANES -1 , are accepted.</param>
        /// <param name="equation">Returns four fixed-point or floating-point values that are the coefficients of the plane equation of plane in eye coordinates in the order p1, p2, p3, and p4. The initial value is (0, 0, 0, 0).</param>
<<<<<<< HEAD
        /// <remarks><see href="https://www.khronos.org/registry/OpenGL-Refpages/es1.1/xhtml/glGetClipPlane.xml"/></remarks>
        public static void GetClipPlanef(ClipPlaneName plane, float* equation) => GLPointers._glGetClipPlanef_fnptr((uint)plane, equation);
=======
        /// <remarks><see href="https://www.khronos.org/registry/OpenGL-Refpages/es1.1/xhtml/glGetClipPlane.xml" /></remarks>
        public static void GetClipPlanef(ClipPlaneName plane, float* equation) => GLPointers.glGetClipPlanef_Lazy((uint)plane, equation);
>>>>>>> fbab23ca
        
        /// <summary> <b>[requires: v1.0]</b> <b>[entry point: <c>glGetClipPlanex</c>]</b><br/> Return the coefficients of the specified clipping    plane. </summary>
        /// <param name="plane">Specifies a clipping plane. The number of clipping planes depends on the implementation, but at least six clipping planes are supported. Symbolic names of the form GL_CLIP_PLANE i, where i is an integer between 0 and GL_MAX_CLIP_PLANES -1 , are accepted.</param>
        /// <param name="equation">Returns four fixed-point or floating-point values that are the coefficients of the plane equation of plane in eye coordinates in the order p1, p2, p3, and p4. The initial value is (0, 0, 0, 0).</param>
<<<<<<< HEAD
        /// <remarks><see href="https://www.khronos.org/registry/OpenGL-Refpages/es1.1/xhtml/glGetClipPlane.xml"/></remarks>
        public static void GetClipPlanex(ClipPlaneName plane, int* equation) => GLPointers._glGetClipPlanex_fnptr((uint)plane, equation);
        
        /// <summary> <b>[requires: v1.0]</b> <b>[entry point: <c>glGetError</c>]</b><br/> Return error information. </summary>
        /// <remarks><see href="https://www.khronos.org/registry/OpenGL-Refpages/es1.1/xhtml/glGetError.xml"/></remarks>
        public static ErrorCode GetError() => (ErrorCode) GLPointers._glGetError_fnptr();
=======
        /// <remarks><see href="https://www.khronos.org/registry/OpenGL-Refpages/es1.1/xhtml/glGetClipPlane.xml" /></remarks>
        public static void GetClipPlanex(ClipPlaneName plane, int* equation) => GLPointers.glGetClipPlanex_Lazy((uint)plane, equation);
        
        /// <summary> <b>[requires: v1.0]</b> <b>[entry point: <c>glGetError</c>]</b><br/> Return error information. </summary>
        /// <remarks><see href="https://www.khronos.org/registry/OpenGL-Refpages/es1.1/xhtml/glGetError.xml" /></remarks>
        public static ErrorCode GetError() => (ErrorCode) GLPointers.glGetError_Lazy();
>>>>>>> fbab23ca
        
        /// <summary> <b>[requires: v1.0]</b> <b>[entry point: <c>glGetFixedv</c>]</b><br/> Return the value or values of a selected parameter. </summary>
        /// <param name="pname">Specifies the parameter value to be returned. The symbolic constants in the list below are accepted.</param>
        /// <param name="parameters">Returns the value or values of the specified parameter.</param>
<<<<<<< HEAD
        /// <remarks><see href="https://www.khronos.org/registry/OpenGL-Refpages/es1.1/xhtml/glGet.xml"/></remarks>
        public static void GetFixedv(GetPName pname, int* parameters) => GLPointers._glGetFixedv_fnptr((uint)pname, parameters);
        
        /// <summary> <b>[requires: v1.0]</b> <b>[entry point: <c>glGetFloatv</c>]</b><br/> Return the value or values of a selected parameter. </summary>
        /// <param name="pname">Specifies the parameter value to be returned. The symbolic constants in the list below are accepted.</param>
        /// <param name="data">Returns the value or values of the specified parameter.</param>
        /// <remarks><see href="https://www.khronos.org/registry/OpenGL-Refpages/es1.1/xhtml/glGet.xml"/></remarks>
        public static void GetFloatv(GetPName pname, float* data) => GLPointers._glGetFloatv_fnptr((uint)pname, data);
        
        /// <summary> <b>[requires: v1.0]</b> <b>[entry point: <c>glGetIntegerv</c>]</b><br/> Return the value or values of a selected parameter. </summary>
        /// <param name="pname">Specifies the parameter value to be returned. The symbolic constants in the list below are accepted.</param>
        /// <param name="data">Returns the value or values of the specified parameter.</param>
        /// <remarks><see href="https://www.khronos.org/registry/OpenGL-Refpages/es1.1/xhtml/glGet.xml"/></remarks>
        public static void GetIntegerv(GetPName pname, int* data) => GLPointers._glGetIntegerv_fnptr((uint)pname, data);
=======
        /// <remarks><see href="https://www.khronos.org/registry/OpenGL-Refpages/es1.1/xhtml/glGet.xml" /></remarks>
        public static void GetFixedv(GetPName pname, int* parameters) => GLPointers.glGetFixedv_Lazy((uint)pname, parameters);
        
        /// <summary> <b>[requires: v1.0]</b> <b>[entry point: <c>glGetFloatv</c>]</b><br/> Return the value or values of a selected parameter. </summary>
        /// <param name="pname">Specifies the parameter value to be returned. The symbolic constants in the list below are accepted.</param>
        /// <param name="parameters">Returns the value or values of the specified parameter.</param>
        /// <remarks><see href="https://www.khronos.org/registry/OpenGL-Refpages/es1.1/xhtml/glGet.xml" /></remarks>
        public static void GetFloatv(GetPName pname, float* data) => GLPointers.glGetFloatv_Lazy((uint)pname, data);
        
        /// <summary> <b>[requires: v1.0]</b> <b>[entry point: <c>glGetIntegerv</c>]</b><br/> Return the value or values of a selected parameter. </summary>
        /// <param name="pname">Specifies the parameter value to be returned. The symbolic constants in the list below are accepted.</param>
        /// <param name="parameters">Returns the value or values of the specified parameter.</param>
        /// <remarks><see href="https://www.khronos.org/registry/OpenGL-Refpages/es1.1/xhtml/glGet.xml" /></remarks>
        public static void GetIntegerv(GetPName pname, int* data) => GLPointers.glGetIntegerv_Lazy((uint)pname, data);
>>>>>>> fbab23ca
        
        /// <summary> <b>[requires: v1.0]</b> <b>[entry point: <c>glGetLightfv</c>]</b><br/> Return light source parameter values. </summary>
        /// <param name="light"> Specifies a light source. The number of possible lights depends on the implementation, but at least eight lights are supported. They are identified by symbolic names of the form GL_LIGHTi where 0&lt;i&lt; GL_MAX_LIGHTS </param>
        /// <param name="pname"> Specifies a light source parameter for light. Accepted symbolic names are GL_AMBIENT, GL_DIFFUSE, GL_SPECULAR, GL_POSITION, GL_SPOT_DIRECTION, GL_SPOT_EXPONENT, GL_SPOT_CUTOFF, GL_CONSTANT_ATTENUATION, GL_LINEAR_ATTENUATION, and GL_QUADRATIC_ATTENUATION. </param>
        /// <param name="parameters"> Returns the requested data. </param>
<<<<<<< HEAD
        /// <remarks><see href="https://www.khronos.org/registry/OpenGL-Refpages/es1.1/xhtml/glGetLight.xml"/></remarks>
        public static void GetLightfv(LightName light, LightParameter pname, float* parameters) => GLPointers._glGetLightfv_fnptr((uint)light, (uint)pname, parameters);
=======
        /// <remarks><see href="https://www.khronos.org/registry/OpenGL-Refpages/es1.1/xhtml/glGetLight.xml" /></remarks>
        public static void GetLightfv(LightName light, LightParameter pname, float* parameters) => GLPointers.glGetLightfv_Lazy((uint)light, (uint)pname, parameters);
>>>>>>> fbab23ca
        
        /// <summary> <b>[requires: v1.0]</b> <b>[entry point: <c>glGetLightxv</c>]</b><br/> Return light source parameter values. </summary>
        /// <param name="light"> Specifies a light source. The number of possible lights depends on the implementation, but at least eight lights are supported. They are identified by symbolic names of the form GL_LIGHTi where 0&lt;i&lt; GL_MAX_LIGHTS </param>
        /// <param name="pname"> Specifies a light source parameter for light. Accepted symbolic names are GL_AMBIENT, GL_DIFFUSE, GL_SPECULAR, GL_POSITION, GL_SPOT_DIRECTION, GL_SPOT_EXPONENT, GL_SPOT_CUTOFF, GL_CONSTANT_ATTENUATION, GL_LINEAR_ATTENUATION, and GL_QUADRATIC_ATTENUATION. </param>
        /// <param name="parameters"> Returns the requested data. </param>
<<<<<<< HEAD
        /// <remarks><see href="https://www.khronos.org/registry/OpenGL-Refpages/es1.1/xhtml/glGetLight.xml"/></remarks>
        public static void GetLightxv(LightName light, LightParameter pname, int* parameters) => GLPointers._glGetLightxv_fnptr((uint)light, (uint)pname, parameters);
=======
        /// <remarks><see href="https://www.khronos.org/registry/OpenGL-Refpages/es1.1/xhtml/glGetLight.xml" /></remarks>
        public static void GetLightxv(LightName light, LightParameter pname, int* parameters) => GLPointers.glGetLightxv_Lazy((uint)light, (uint)pname, parameters);
>>>>>>> fbab23ca
        
        /// <summary> <b>[requires: v1.0]</b> <b>[entry point: <c>glGetMaterialfv</c>]</b><br/> Return material parameters values. </summary>
        /// <param name="face"> Specifies which of the two materials is being queried. GL_FRONT or GL_BACK are accepted, representing the front and back materials, respectively. </param>
        /// <param name="pname"> Specifies the material parameter to return. Accepted symbolic names are GL_AMBIENT, GL_DIFFUSE, GL_SPECULAR, GL_EMISSION, and GL_SHININESS. </param>
        /// <param name="parameters"> Returns the requested data. </param>
<<<<<<< HEAD
        /// <remarks><see href="https://www.khronos.org/registry/OpenGL-Refpages/es1.1/xhtml/glGetMaterial.xml"/></remarks>
        public static void GetMaterialfv(TriangleFace face, MaterialParameter pname, float* parameters) => GLPointers._glGetMaterialfv_fnptr((uint)face, (uint)pname, parameters);
=======
        /// <remarks><see href="https://www.khronos.org/registry/OpenGL-Refpages/es1.1/xhtml/glGetMaterial.xml" /></remarks>
        public static void GetMaterialfv(TriangleFace face, MaterialParameter pname, float* parameters) => GLPointers.glGetMaterialfv_Lazy((uint)face, (uint)pname, parameters);
>>>>>>> fbab23ca
        
        /// <summary> <b>[requires: v1.0]</b> <b>[entry point: <c>glGetMaterialxv</c>]</b><br/> Return material parameters values. </summary>
        /// <param name="face"> Specifies which of the two materials is being queried. GL_FRONT or GL_BACK are accepted, representing the front and back materials, respectively. </param>
        /// <param name="pname"> Specifies the material parameter to return. Accepted symbolic names are GL_AMBIENT, GL_DIFFUSE, GL_SPECULAR, GL_EMISSION, and GL_SHININESS. </param>
        /// <param name="parameters"> Returns the requested data. </param>
<<<<<<< HEAD
        /// <remarks><see href="https://www.khronos.org/registry/OpenGL-Refpages/es1.1/xhtml/glGetMaterial.xml"/></remarks>
        public static void GetMaterialxv(TriangleFace face, MaterialParameter pname, int* parameters) => GLPointers._glGetMaterialxv_fnptr((uint)face, (uint)pname, parameters);
=======
        /// <remarks><see href="https://www.khronos.org/registry/OpenGL-Refpages/es1.1/xhtml/glGetMaterial.xml" /></remarks>
        public static void GetMaterialxv(TriangleFace face, MaterialParameter pname, int* parameters) => GLPointers.glGetMaterialxv_Lazy((uint)face, (uint)pname, parameters);
>>>>>>> fbab23ca
        
        /// <summary> <b>[requires: v1.0 | GL_KHR_debug]</b> <b>[entry point: <c>glGetPointerv</c>]</b><br/> Return the address of the specified pointer. </summary>
        /// <param name="pname"> Specifies the array or buffer pointer to be returned. Accepted symbolic names are GL_COLOR_ARRAY_POINTER, GL_MATRIX_INDEX_ARRAY_POINTER_OES, GL_NORMAL_ARRAY_POINTER, GL_POINT_SIZE_ARRAY_POINTER_OES, GL_TEXTURE_COORD_ARRAY_POINTER, and GL_VERTEX_ARRAY_POINTER., and GL_WEIGHT_ARRAY_POINTER_OES. </param>
        /// <param name="parameters"> Returns the pointer value specified by pname. </param>
<<<<<<< HEAD
        /// <remarks><see href="https://www.khronos.org/registry/OpenGL-Refpages/es1.1/xhtml/glGetPointerv.xml"/><br/><see href="https://registry.khronos.org/OpenGL/extensions/KHR/KHR_debug.txt"/></remarks>
        public static void GetPointerv(GetPointervPName pname, void** parameters) => GLPointers._glGetPointerv_fnptr((uint)pname, parameters);
        
        /// <summary> <b>[requires: v1.0]</b> <b>[entry point: <c>glGetString</c>]</b><br/> Return a string describing the current GL        connection. </summary>
        /// <param name="name">Specifies a symbolic constant, one of GL_VENDOR, GL_RENDERER, GL_VERSION, or GL_EXTENSIONS.</param>
        /// <remarks><see href="https://www.khronos.org/registry/OpenGL-Refpages/es1.1/xhtml/glGetString.xml"/></remarks>
        public static byte* GetString_(StringName name) => GLPointers._glGetString_fnptr((uint)name);
=======
        /// <remarks><see href="https://www.khronos.org/registry/OpenGL-Refpages/es1.1/xhtml/glGetPointerv.xml" /></remarks>
        public static void GetPointerv(GetPointervPName pname, void** parameters) => GLPointers.glGetPointerv_Lazy((uint)pname, parameters);
        
        /// <summary> <b>[requires: v1.0]</b> <b>[entry point: <c>glGetString</c>]</b><br/> Return a string describing the current GL        connection. </summary>
        /// <param name="name">Specifies a symbolic constant, one of GL_VENDOR, GL_RENDERER, GL_VERSION, or GL_EXTENSIONS.</param>
        /// <remarks><see href="https://www.khronos.org/registry/OpenGL-Refpages/es1.1/xhtml/glGetString.xml" /></remarks>
        public static byte* GetString_(StringName name) => GLPointers.glGetString_Lazy((uint)name);
>>>>>>> fbab23ca
        
        /// <summary> <b>[requires: v1.0]</b> <b>[entry point: <c>glGetTexEnvfv</c>]</b><br/> Return texture environment parameters. </summary>
        /// <param name="target"> Specifies a texture environment. May be GL_TEXTURE_ENV or GL_POINT_SPRITE_OES. </param>
        /// <param name="pname"> Specifies the symbolic name of a texture environment parameter. Accepted values are GL_TEXTURE_ENV_MODE, GL_TEXTURE_ENV_COLOR, GL_COMBINE_RGB, GL_COMBINE_ALPHA, GL_SRC0_RGB, GL_SRC1_RGB, GL_SRC2_RGB, GL_SRC0_ALPHA, GL_SRC1_ALPHA, GL_SRC2_ALPHA, GL_OPERAND0_RGB, GL_OPERAND1_RGB, GL_OPERAND2_RGB, GL_OPERAND0_ALPHA, GL_OPERAND1_ALPHA, GL_OPERAND2_ALPHA, GL_RGB_SCALE, GL_ALPHA_SCALE, or GL_COORD_REPLACE_OES. </param>
        /// <param name="parameters"> Returns the requested data. </param>
<<<<<<< HEAD
        /// <remarks><see href="https://www.khronos.org/registry/OpenGL-Refpages/es1.1/xhtml/glGetTexEnv.xml"/></remarks>
        public static void GetTexEnvfv(TextureEnvTarget target, TextureEnvParameter pname, float* parameters) => GLPointers._glGetTexEnvfv_fnptr((uint)target, (uint)pname, parameters);
=======
        /// <remarks><see href="https://www.khronos.org/registry/OpenGL-Refpages/es1.1/xhtml/glGetTexEnv.xml" /></remarks>
        public static void GetTexEnvfv(TextureEnvTarget target, TextureEnvParameter pname, float* parameters) => GLPointers.glGetTexEnvfv_Lazy((uint)target, (uint)pname, parameters);
>>>>>>> fbab23ca
        
        /// <summary> <b>[requires: v1.0]</b> <b>[entry point: <c>glGetTexEnviv</c>]</b><br/> Return texture environment parameters. </summary>
        /// <param name="target"> Specifies a texture environment. May be GL_TEXTURE_ENV or GL_POINT_SPRITE_OES. </param>
        /// <param name="pname"> Specifies the symbolic name of a texture environment parameter. Accepted values are GL_TEXTURE_ENV_MODE, GL_TEXTURE_ENV_COLOR, GL_COMBINE_RGB, GL_COMBINE_ALPHA, GL_SRC0_RGB, GL_SRC1_RGB, GL_SRC2_RGB, GL_SRC0_ALPHA, GL_SRC1_ALPHA, GL_SRC2_ALPHA, GL_OPERAND0_RGB, GL_OPERAND1_RGB, GL_OPERAND2_RGB, GL_OPERAND0_ALPHA, GL_OPERAND1_ALPHA, GL_OPERAND2_ALPHA, GL_RGB_SCALE, GL_ALPHA_SCALE, or GL_COORD_REPLACE_OES. </param>
        /// <param name="parameters"> Returns the requested data. </param>
<<<<<<< HEAD
        /// <remarks><see href="https://www.khronos.org/registry/OpenGL-Refpages/es1.1/xhtml/glGetTexEnv.xml"/></remarks>
        public static void GetTexEnviv(TextureEnvTarget target, TextureEnvParameter pname, int* parameters) => GLPointers._glGetTexEnviv_fnptr((uint)target, (uint)pname, parameters);
=======
        /// <remarks><see href="https://www.khronos.org/registry/OpenGL-Refpages/es1.1/xhtml/glGetTexEnv.xml" /></remarks>
        public static void GetTexEnviv(TextureEnvTarget target, TextureEnvParameter pname, int* parameters) => GLPointers.glGetTexEnviv_Lazy((uint)target, (uint)pname, parameters);
>>>>>>> fbab23ca
        
        /// <summary> <b>[requires: v1.0]</b> <b>[entry point: <c>glGetTexEnvxv</c>]</b><br/> Return texture environment parameters. </summary>
        /// <param name="target"> Specifies a texture environment. May be GL_TEXTURE_ENV or GL_POINT_SPRITE_OES. </param>
        /// <param name="pname"> Specifies the symbolic name of a texture environment parameter. Accepted values are GL_TEXTURE_ENV_MODE, GL_TEXTURE_ENV_COLOR, GL_COMBINE_RGB, GL_COMBINE_ALPHA, GL_SRC0_RGB, GL_SRC1_RGB, GL_SRC2_RGB, GL_SRC0_ALPHA, GL_SRC1_ALPHA, GL_SRC2_ALPHA, GL_OPERAND0_RGB, GL_OPERAND1_RGB, GL_OPERAND2_RGB, GL_OPERAND0_ALPHA, GL_OPERAND1_ALPHA, GL_OPERAND2_ALPHA, GL_RGB_SCALE, GL_ALPHA_SCALE, or GL_COORD_REPLACE_OES. </param>
        /// <param name="parameters"> Returns the requested data. </param>
<<<<<<< HEAD
        /// <remarks><see href="https://www.khronos.org/registry/OpenGL-Refpages/es1.1/xhtml/glGetTexEnv.xml"/></remarks>
        public static void GetTexEnvxv(TextureEnvTarget target, TextureEnvParameter pname, int* parameters) => GLPointers._glGetTexEnvxv_fnptr((uint)target, (uint)pname, parameters);
=======
        /// <remarks><see href="https://www.khronos.org/registry/OpenGL-Refpages/es1.1/xhtml/glGetTexEnv.xml" /></remarks>
        public static void GetTexEnvxv(TextureEnvTarget target, TextureEnvParameter pname, int* parameters) => GLPointers.glGetTexEnvxv_Lazy((uint)target, (uint)pname, parameters);
>>>>>>> fbab23ca
        
        /// <summary> <b>[requires: v1.0]</b> <b>[entry point: <c>glGetTexParameterfv</c>]</b><br/> Return texture parameter values. </summary>
        /// <param name="target">Specifies the target texture, which must be GL_TEXTURE_2D.</param>
        /// <param name="pname"> Specifies the symbolic name of a texture parameter. Which can be one of the following: GL_TEXTURE_MIN_FILTER, GL_TEXTURE_MAG_FILTER, GL_TEXTURE_WRAP_S, GL_TEXTURE_WRAP_T, or GL_GENERATE_MIPMAP. </param>
        /// <param name="parameters">Returns texture parameters.</param>
<<<<<<< HEAD
        /// <remarks><see href="https://www.khronos.org/registry/OpenGL-Refpages/es1.1/xhtml/glGetTexParameter.xml"/></remarks>
        public static void GetTexParameterfv(TextureTarget target, GetTextureParameter pname, float* parameters) => GLPointers._glGetTexParameterfv_fnptr((uint)target, (uint)pname, parameters);
=======
        /// <remarks><see href="https://www.khronos.org/registry/OpenGL-Refpages/es1.1/xhtml/glGetTexParameter.xml" /></remarks>
        public static void GetTexParameterfv(TextureTarget target, GetTextureParameter pname, float* parameters) => GLPointers.glGetTexParameterfv_Lazy((uint)target, (uint)pname, parameters);
>>>>>>> fbab23ca
        
        /// <summary> <b>[requires: v1.0]</b> <b>[entry point: <c>glGetTexParameteriv</c>]</b><br/> Return texture parameter values. </summary>
        /// <param name="target">Specifies the target texture, which must be GL_TEXTURE_2D.</param>
        /// <param name="pname"> Specifies the symbolic name of a texture parameter. Which can be one of the following: GL_TEXTURE_MIN_FILTER, GL_TEXTURE_MAG_FILTER, GL_TEXTURE_WRAP_S, GL_TEXTURE_WRAP_T, or GL_GENERATE_MIPMAP. </param>
        /// <param name="parameters">Returns texture parameters.</param>
<<<<<<< HEAD
        /// <remarks><see href="https://www.khronos.org/registry/OpenGL-Refpages/es1.1/xhtml/glGetTexParameter.xml"/></remarks>
        public static void GetTexParameteriv(TextureTarget target, GetTextureParameter pname, int* parameters) => GLPointers._glGetTexParameteriv_fnptr((uint)target, (uint)pname, parameters);
=======
        /// <remarks><see href="https://www.khronos.org/registry/OpenGL-Refpages/es1.1/xhtml/glGetTexParameter.xml" /></remarks>
        public static void GetTexParameteriv(TextureTarget target, GetTextureParameter pname, int* parameters) => GLPointers.glGetTexParameteriv_Lazy((uint)target, (uint)pname, parameters);
>>>>>>> fbab23ca
        
        /// <summary> <b>[requires: v1.0]</b> <b>[entry point: <c>glGetTexParameterxv</c>]</b><br/> Return texture parameter values. </summary>
        /// <param name="target">Specifies the target texture, which must be GL_TEXTURE_2D.</param>
        /// <param name="pname"> Specifies the symbolic name of a texture parameter. Which can be one of the following: GL_TEXTURE_MIN_FILTER, GL_TEXTURE_MAG_FILTER, GL_TEXTURE_WRAP_S, GL_TEXTURE_WRAP_T, or GL_GENERATE_MIPMAP. </param>
        /// <param name="parameters">Returns texture parameters.</param>
<<<<<<< HEAD
        /// <remarks><see href="https://www.khronos.org/registry/OpenGL-Refpages/es1.1/xhtml/glGetTexParameter.xml"/></remarks>
        public static void GetTexParameterxv(TextureTarget target, GetTextureParameter pname, int* parameters) => GLPointers._glGetTexParameterxv_fnptr((uint)target, (uint)pname, parameters);
=======
        /// <remarks><see href="https://www.khronos.org/registry/OpenGL-Refpages/es1.1/xhtml/glGetTexParameter.xml" /></remarks>
        public static void GetTexParameterxv(TextureTarget target, GetTextureParameter pname, int* parameters) => GLPointers.glGetTexParameterxv_Lazy((uint)target, (uint)pname, parameters);
>>>>>>> fbab23ca
        
        /// <summary> <b>[requires: v1.0]</b> <b>[entry point: <c>glHint</c>]</b><br/> Specify implementation-specific hints. </summary>
        /// <param name="target">Specifies a symbolic constant indicating the behavior to be controlled. GL_FOG_HINT , GL_GENERATE_MIPMAP_HINT , GL_LINE_SMOOTH_HINT , GL_PERSPECTIVE_CORRECTION_HINT, and GL_POINT_SMOOTH_HINT are accepted.</param>
        /// <param name="mode">Specifies a symbolic constant indicating the desired behavior. GL_FASTEST, GL_NICEST, and GL_DONT_CARE are accepted.</param>
<<<<<<< HEAD
        /// <remarks><see href="https://www.khronos.org/registry/OpenGL-Refpages/es1.1/xhtml/glHint.xml"/></remarks>
        public static void Hint(HintTarget target, HintMode mode) => GLPointers._glHint_fnptr((uint)target, (uint)mode);
        
        /// <summary> <b>[requires: v1.0]</b> <b>[entry point: <c>glIsBuffer</c>]</b><br/> Determine if a name corresponds to a buffer object. </summary>
        /// <param name="buffer"> Specifies a value that may be the name of a buffer object. </param>
        /// <remarks><see href="https://www.khronos.org/registry/OpenGL-Refpages/es1.1/xhtml/glIsBuffer.xml"/></remarks>
        public static bool IsBuffer(int buffer) => GLPointers._glIsBuffer_fnptr(buffer) != 0;
        
        /// <summary> <b>[requires: v1.0]</b> <b>[entry point: <c>glIsEnabled</c>]</b><br/> Test whether a capability is enabled. </summary>
        /// <param name="cap"> Specifies a symbolic constant indicating a GL capability. </param>
        /// <remarks><see href="https://www.khronos.org/registry/OpenGL-Refpages/es1.1/xhtml/glIsEnabled.xml"/></remarks>
        public static bool IsEnabled(EnableCap cap) => GLPointers._glIsEnabled_fnptr((uint)cap) != 0;
        
        /// <summary> <b>[requires: v1.0]</b> <b>[entry point: <c>glIsTexture</c>]</b><br/> Determine if a name corresponds to a texture. </summary>
        /// <param name="texture"> Specifies a value that may be the name of a texture. </param>
        /// <remarks><see href="https://www.khronos.org/registry/OpenGL-Refpages/es1.1/xhtml/glIsTexture.xml"/></remarks>
        public static bool IsTexture(int texture) => GLPointers._glIsTexture_fnptr(texture) != 0;
=======
        /// <remarks><see href="https://www.khronos.org/registry/OpenGL-Refpages/es1.1/xhtml/glHint.xml" /></remarks>
        public static void Hint(HintTarget target, HintMode mode) => GLPointers.glHint_Lazy((uint)target, (uint)mode);
        
        /// <summary> <b>[requires: v1.0]</b> <b>[entry point: <c>glIsBuffer</c>]</b><br/> Determine if a name corresponds to a buffer object. </summary>
        /// <param name="buffer"> Specifies a value that may be the name of a buffer object. </param>
        /// <remarks><see href="https://www.khronos.org/registry/OpenGL-Refpages/es1.1/xhtml/glIsBuffer.xml" /></remarks>
        public static bool IsBuffer(int buffer) => GLPointers.glIsBuffer_Lazy(buffer) != 0;
        
        /// <summary> <b>[requires: v1.0]</b> <b>[entry point: <c>glIsEnabled</c>]</b><br/> Test whether a capability is enabled. </summary>
        /// <param name="cap"> Specifies a symbolic constant indicating a GL capability. </param>
        /// <remarks><see href="https://www.khronos.org/registry/OpenGL-Refpages/es1.1/xhtml/glIsEnabled.xml" /></remarks>
        public static bool IsEnabled(EnableCap cap) => GLPointers.glIsEnabled_Lazy((uint)cap) != 0;
        
        /// <summary> <b>[requires: v1.0]</b> <b>[entry point: <c>glIsTexture</c>]</b><br/> Determine if a name corresponds to a texture. </summary>
        /// <param name="texture"> Specifies a value that may be the name of a texture. </param>
        /// <remarks><see href="https://www.khronos.org/registry/OpenGL-Refpages/es1.1/xhtml/glIsTexture.xml" /></remarks>
        public static bool IsTexture(int texture) => GLPointers.glIsTexture_Lazy(texture) != 0;
>>>>>>> fbab23ca
        
        /// <summary> <b>[requires: v1.0]</b> <b>[entry point: <c>glLightf</c>]</b><br/> Set light source parameters. </summary>
        /// <param name="light">Specifies a light. The number of lights depends on the implementation, but at least eight lights are supported. They are identified by symbolic names of the form GL_LIGHTi where 0 &lt;= i &lt; GL_MAX_LIGHTS . </param>
        /// <param name="pname">Specifies a single-valued light source parameter for light. GL_SPOT_EXPONENT, GL_SPOT_CUTOFF, GL_CONSTANT_ATTENUATION, GL_LINEAR_ATTENUATION, and GL_QUADRATIC_ATTENUATION are accepted.</param>
        /// <param name="param">Specifies the value that parameter pname of light source light will be set to.</param>
<<<<<<< HEAD
        /// <remarks><see href="https://www.khronos.org/registry/OpenGL-Refpages/es1.1/xhtml/glLight.xml"/></remarks>
        public static void Lightf(LightName light, LightParameter pname, float param) => GLPointers._glLightf_fnptr((uint)light, (uint)pname, param);
=======
        /// <remarks><see href="https://www.khronos.org/registry/OpenGL-Refpages/es1.1/xhtml/glLight.xml" /></remarks>
        public static void Lightf(LightName light, LightParameter pname, float param) => GLPointers.glLightf_Lazy((uint)light, (uint)pname, param);
>>>>>>> fbab23ca
        
        /// <summary> <b>[requires: v1.0]</b> <b>[entry point: <c>glLightfv</c>]</b><br/>  </summary>
        public static void Lightfv(LightName light, LightParameter pname, float* parameters) => GLPointers.glLightfv_Lazy((uint)light, (uint)pname, parameters);
        
        /// <summary> <b>[requires: v1.0]</b> <b>[entry point: <c>glLightModelf</c>]</b><br/> Set the lighting model parameters. </summary>
        /// <param name="pname">Specifies a single-valued lighting model parameter. Must be GL_LIGHT_MODEL_TWO_SIDE.</param>
        /// <param name="param">Specifies the value that param will be set to.</param>
<<<<<<< HEAD
        /// <remarks><see href="https://www.khronos.org/registry/OpenGL-Refpages/es1.1/xhtml/glLightModel.xml"/></remarks>
        public static void LightModelf(LightModelParameter pname, float param) => GLPointers._glLightModelf_fnptr((uint)pname, param);
=======
        /// <remarks><see href="https://www.khronos.org/registry/OpenGL-Refpages/es1.1/xhtml/glLightModel.xml" /></remarks>
        public static void LightModelf(LightModelParameter pname, float param) => GLPointers.glLightModelf_Lazy((uint)pname, param);
>>>>>>> fbab23ca
        
        /// <summary> <b>[requires: v1.0]</b> <b>[entry point: <c>glLightModelfv</c>]</b><br/>  </summary>
        public static void LightModelfv(LightModelParameter pname, float* parameters) => GLPointers.glLightModelfv_Lazy((uint)pname, parameters);
        
        /// <summary> <b>[requires: v1.0]</b> <b>[entry point: <c>glLightModelx</c>]</b><br/> Set the lighting model parameters. </summary>
        /// <param name="pname">Specifies a single-valued lighting model parameter. Must be GL_LIGHT_MODEL_TWO_SIDE.</param>
        /// <param name="param">Specifies the value that param will be set to.</param>
<<<<<<< HEAD
        /// <remarks><see href="https://www.khronos.org/registry/OpenGL-Refpages/es1.1/xhtml/glLightModel.xml"/></remarks>
        public static void LightModelx(LightModelParameter pname, int param) => GLPointers._glLightModelx_fnptr((uint)pname, param);
=======
        /// <remarks><see href="https://www.khronos.org/registry/OpenGL-Refpages/es1.1/xhtml/glLightModel.xml" /></remarks>
        public static void LightModelx(LightModelParameter pname, int param) => GLPointers.glLightModelx_Lazy((uint)pname, param);
>>>>>>> fbab23ca
        
        /// <summary> <b>[requires: v1.0]</b> <b>[entry point: <c>glLightModelxv</c>]</b><br/>  </summary>
        public static void LightModelxv(LightModelParameter pname, int* param) => GLPointers.glLightModelxv_Lazy((uint)pname, param);
        
        /// <summary> <b>[requires: v1.0]</b> <b>[entry point: <c>glLightx</c>]</b><br/> Set light source parameters. </summary>
        /// <param name="light">Specifies a light. The number of lights depends on the implementation, but at least eight lights are supported. They are identified by symbolic names of the form GL_LIGHTi where 0 &lt;= i &lt; GL_MAX_LIGHTS . </param>
        /// <param name="pname">Specifies a single-valued light source parameter for light. GL_SPOT_EXPONENT, GL_SPOT_CUTOFF, GL_CONSTANT_ATTENUATION, GL_LINEAR_ATTENUATION, and GL_QUADRATIC_ATTENUATION are accepted.</param>
        /// <param name="param">Specifies the value that parameter pname of light source light will be set to.</param>
<<<<<<< HEAD
        /// <remarks><see href="https://www.khronos.org/registry/OpenGL-Refpages/es1.1/xhtml/glLight.xml"/></remarks>
        public static void Lightx(LightName light, LightParameter pname, int param) => GLPointers._glLightx_fnptr((uint)light, (uint)pname, param);
=======
        /// <remarks><see href="https://www.khronos.org/registry/OpenGL-Refpages/es1.1/xhtml/glLight.xml" /></remarks>
        public static void Lightx(LightName light, LightParameter pname, int param) => GLPointers.glLightx_Lazy((uint)light, (uint)pname, param);
>>>>>>> fbab23ca
        
        /// <summary> <b>[requires: v1.0]</b> <b>[entry point: <c>glLightxv</c>]</b><br/>  </summary>
        public static void Lightxv(LightName light, LightParameter pname, int* parameters) => GLPointers.glLightxv_Lazy((uint)light, (uint)pname, parameters);
        
        /// <summary> <b>[requires: v1.0]</b> <b>[entry point: <c>glLineWidth</c>]</b><br/> Specify the width of rasterized lines. </summary>
        /// <param name="width">Specifies the width of rasterized lines. The initial value is 1.</param>
<<<<<<< HEAD
        /// <remarks><see href="https://www.khronos.org/registry/OpenGL-Refpages/es1.1/xhtml/glLineWidth.xml"/></remarks>
        public static void LineWidth(float width) => GLPointers._glLineWidth_fnptr(width);
        
        /// <summary> <b>[requires: v1.0]</b> <b>[entry point: <c>glLineWidthx</c>]</b><br/> Specify the width of rasterized lines. </summary>
        /// <param name="width">Specifies the width of rasterized lines. The initial value is 1.</param>
        /// <remarks><see href="https://www.khronos.org/registry/OpenGL-Refpages/es1.1/xhtml/glLineWidth.xml"/></remarks>
        public static void LineWidthx(int width) => GLPointers._glLineWidthx_fnptr(width);
        
        /// <summary> <b>[requires: v1.0]</b> <b>[entry point: <c>glLoadIdentity</c>]</b><br/> Replace the current matrix with the identitymatrix. </summary>
        /// <remarks><see href="https://www.khronos.org/registry/OpenGL-Refpages/es1.1/xhtml/glLoadIdentity.xml"/></remarks>
        public static void LoadIdentity() => GLPointers._glLoadIdentity_fnptr();
        
        /// <summary> <b>[requires: v1.0]</b> <b>[entry point: <c>glLoadMatrixf</c>]</b><br/> Replace the current matrix with the specifiedmatrix. </summary>
        /// <param name="m">Specifies a pointer to 16 consecutive values, which are used as the elements of a 4x4 column-major matrix.</param>
        /// <remarks><see href="https://www.khronos.org/registry/OpenGL-Refpages/es1.1/xhtml/glLoadMatrix.xml"/></remarks>
        public static void LoadMatrixf(float* m) => GLPointers._glLoadMatrixf_fnptr(m);
        
        /// <summary> <b>[requires: v1.0]</b> <b>[entry point: <c>glLoadMatrixx</c>]</b><br/> Replace the current matrix with the specifiedmatrix. </summary>
        /// <param name="m">Specifies a pointer to 16 consecutive values, which are used as the elements of a 4x4 column-major matrix.</param>
        /// <remarks><see href="https://www.khronos.org/registry/OpenGL-Refpages/es1.1/xhtml/glLoadMatrix.xml"/></remarks>
        public static void LoadMatrixx(int* m) => GLPointers._glLoadMatrixx_fnptr(m);
        
        /// <summary> <b>[requires: v1.0]</b> <b>[entry point: <c>glLogicOp</c>]</b><br/> Specify a logical pixel operation. </summary>
        /// <param name="opcode">Specifies a symbolic constant that selects a logical operation. The following symbols are accepted: GL_CLEAR, GL_SET, GL_COPY, GL_COPY_INVERTED, GL_NOOP, GL_INVERT, GL_AND, GL_NAND, GL_OR, GL_NOR, GL_XOR, GL_EQUIV, GL_AND_REVERSE, GL_AND_INVERTED, GL_OR_REVERSE, and GL_OR_INVERTED. The initial value is GL_COPY.</param>
        /// <remarks><see href="https://www.khronos.org/registry/OpenGL-Refpages/es1.1/xhtml/glLogicOp.xml"/></remarks>
        public static void LogicOp(LogicOp opcode) => GLPointers._glLogicOp_fnptr((uint)opcode);
=======
        /// <remarks><see href="https://www.khronos.org/registry/OpenGL-Refpages/es1.1/xhtml/glLineWidth.xml" /></remarks>
        public static void LineWidth(float width) => GLPointers.glLineWidth_Lazy(width);
        
        /// <summary> <b>[requires: v1.0]</b> <b>[entry point: <c>glLineWidthx</c>]</b><br/> Specify the width of rasterized lines. </summary>
        /// <param name="width">Specifies the width of rasterized lines. The initial value is 1.</param>
        /// <remarks><see href="https://www.khronos.org/registry/OpenGL-Refpages/es1.1/xhtml/glLineWidth.xml" /></remarks>
        public static void LineWidthx(int width) => GLPointers.glLineWidthx_Lazy(width);
        
        /// <summary> <b>[requires: v1.0]</b> <b>[entry point: <c>glLoadIdentity</c>]</b><br/> Replace the current matrix with the identitymatrix. </summary>
        /// <remarks><see href="https://www.khronos.org/registry/OpenGL-Refpages/es1.1/xhtml/glLoadIdentity.xml" /></remarks>
        public static void LoadIdentity() => GLPointers.glLoadIdentity_Lazy();
        
        /// <summary> <b>[requires: v1.0]</b> <b>[entry point: <c>glLoadMatrixf</c>]</b><br/> Replace the current matrix with the specifiedmatrix. </summary>
        /// <param name="m">Specifies a pointer to 16 consecutive values, which are used as the elements of a 4x4 column-major matrix.</param>
        /// <remarks><see href="https://www.khronos.org/registry/OpenGL-Refpages/es1.1/xhtml/glLoadMatrix.xml" /></remarks>
        public static void LoadMatrixf(float* m) => GLPointers.glLoadMatrixf_Lazy(m);
        
        /// <summary> <b>[requires: v1.0]</b> <b>[entry point: <c>glLoadMatrixx</c>]</b><br/> Replace the current matrix with the specifiedmatrix. </summary>
        /// <param name="m">Specifies a pointer to 16 consecutive values, which are used as the elements of a 4x4 column-major matrix.</param>
        /// <remarks><see href="https://www.khronos.org/registry/OpenGL-Refpages/es1.1/xhtml/glLoadMatrix.xml" /></remarks>
        public static void LoadMatrixx(int* m) => GLPointers.glLoadMatrixx_Lazy(m);
        
        /// <summary> <b>[requires: v1.0]</b> <b>[entry point: <c>glLogicOp</c>]</b><br/> Specify a logical pixel operation. </summary>
        /// <param name="opcode">Specifies a symbolic constant that selects a logical operation. The following symbols are accepted: GL_CLEAR, GL_SET, GL_COPY, GL_COPY_INVERTED, GL_NOOP, GL_INVERT, GL_AND, GL_NAND, GL_OR, GL_NOR, GL_XOR, GL_EQUIV, GL_AND_REVERSE, GL_AND_INVERTED, GL_OR_REVERSE, and GL_OR_INVERTED. The initial value is GL_COPY.</param>
        /// <remarks><see href="https://www.khronos.org/registry/OpenGL-Refpages/es1.1/xhtml/glLogicOp.xml" /></remarks>
        public static void LogicOp(LogicOp opcode) => GLPointers.glLogicOp_Lazy((uint)opcode);
>>>>>>> fbab23ca
        
        /// <summary> <b>[requires: v1.0]</b> <b>[entry point: <c>glMaterialf</c>]</b><br/> Specify material parameters for the lighting model. </summary>
        /// <param name="face">Specifies which face or faces are being updated. Must be GL_FRONT_AND_BACK.</param>
        /// <param name="pname">Specifies the single-valued material parameter of the face or faces that is being updated. Must be GL_SHININESS.</param>
        /// <param name="param">Specifies the value that parameter GL_SHININESS will be set to.</param>
<<<<<<< HEAD
        /// <remarks><see href="https://www.khronos.org/registry/OpenGL-Refpages/es1.1/xhtml/glMaterial.xml"/></remarks>
        public static void Materialf(TriangleFace face, MaterialParameter pname, float param) => GLPointers._glMaterialf_fnptr((uint)face, (uint)pname, param);
=======
        /// <remarks><see href="https://www.khronos.org/registry/OpenGL-Refpages/es1.1/xhtml/glMaterial.xml" /></remarks>
        public static void Materialf(TriangleFace face, MaterialParameter pname, float param) => GLPointers.glMaterialf_Lazy((uint)face, (uint)pname, param);
>>>>>>> fbab23ca
        
        /// <summary> <b>[requires: v1.0]</b> <b>[entry point: <c>glMaterialfv</c>]</b><br/>  </summary>
        public static void Materialfv(TriangleFace face, MaterialParameter pname, float* parameters) => GLPointers.glMaterialfv_Lazy((uint)face, (uint)pname, parameters);
        
        /// <summary> <b>[requires: v1.0]</b> <b>[entry point: <c>glMaterialx</c>]</b><br/> Specify material parameters for the lighting model. </summary>
        /// <param name="face">Specifies which face or faces are being updated. Must be GL_FRONT_AND_BACK.</param>
        /// <param name="pname">Specifies the single-valued material parameter of the face or faces that is being updated. Must be GL_SHININESS.</param>
        /// <param name="param">Specifies the value that parameter GL_SHININESS will be set to.</param>
<<<<<<< HEAD
        /// <remarks><see href="https://www.khronos.org/registry/OpenGL-Refpages/es1.1/xhtml/glMaterial.xml"/></remarks>
        public static void Materialx(TriangleFace face, MaterialParameter pname, int param) => GLPointers._glMaterialx_fnptr((uint)face, (uint)pname, param);
=======
        /// <remarks><see href="https://www.khronos.org/registry/OpenGL-Refpages/es1.1/xhtml/glMaterial.xml" /></remarks>
        public static void Materialx(TriangleFace face, MaterialParameter pname, int param) => GLPointers.glMaterialx_Lazy((uint)face, (uint)pname, param);
>>>>>>> fbab23ca
        
        /// <summary> <b>[requires: v1.0]</b> <b>[entry point: <c>glMaterialxv</c>]</b><br/>  </summary>
        public static void Materialxv(TriangleFace face, MaterialParameter pname, int* param) => GLPointers.glMaterialxv_Lazy((uint)face, (uint)pname, param);
        
        /// <summary> <b>[requires: v1.0]</b> <b>[entry point: <c>glMatrixMode</c>]</b><br/> Specify which matrix is the current matrix. </summary>
        /// <param name="mode"> Specifies which matrix stack is the target for subsequent matrix operations. These values are accepted: GL_MODELVIEW, GL_PROJECTION, and GL_TEXTURE., and GL_MATRIX_PALETTE_OES. The initial value is GL_MODELVIEW. </param>
<<<<<<< HEAD
        /// <remarks><see href="https://www.khronos.org/registry/OpenGL-Refpages/es1.1/xhtml/glMatrixMode.xml"/></remarks>
        public static void MatrixMode(MatrixMode mode) => GLPointers._glMatrixMode_fnptr((uint)mode);
=======
        /// <remarks><see href="https://www.khronos.org/registry/OpenGL-Refpages/es1.1/xhtml/glMatrixMode.xml" /></remarks>
        public static void MatrixMode(MatrixMode mode) => GLPointers.glMatrixMode_Lazy((uint)mode);
>>>>>>> fbab23ca
        
        /// <summary> <b>[requires: v1.0]</b> <b>[entry point: <c>glMultiTexCoord4f</c>]</b><br/> Set the current texture coordinates. </summary>
        /// <param name="target">Specifies the texture unit whose coordinates should be modified. The number of texture units is implementation dependent, but must be at least twoone. Symbolic constant must be one of GL_TEXTUREi, where i ranges from 0 to GL_MAX_TEXTURE_UNITS - 1, which is an implementation-dependent value.</param>
        /// <param name="s">Specify s, t, r, and q texture coordinates for target texture unit.</param>
        /// <param name="t">Specify s, t, r, and q texture coordinates for target texture unit.</param>
        /// <param name="r">Specify s, t, r, and q texture coordinates for target texture unit.</param>
        /// <param name="q">Specify s, t, r, and q texture coordinates for target texture unit.</param>
<<<<<<< HEAD
        /// <remarks><see href="https://www.khronos.org/registry/OpenGL-Refpages/es1.1/xhtml/glMultiTexCoord.xml"/></remarks>
        public static void MultiTexCoord4f(TextureUnit target, float s, float t, float r, float q) => GLPointers._glMultiTexCoord4f_fnptr((uint)target, s, t, r, q);
=======
        /// <remarks><see href="https://www.khronos.org/registry/OpenGL-Refpages/es1.1/xhtml/glMultiTexCoord.xml" /></remarks>
        public static void MultiTexCoord4f(TextureUnit target, float s, float t, float r, float q) => GLPointers.glMultiTexCoord4f_Lazy((uint)target, s, t, r, q);
>>>>>>> fbab23ca
        
        /// <summary> <b>[requires: v1.0]</b> <b>[entry point: <c>glMultiTexCoord4x</c>]</b><br/> Set the current texture coordinates. </summary>
        /// <param name="texture">Specifies the texture unit whose coordinates should be modified. The number of texture units is implementation dependent, but must be at least twoone. Symbolic constant must be one of GL_TEXTUREi, where i ranges from 0 to GL_MAX_TEXTURE_UNITS - 1, which is an implementation-dependent value.</param>
        /// <param name="s">Specify s, t, r, and q texture coordinates for target texture unit.</param>
        /// <param name="t">Specify s, t, r, and q texture coordinates for target texture unit.</param>
        /// <param name="r">Specify s, t, r, and q texture coordinates for target texture unit.</param>
        /// <param name="q">Specify s, t, r, and q texture coordinates for target texture unit.</param>
<<<<<<< HEAD
        /// <remarks><see href="https://www.khronos.org/registry/OpenGL-Refpages/es1.1/xhtml/glMultiTexCoord.xml"/></remarks>
        public static void MultiTexCoord4x(TextureUnit texture, int s, int t, int r, int q) => GLPointers._glMultiTexCoord4x_fnptr((uint)texture, s, t, r, q);
        
        /// <summary> <b>[requires: v1.0]</b> <b>[entry point: <c>glMultMatrixf</c>]</b><br/> Multiply the current matrix with the specifiedmatrix. </summary>
        /// <param name="m">Points to 16 consecutive values that are used as the elements of a 4x4 column-major matrix.</param>
        /// <remarks><see href="https://www.khronos.org/registry/OpenGL-Refpages/es1.1/xhtml/glMultMatrix.xml"/></remarks>
        public static void MultMatrixf(float* m) => GLPointers._glMultMatrixf_fnptr(m);
        
        /// <summary> <b>[requires: v1.0]</b> <b>[entry point: <c>glMultMatrixx</c>]</b><br/> Multiply the current matrix with the specifiedmatrix. </summary>
        /// <param name="m">Points to 16 consecutive values that are used as the elements of a 4x4 column-major matrix.</param>
        /// <remarks><see href="https://www.khronos.org/registry/OpenGL-Refpages/es1.1/xhtml/glMultMatrix.xml"/></remarks>
        public static void MultMatrixx(int* m) => GLPointers._glMultMatrixx_fnptr(m);
=======
        /// <remarks><see href="https://www.khronos.org/registry/OpenGL-Refpages/es1.1/xhtml/glMultiTexCoord.xml" /></remarks>
        public static void MultiTexCoord4x(TextureUnit texture, int s, int t, int r, int q) => GLPointers.glMultiTexCoord4x_Lazy((uint)texture, s, t, r, q);
        
        /// <summary> <b>[requires: v1.0]</b> <b>[entry point: <c>glMultMatrixf</c>]</b><br/> Multiply the current matrix with the specifiedmatrix. </summary>
        /// <param name="m">Points to 16 consecutive values that are used as the elements of a 4x4 column-major matrix.</param>
        /// <remarks><see href="https://www.khronos.org/registry/OpenGL-Refpages/es1.1/xhtml/glMultMatrix.xml" /></remarks>
        public static void MultMatrixf(float* m) => GLPointers.glMultMatrixf_Lazy(m);
        
        /// <summary> <b>[requires: v1.0]</b> <b>[entry point: <c>glMultMatrixx</c>]</b><br/> Multiply the current matrix with the specifiedmatrix. </summary>
        /// <param name="m">Points to 16 consecutive values that are used as the elements of a 4x4 column-major matrix.</param>
        /// <remarks><see href="https://www.khronos.org/registry/OpenGL-Refpages/es1.1/xhtml/glMultMatrix.xml" /></remarks>
        public static void MultMatrixx(int* m) => GLPointers.glMultMatrixx_Lazy(m);
>>>>>>> fbab23ca
        
        /// <summary> <b>[requires: v1.0]</b> <b>[entry point: <c>glNormal3f</c>]</b><br/> Set the current normal vector. </summary>
        /// <param name="nx">Specify the x, y, and z coordinates of the new current normal. The initial value is (0, 0, 1).</param>
        /// <param name="ny">Specify the x, y, and z coordinates of the new current normal. The initial value is (0, 0, 1).</param>
        /// <param name="nz">Specify the x, y, and z coordinates of the new current normal. The initial value is (0, 0, 1).</param>
<<<<<<< HEAD
        /// <remarks><see href="https://www.khronos.org/registry/OpenGL-Refpages/es1.1/xhtml/glNormal.xml"/></remarks>
        public static void Normal3f(float nx, float ny, float nz) => GLPointers._glNormal3f_fnptr(nx, ny, nz);
=======
        /// <remarks><see href="https://www.khronos.org/registry/OpenGL-Refpages/es1.1/xhtml/glNormal.xml" /></remarks>
        public static void Normal3f(float nx, float ny, float nz) => GLPointers.glNormal3f_Lazy(nx, ny, nz);
>>>>>>> fbab23ca
        
        /// <summary> <b>[requires: v1.0]</b> <b>[entry point: <c>glNormal3x</c>]</b><br/> Set the current normal vector. </summary>
        /// <param name="nx">Specify the x, y, and z coordinates of the new current normal. The initial value is (0, 0, 1).</param>
        /// <param name="ny">Specify the x, y, and z coordinates of the new current normal. The initial value is (0, 0, 1).</param>
        /// <param name="nz">Specify the x, y, and z coordinates of the new current normal. The initial value is (0, 0, 1).</param>
<<<<<<< HEAD
        /// <remarks><see href="https://www.khronos.org/registry/OpenGL-Refpages/es1.1/xhtml/glNormal.xml"/></remarks>
        public static void Normal3x(int nx, int ny, int nz) => GLPointers._glNormal3x_fnptr(nx, ny, nz);
=======
        /// <remarks><see href="https://www.khronos.org/registry/OpenGL-Refpages/es1.1/xhtml/glNormal.xml" /></remarks>
        public static void Normal3x(int nx, int ny, int nz) => GLPointers.glNormal3x_Lazy(nx, ny, nz);
>>>>>>> fbab23ca
        
        /// <summary> <b>[requires: v1.0]</b> <b>[entry point: <c>glNormalPointer</c>]</b><br/> Define an array of normals. </summary>
        /// <param name="type">Specifies the data type of each coordinate in the array. Symbolic constants GL_BYTE, GL_SHORT, and GL_FIXED are accepted. However, the initial value is GL_FLOAT.</param>
        /// <param name="stride">Specifies the byte offset between consecutive normals. If stride is 0, the normals are understood to be tightly packed in the array. The initial value is 0.</param>
        /// <param name="pointer">Specifies a pointer to the first coordinate of the first normal in the array. The initial value is 0.</param>
<<<<<<< HEAD
        /// <remarks><see href="https://www.khronos.org/registry/OpenGL-Refpages/es1.1/xhtml/glNormalPointer.xml"/></remarks>
        public static void NormalPointer(NormalPointerType type, int stride, void* pointer) => GLPointers._glNormalPointer_fnptr((uint)type, stride, pointer);
        
        /// <summary> <b>[requires: v1.0]</b> <b>[entry point: <c>glOrthof</c>]</b><br/> Multiply the current matrix with an orthographicmatrix. </summary>
        /// <param name="l">Specify the coordinates for the left and right vertical clipping planes.</param>
        /// <param name="r">Specify the coordinates for the left and right vertical clipping planes.</param>
        /// <param name="b">Specify the coordinates for the bottom and top horizontal clipping planes.</param>
        /// <param name="t">Specify the coordinates for the bottom and top horizontal clipping planes.</param>
        /// <param name="n">Specify the distances to the nearer and farther depth clipping planes. These values are negative if the plane is to be behind the viewer.</param>
        /// <param name="f">Specify the distances to the nearer and farther depth clipping planes. These values are negative if the plane is to be behind the viewer.</param>
        /// <remarks><see href="https://www.khronos.org/registry/OpenGL-Refpages/es1.1/xhtml/glOrtho.xml"/></remarks>
        public static void Orthof(float l, float r, float b, float t, float n, float f) => GLPointers._glOrthof_fnptr(l, r, b, t, n, f);
        
        /// <summary> <b>[requires: v1.0]</b> <b>[entry point: <c>glOrthox</c>]</b><br/> Multiply the current matrix with an orthographicmatrix. </summary>
        /// <param name="l">Specify the coordinates for the left and right vertical clipping planes.</param>
        /// <param name="r">Specify the coordinates for the left and right vertical clipping planes.</param>
        /// <param name="b">Specify the coordinates for the bottom and top horizontal clipping planes.</param>
        /// <param name="t">Specify the coordinates for the bottom and top horizontal clipping planes.</param>
        /// <param name="n">Specify the distances to the nearer and farther depth clipping planes. These values are negative if the plane is to be behind the viewer.</param>
        /// <param name="f">Specify the distances to the nearer and farther depth clipping planes. These values are negative if the plane is to be behind the viewer.</param>
        /// <remarks><see href="https://www.khronos.org/registry/OpenGL-Refpages/es1.1/xhtml/glOrtho.xml"/></remarks>
        public static void Orthox(int l, int r, int b, int t, int n, int f) => GLPointers._glOrthox_fnptr(l, r, b, t, n, f);
=======
        /// <remarks><see href="https://www.khronos.org/registry/OpenGL-Refpages/es1.1/xhtml/glNormalPointer.xml" /></remarks>
        public static void NormalPointer(NormalPointerType type, int stride, void* pointer) => GLPointers.glNormalPointer_Lazy((uint)type, stride, pointer);
        
        /// <summary> <b>[requires: v1.0]</b> <b>[entry point: <c>glOrthof</c>]</b><br/> Multiply the current matrix with an orthographicmatrix. </summary>
        /// <param name="left">Specify the coordinates for the left and right vertical clipping planes.</param>
        /// <param name="right">Specify the coordinates for the left and right vertical clipping planes.</param>
        /// <param name="bottom">Specify the coordinates for the bottom and top horizontal clipping planes.</param>
        /// <param name="top">Specify the coordinates for the bottom and top horizontal clipping planes.</param>
        /// <param name="near">Specify the distances to the nearer and farther depth clipping planes. These values are negative if the plane is to be behind the viewer.</param>
        /// <param name="far">Specify the distances to the nearer and farther depth clipping planes. These values are negative if the plane is to be behind the viewer.</param>
        /// <remarks><see href="https://www.khronos.org/registry/OpenGL-Refpages/es1.1/xhtml/glOrtho.xml" /></remarks>
        public static void Orthof(float l, float r, float b, float t, float n, float f) => GLPointers.glOrthof_Lazy(l, r, b, t, n, f);
        
        /// <summary> <b>[requires: v1.0]</b> <b>[entry point: <c>glOrthox</c>]</b><br/> Multiply the current matrix with an orthographicmatrix. </summary>
        /// <param name="left">Specify the coordinates for the left and right vertical clipping planes.</param>
        /// <param name="right">Specify the coordinates for the left and right vertical clipping planes.</param>
        /// <param name="bottom">Specify the coordinates for the bottom and top horizontal clipping planes.</param>
        /// <param name="top">Specify the coordinates for the bottom and top horizontal clipping planes.</param>
        /// <param name="near">Specify the distances to the nearer and farther depth clipping planes. These values are negative if the plane is to be behind the viewer.</param>
        /// <param name="far">Specify the distances to the nearer and farther depth clipping planes. These values are negative if the plane is to be behind the viewer.</param>
        /// <remarks><see href="https://www.khronos.org/registry/OpenGL-Refpages/es1.1/xhtml/glOrtho.xml" /></remarks>
        public static void Orthox(int l, int r, int b, int t, int n, int f) => GLPointers.glOrthox_Lazy(l, r, b, t, n, f);
>>>>>>> fbab23ca
        
        /// <summary> <b>[requires: v1.0]</b> <b>[entry point: <c>glPixelStorei</c>]</b><br/> Set pixel storage modes. </summary>
        /// <param name="pname">Specifies the symbolic name of the parameter to be set. GL_PACK_ALIGNMENT affects the packing of pixel data into memory. GL_UNPACK_ALIGNMENT affects the unpacking of pixel data from memory.</param>
        /// <param name="param">Specifies the value that pname is set to.</param>
<<<<<<< HEAD
        /// <remarks><see href="https://www.khronos.org/registry/OpenGL-Refpages/es1.1/xhtml/glPixelStorei.xml"/></remarks>
        public static void PixelStorei(PixelStoreParameter pname, int param) => GLPointers._glPixelStorei_fnptr((uint)pname, param);
=======
        /// <remarks><see href="https://www.khronos.org/registry/OpenGL-Refpages/es1.1/xhtml/glPixelStorei.xml" /></remarks>
        public static void PixelStorei(PixelStoreParameter pname, int param) => GLPointers.glPixelStorei_Lazy((uint)pname, param);
>>>>>>> fbab23ca
        
        /// <summary> <b>[requires: v1.0]</b> <b>[entry point: <c>glPointParameterf</c>]</b><br/> Specify parameters for point rasterization. </summary>
        /// <param name="pname"> Specifies the single-valued parameter to be updated. Can be either GL_POINT_SIZE_MIN, GL_POINT_SIZE_MAX, or GL_POINT_FADE_THRESHOLD_SIZE. </param>
        /// <param name="param"> Specifies the value that the parameter will be set to. </param>
<<<<<<< HEAD
        /// <remarks><see href="https://www.khronos.org/registry/OpenGL-Refpages/es1.1/xhtml/glPointParameter.xml"/></remarks>
        public static void PointParameterf(PointParameterNameARB pname, float param) => GLPointers._glPointParameterf_fnptr((uint)pname, param);
=======
        /// <remarks><see href="https://www.khronos.org/registry/OpenGL-Refpages/es1.1/xhtml/glPointParameter.xml" /></remarks>
        public static void PointParameterf(PointParameterNameARB pname, float param) => GLPointers.glPointParameterf_Lazy((uint)pname, param);
>>>>>>> fbab23ca
        
        /// <summary> <b>[requires: v1.0]</b> <b>[entry point: <c>glPointParameterfv</c>]</b><br/>  </summary>
        public static void PointParameterfv(PointParameterNameARB pname, float* parameters) => GLPointers.glPointParameterfv_Lazy((uint)pname, parameters);
        
        /// <summary> <b>[requires: v1.0]</b> <b>[entry point: <c>glPointParameterx</c>]</b><br/> Specify parameters for point rasterization. </summary>
        /// <param name="pname"> Specifies the single-valued parameter to be updated. Can be either GL_POINT_SIZE_MIN, GL_POINT_SIZE_MAX, or GL_POINT_FADE_THRESHOLD_SIZE. </param>
        /// <param name="param"> Specifies the value that the parameter will be set to. </param>
<<<<<<< HEAD
        /// <remarks><see href="https://www.khronos.org/registry/OpenGL-Refpages/es1.1/xhtml/glPointParameter.xml"/></remarks>
        public static void PointParameterx(PointParameterNameARB pname, int param) => GLPointers._glPointParameterx_fnptr((uint)pname, param);
=======
        /// <remarks><see href="https://www.khronos.org/registry/OpenGL-Refpages/es1.1/xhtml/glPointParameter.xml" /></remarks>
        public static void PointParameterx(PointParameterNameARB pname, int param) => GLPointers.glPointParameterx_Lazy((uint)pname, param);
>>>>>>> fbab23ca
        
        /// <summary> <b>[requires: v1.0]</b> <b>[entry point: <c>glPointParameterxv</c>]</b><br/>  </summary>
        public static void PointParameterxv(PointParameterNameARB pname, int* parameters) => GLPointers.glPointParameterxv_Lazy((uint)pname, parameters);
        
        /// <summary> <b>[requires: v1.0]</b> <b>[entry point: <c>glPointSize</c>]</b><br/> Specify the diameter of rasterized points. </summary>
        /// <param name="size">Specifies the diameter of rasterized points. The initial value is 1.</param>
<<<<<<< HEAD
        /// <remarks><see href="https://www.khronos.org/registry/OpenGL-Refpages/es1.1/xhtml/glPointSize.xml"/></remarks>
        public static void PointSize(float size) => GLPointers._glPointSize_fnptr(size);
        
        /// <summary> <b>[requires: v1.0]</b> <b>[entry point: <c>glPointSizex</c>]</b><br/> Specify the diameter of rasterized points. </summary>
        /// <param name="size">Specifies the diameter of rasterized points. The initial value is 1.</param>
        /// <remarks><see href="https://www.khronos.org/registry/OpenGL-Refpages/es1.1/xhtml/glPointSize.xml"/></remarks>
        public static void PointSizex(int size) => GLPointers._glPointSizex_fnptr(size);
=======
        /// <remarks><see href="https://www.khronos.org/registry/OpenGL-Refpages/es1.1/xhtml/glPointSize.xml" /></remarks>
        public static void PointSize(float size) => GLPointers.glPointSize_Lazy(size);
        
        /// <summary> <b>[requires: v1.0]</b> <b>[entry point: <c>glPointSizex</c>]</b><br/> Specify the diameter of rasterized points. </summary>
        /// <param name="size">Specifies the diameter of rasterized points. The initial value is 1.</param>
        /// <remarks><see href="https://www.khronos.org/registry/OpenGL-Refpages/es1.1/xhtml/glPointSize.xml" /></remarks>
        public static void PointSizex(int size) => GLPointers.glPointSizex_Lazy(size);
>>>>>>> fbab23ca
        
        /// <summary> <b>[requires: v1.0]</b> <b>[entry point: <c>glPolygonOffset</c>]</b><br/> Set the scale and units used to calculate depth        values. </summary>
        /// <param name="factor">Specifies a scale factor that is used to create a variable depth offset for each polygon. The initial value is 0.</param>
        /// <param name="units">Is multiplied by an implementation-specific value to create a constant depth offset. The initial value is 0.</param>
<<<<<<< HEAD
        /// <remarks><see href="https://www.khronos.org/registry/OpenGL-Refpages/es1.1/xhtml/glPolygonOffset.xml"/></remarks>
        public static void PolygonOffset(float factor, float units) => GLPointers._glPolygonOffset_fnptr(factor, units);
=======
        /// <remarks><see href="https://www.khronos.org/registry/OpenGL-Refpages/es1.1/xhtml/glPolygonOffset.xml" /></remarks>
        public static void PolygonOffset(float factor, float units) => GLPointers.glPolygonOffset_Lazy(factor, units);
>>>>>>> fbab23ca
        
        /// <summary> <b>[requires: v1.0]</b> <b>[entry point: <c>glPolygonOffsetx</c>]</b><br/> Set the scale and units used to calculate depth        values. </summary>
        /// <param name="factor">Specifies a scale factor that is used to create a variable depth offset for each polygon. The initial value is 0.</param>
        /// <param name="units">Is multiplied by an implementation-specific value to create a constant depth offset. The initial value is 0.</param>
<<<<<<< HEAD
        /// <remarks><see href="https://www.khronos.org/registry/OpenGL-Refpages/es1.1/xhtml/glPolygonOffset.xml"/></remarks>
        public static void PolygonOffsetx(int factor, int units) => GLPointers._glPolygonOffsetx_fnptr(factor, units);
        
        /// <summary> <b>[requires: v1.0]</b> <b>[entry point: <c>glPopMatrix</c>]</b><br/> Push and pop the current matrix stack. </summary>
        /// <remarks><see href="https://www.khronos.org/registry/OpenGL-Refpages/es1.1/xhtml/glPushMatrix.xml"/></remarks>
        public static void PopMatrix() => GLPointers._glPopMatrix_fnptr();
        
        /// <summary> <b>[requires: v1.0]</b> <b>[entry point: <c>glPushMatrix</c>]</b><br/> Push and pop the current matrix stack. </summary>
        /// <remarks><see href="https://www.khronos.org/registry/OpenGL-Refpages/es1.1/xhtml/glPushMatrix.xml"/></remarks>
        public static void PushMatrix() => GLPointers._glPushMatrix_fnptr();
=======
        /// <remarks><see href="https://www.khronos.org/registry/OpenGL-Refpages/es1.1/xhtml/glPolygonOffset.xml" /></remarks>
        public static void PolygonOffsetx(int factor, int units) => GLPointers.glPolygonOffsetx_Lazy(factor, units);
        
        /// <summary> <b>[requires: v1.0]</b> <b>[entry point: <c>glPopMatrix</c>]</b><br/> Push and pop the current matrix stack. </summary>
        /// <remarks><see href="https://www.khronos.org/registry/OpenGL-Refpages/es1.1/xhtml/glPushMatrix.xml" /></remarks>
        public static void PopMatrix() => GLPointers.glPopMatrix_Lazy();
        
        /// <summary> <b>[requires: v1.0]</b> <b>[entry point: <c>glPushMatrix</c>]</b><br/> Push and pop the current matrix stack. </summary>
        /// <remarks><see href="https://www.khronos.org/registry/OpenGL-Refpages/es1.1/xhtml/glPushMatrix.xml" /></remarks>
        public static void PushMatrix() => GLPointers.glPushMatrix_Lazy();
>>>>>>> fbab23ca
        
        /// <summary> <b>[requires: v1.0]</b> <b>[entry point: <c>glReadPixels</c>]</b><br/> Read a block of pixels from the color buffer. </summary>
        /// <param name="x">Specify the window coordinates of the first pixel that is read from the color buffer. This location is the lower left corner of a rectangular block of pixels.</param>
        /// <param name="y">Specify the window coordinates of the first pixel that is read from the color buffer. This location is the lower left corner of a rectangular block of pixels.</param>
        /// <param name="width">Specify the dimensions of the pixel rectangle. width and height of one correspond to a single pixel.</param>
        /// <param name="height">Specify the dimensions of the pixel rectangle. width and height of one correspond to a single pixel.</param>
        /// <param name="format">Specifies the format of the pixel data. Must be either GL_RGBA or the value of GL_IMPLEMENTATION_COLOR_READ_FORMAT_OES.</param>
        /// <param name="type">Specifies the data type of the pixel data. Must be either GL_UNSIGNED_BYTE or the value of GL_IMPLEMENTATION_COLOR_READ_TYPE_OES.</param>
        /// <param name="pixels">Returns the pixel data.</param>
<<<<<<< HEAD
        /// <remarks><see href="https://www.khronos.org/registry/OpenGL-Refpages/es1.1/xhtml/glReadPixels.xml"/></remarks>
        public static void ReadPixels(int x, int y, int width, int height, PixelFormat format, PixelType type, void* pixels) => GLPointers._glReadPixels_fnptr(x, y, width, height, (uint)format, (uint)type, pixels);
=======
        /// <remarks><see href="https://www.khronos.org/registry/OpenGL-Refpages/es1.1/xhtml/glReadPixels.xml" /></remarks>
        public static void ReadPixels(int x, int y, int width, int height, PixelFormat format, PixelType type, void* pixels) => GLPointers.glReadPixels_Lazy(x, y, width, height, (uint)format, (uint)type, pixels);
>>>>>>> fbab23ca
        
        /// <summary> <b>[requires: v1.0]</b> <b>[entry point: <c>glRotatef</c>]</b><br/> Multiply the current matrix by a rotation matrix. </summary>
        /// <param name="angle">Specifies the angle of rotation, in degrees.</param>
        /// <param name="x">Specify the x, y, and z coordinates of a vector, respectively.</param>
        /// <param name="y">Specify the x, y, and z coordinates of a vector, respectively.</param>
        /// <param name="z">Specify the x, y, and z coordinates of a vector, respectively.</param>
<<<<<<< HEAD
        /// <remarks><see href="https://www.khronos.org/registry/OpenGL-Refpages/es1.1/xhtml/glRotate.xml"/></remarks>
        public static void Rotatef(float angle, float x, float y, float z) => GLPointers._glRotatef_fnptr(angle, x, y, z);
=======
        /// <remarks><see href="https://www.khronos.org/registry/OpenGL-Refpages/es1.1/xhtml/glRotate.xml" /></remarks>
        public static void Rotatef(float angle, float x, float y, float z) => GLPointers.glRotatef_Lazy(angle, x, y, z);
>>>>>>> fbab23ca
        
        /// <summary> <b>[requires: v1.0]</b> <b>[entry point: <c>glRotatex</c>]</b><br/> Multiply the current matrix by a rotation matrix. </summary>
        /// <param name="angle">Specifies the angle of rotation, in degrees.</param>
        /// <param name="x">Specify the x, y, and z coordinates of a vector, respectively.</param>
        /// <param name="y">Specify the x, y, and z coordinates of a vector, respectively.</param>
        /// <param name="z">Specify the x, y, and z coordinates of a vector, respectively.</param>
<<<<<<< HEAD
        /// <remarks><see href="https://www.khronos.org/registry/OpenGL-Refpages/es1.1/xhtml/glRotate.xml"/></remarks>
        public static void Rotatex(int angle, int x, int y, int z) => GLPointers._glRotatex_fnptr(angle, x, y, z);
=======
        /// <remarks><see href="https://www.khronos.org/registry/OpenGL-Refpages/es1.1/xhtml/glRotate.xml" /></remarks>
        public static void Rotatex(int angle, int x, int y, int z) => GLPointers.glRotatex_Lazy(angle, x, y, z);
>>>>>>> fbab23ca
        
        /// <summary> <b>[requires: v1.0]</b> <b>[entry point: <c>glSampleCoverage</c>]</b><br/> Specify mask to modify multisampled pixel fragments. </summary>
        /// <param name="value">Specifies the coverage of the modification mask. The value is clamped to the range [0, 1], where 0 represents no coverage and 1 full coverage. The initial value is 1.</param>
        /// <param name="invert">Specifies whether the modification mask implied by value is inverted or not. The initial value is GL_FALSE. </param>
<<<<<<< HEAD
        /// <remarks><see href="https://www.khronos.org/registry/OpenGL-Refpages/es1.1/xhtml/glSampleCoverage.xml"/></remarks>
        public static void SampleCoverage(float value, bool invert) => GLPointers._glSampleCoverage_fnptr(value, (byte)(invert ? 1 : 0));
=======
        /// <remarks><see href="https://www.khronos.org/registry/OpenGL-Refpages/es1.1/xhtml/glSampleCoverage.xml" /></remarks>
        public static void SampleCoverage(float value, bool invert) => GLPointers.glSampleCoverage_Lazy(value, (byte)(invert ? 1 : 0));
>>>>>>> fbab23ca
        
        /// <summary> <b>[requires: v1.0]</b> <b>[entry point: <c>glSampleCoveragex</c>]</b><br/> Specify mask to modify multisampled pixel fragments. </summary>
        /// <param name="value">Specifies the coverage of the modification mask. The value is clamped to the range [0, 1], where 0 represents no coverage and 1 full coverage. The initial value is 1.</param>
        /// <param name="invert">Specifies whether the modification mask implied by value is inverted or not. The initial value is GL_FALSE. </param>
<<<<<<< HEAD
        /// <remarks><see href="https://www.khronos.org/registry/OpenGL-Refpages/es1.1/xhtml/glSampleCoverage.xml"/></remarks>
        public static void SampleCoveragex(int value, bool invert) => GLPointers._glSampleCoveragex_fnptr(value, (byte)(invert ? 1 : 0));
=======
        /// <remarks><see href="https://www.khronos.org/registry/OpenGL-Refpages/es1.1/xhtml/glSampleCoverage.xml" /></remarks>
        public static void SampleCoveragex(int value, bool invert) => GLPointers.glSampleCoveragex_Lazy(value, (byte)(invert ? 1 : 0));
>>>>>>> fbab23ca
        
        /// <summary> <b>[requires: v1.0]</b> <b>[entry point: <c>glScalef</c>]</b><br/> Multiply the current matrix by a general scalingmatrix. </summary>
        /// <param name="x">Specify scale factors along the x, y, and z axes, respectively.</param>
        /// <param name="y">Specify scale factors along the x, y, and z axes, respectively.</param>
        /// <param name="z">Specify scale factors along the x, y, and z axes, respectively.</param>
<<<<<<< HEAD
        /// <remarks><see href="https://www.khronos.org/registry/OpenGL-Refpages/es1.1/xhtml/glScale.xml"/></remarks>
        public static void Scalef(float x, float y, float z) => GLPointers._glScalef_fnptr(x, y, z);
=======
        /// <remarks><see href="https://www.khronos.org/registry/OpenGL-Refpages/es1.1/xhtml/glScale.xml" /></remarks>
        public static void Scalef(float x, float y, float z) => GLPointers.glScalef_Lazy(x, y, z);
>>>>>>> fbab23ca
        
        /// <summary> <b>[requires: v1.0]</b> <b>[entry point: <c>glScalex</c>]</b><br/> Multiply the current matrix by a general scalingmatrix. </summary>
        /// <param name="x">Specify scale factors along the x, y, and z axes, respectively.</param>
        /// <param name="y">Specify scale factors along the x, y, and z axes, respectively.</param>
        /// <param name="z">Specify scale factors along the x, y, and z axes, respectively.</param>
<<<<<<< HEAD
        /// <remarks><see href="https://www.khronos.org/registry/OpenGL-Refpages/es1.1/xhtml/glScale.xml"/></remarks>
        public static void Scalex(int x, int y, int z) => GLPointers._glScalex_fnptr(x, y, z);
=======
        /// <remarks><see href="https://www.khronos.org/registry/OpenGL-Refpages/es1.1/xhtml/glScale.xml" /></remarks>
        public static void Scalex(int x, int y, int z) => GLPointers.glScalex_Lazy(x, y, z);
>>>>>>> fbab23ca
        
        /// <summary> <b>[requires: v1.0]</b> <b>[entry point: <c>glScissor</c>]</b><br/> Define the scissor box. </summary>
        /// <param name="x">Specify the lower left corner of the scissor box, in pixels. The initial value is (0, 0).</param>
        /// <param name="y">Specify the lower left corner of the scissor box, in pixels. The initial value is (0, 0).</param>
        /// <param name="width">Specify the width and height of the scissor box. When a GL context is first attached to a surface (e.g. window), width and height are set to the dimensions of that surface.</param>
        /// <param name="height">Specify the width and height of the scissor box. When a GL context is first attached to a surface (e.g. window), width and height are set to the dimensions of that surface.</param>
<<<<<<< HEAD
        /// <remarks><see href="https://www.khronos.org/registry/OpenGL-Refpages/es1.1/xhtml/glScissor.xml"/></remarks>
        public static void Scissor(int x, int y, int width, int height) => GLPointers._glScissor_fnptr(x, y, width, height);
        
        /// <summary> <b>[requires: v1.0]</b> <b>[entry point: <c>glShadeModel</c>]</b><br/> Select flat or smooth shading. </summary>
        /// <param name="mode">Specifies a symbolic value representing a shading technique. Accepted values are GL_FLAT and GL_SMOOTH. The initial value is GL_SMOOTH.</param>
        /// <remarks><see href="https://www.khronos.org/registry/OpenGL-Refpages/es1.1/xhtml/glShadeModel.xml"/></remarks>
        public static void ShadeModel(ShadingModel mode) => GLPointers._glShadeModel_fnptr((uint)mode);
=======
        /// <remarks><see href="https://www.khronos.org/registry/OpenGL-Refpages/es1.1/xhtml/glScissor.xml" /></remarks>
        public static void Scissor(int x, int y, int width, int height) => GLPointers.glScissor_Lazy(x, y, width, height);
        
        /// <summary> <b>[requires: v1.0]</b> <b>[entry point: <c>glShadeModel</c>]</b><br/> Select flat or smooth shading. </summary>
        /// <param name="mode">Specifies a symbolic value representing a shading technique. Accepted values are GL_FLAT and GL_SMOOTH. The initial value is GL_SMOOTH.</param>
        /// <remarks><see href="https://www.khronos.org/registry/OpenGL-Refpages/es1.1/xhtml/glShadeModel.xml" /></remarks>
        public static void ShadeModel(ShadingModel mode) => GLPointers.glShadeModel_Lazy((uint)mode);
>>>>>>> fbab23ca
        
        /// <summary> <b>[requires: v1.0]</b> <b>[entry point: <c>glStencilFunc</c>]</b><br/> Set function and reference value for stencil        testing. </summary>
        /// <param name="func">Specifies the test function. Eight tokens are valid: GL_NEVER, GL_LESS, GL_LEQUAL, GL_GREATER, GL_GEQUAL, GL_EQUAL, GL_NOTEQUAL, and GL_ALWAYS. The initial value is GL_ALWAYS.</param>
        /// <param name="reference">Specifies the reference value for the stencil test. ref is clamped to the range [ 0 , 2n-1 ] , where n is the number of bitplanes in the stencil buffer. The initial value is 0.</param>
        /// <param name="mask">Specifies a mask that is ANDed with both the reference value and the stored stencil value when the test is done. The initial value is all 1&apos;s.</param>
<<<<<<< HEAD
        /// <remarks><see href="https://www.khronos.org/registry/OpenGL-Refpages/es1.1/xhtml/glStencilFunc.xml"/></remarks>
        public static void StencilFunc(StencilFunction func, int reference, uint mask) => GLPointers._glStencilFunc_fnptr((uint)func, reference, mask);
        
        /// <summary> <b>[requires: v1.0]</b> <b>[entry point: <c>glStencilMask</c>]</b><br/> Control the writing of individual bits in the        stencil planes. </summary>
        /// <param name="mask">Specifies a bit mask to enable and disable writing of individual bits in the stencil planes. The initial value is all 1&apos;s.</param>
        /// <remarks><see href="https://www.khronos.org/registry/OpenGL-Refpages/es1.1/xhtml/glStencilMask.xml"/></remarks>
        public static void StencilMask(uint mask) => GLPointers._glStencilMask_fnptr(mask);
=======
        /// <remarks><see href="https://www.khronos.org/registry/OpenGL-Refpages/es1.1/xhtml/glStencilFunc.xml" /></remarks>
        public static void StencilFunc(StencilFunction func, int reference, uint mask) => GLPointers.glStencilFunc_Lazy((uint)func, reference, mask);
        
        /// <summary> <b>[requires: v1.0]</b> <b>[entry point: <c>glStencilMask</c>]</b><br/> Control the writing of individual bits in the        stencil planes. </summary>
        /// <param name="mask">Specifies a bit mask to enable and disable writing of individual bits in the stencil planes. The initial value is all 1&apos;s.</param>
        /// <remarks><see href="https://www.khronos.org/registry/OpenGL-Refpages/es1.1/xhtml/glStencilMask.xml" /></remarks>
        public static void StencilMask(uint mask) => GLPointers.glStencilMask_Lazy(mask);
>>>>>>> fbab23ca
        
        /// <summary> <b>[requires: v1.0]</b> <b>[entry point: <c>glStencilOp</c>]</b><br/> Set stencil test actions. </summary>
        /// <param name="fail">Specifies the action to take when the stencil test fails. Six symbolic constants are accepted: GL_KEEP, GL_ZERO, GL_REPLACE, GL_INCR, GL_DECR, and GL_INVERT. The initial value is GL_KEEP.</param>
        /// <param name="zfail">Specifies the stencil action when the stencil test passes, but the depth test fails. zfail accepts the same symbolic constants as fail. The initial value is GL_KEEP.</param>
        /// <param name="zpass">Specifies the stencil action when both the stencil test and the depth test pass, or when the stencil test passes and either there is no depth buffer or depth testing is not enabled. zpass accepts the same symbolic constants as fail. The initial value is GL_KEEP.</param>
<<<<<<< HEAD
        /// <remarks><see href="https://www.khronos.org/registry/OpenGL-Refpages/es1.1/xhtml/glStencilOp.xml"/></remarks>
        public static void StencilOp(StencilOp fail, StencilOp zfail, StencilOp zpass) => GLPointers._glStencilOp_fnptr((uint)fail, (uint)zfail, (uint)zpass);
=======
        /// <remarks><see href="https://www.khronos.org/registry/OpenGL-Refpages/es1.1/xhtml/glStencilOp.xml" /></remarks>
        public static void StencilOp(StencilOp fail, StencilOp zfail, StencilOp zpass) => GLPointers.glStencilOp_Lazy((uint)fail, (uint)zfail, (uint)zpass);
>>>>>>> fbab23ca
        
        /// <summary> <b>[requires: v1.0]</b> <b>[entry point: <c>glTexCoordPointer</c>]</b><br/> Define an array of texture coordinates. </summary>
        /// <param name="size">Specifies the number of coordinates per array element. Must be 2, 3 or 4. The initial value is 4.</param>
        /// <param name="type">Specifies the data type of each texture coordinate. Symbolic constants GL_BYTE, GL_SHORT, and GL_FIXED are accepted. However, the initial value is GL_FLOAT.</param>
        /// <param name="stride">Specifies the byte offset between consecutive array elements. If stride is 0, the array elements are understood to be tightly packed. The initial value is 0.</param>
        /// <param name="pointer">Specifies a pointer to the first coordinate of the first element in the array. The initial value is 0.</param>
<<<<<<< HEAD
        /// <remarks><see href="https://www.khronos.org/registry/OpenGL-Refpages/es1.1/xhtml/glTexCoordPointer.xml"/></remarks>
        public static void TexCoordPointer(int size, TexCoordPointerType type, int stride, void* pointer) => GLPointers._glTexCoordPointer_fnptr(size, (uint)type, stride, pointer);
=======
        /// <remarks><see href="https://www.khronos.org/registry/OpenGL-Refpages/es1.1/xhtml/glTexCoordPointer.xml" /></remarks>
        public static void TexCoordPointer(int size, TexCoordPointerType type, int stride, void* pointer) => GLPointers.glTexCoordPointer_Lazy(size, (uint)type, stride, pointer);
>>>>>>> fbab23ca
        
        /// <summary> <b>[requires: v1.0]</b> <b>[entry point: <c>glTexEnvf</c>]</b><br/> Set texture environment parameters. </summary>
        /// <param name="target"> Specifies a texture environment. May be GL_TEXTURE_ENV or GL_POINT_SPRITE_OES. </param>
        /// <param name="pname"> Specifies the symbolic name of a single-valued texture environment parameter. May be either GL_TEXTURE_ENV_MODE, GL_COMBINE_RGB, GL_COMBINE_ALPHA, GL_SRC0_RGB, GL_SRC1_RGB, GL_SRC2_RGB, GL_SRC0_ALPHA, GL_SRC1_ALPHA, GL_SRC2_ALPHA, GL_OPERAND0_RGB, GL_OPERAND1_RGB, GL_OPERAND2_RGB, GL_OPERAND0_ALPHA, GL_OPERAND1_ALPHA, GL_OPERAND2_ALPHA, GL_RGB_SCALE, GL_ALPHA_SCALE, or GL_COORD_REPLACE_OES. </param>
        /// <param name="param"> Specifies a single symbolic constant, one of GL_ADD, GL_ADD_SIGNED, GL_DOT3_RGB, GL_DOT3_RGBA, GL_INTERPOLATE, GL_MODULATE, GL_DECAL, GL_BLEND, GL_REPLACE, GL_SUBTRACT, GL_COMBINE, GL_TEXTURE, GL_CONSTANT, GL_PRIMARY_COLOR, GL_PREVIOUS, GL_SRC_COLOR, GL_ONE_MINUS_SRC_COLOR, GL_SRC_ALPHA, GL_ONE_MINUS_SRC_ALPHA, a single boolean value for the point sprite texture coordinate replacement, or 1.0, 2.0, or 4.0 when specifying the GL_RGB_SCALE or GL_ALPHA_SCALE. </param>
<<<<<<< HEAD
        /// <remarks><see href="https://www.khronos.org/registry/OpenGL-Refpages/es1.1/xhtml/glTexEnv.xml"/></remarks>
        public static void TexEnvf(TextureEnvTarget target, TextureEnvParameter pname, float param) => GLPointers._glTexEnvf_fnptr((uint)target, (uint)pname, param);
=======
        /// <remarks><see href="https://www.khronos.org/registry/OpenGL-Refpages/es1.1/xhtml/glTexEnv.xml" /></remarks>
        public static void TexEnvf(TextureEnvTarget target, TextureEnvParameter pname, float param) => GLPointers.glTexEnvf_Lazy((uint)target, (uint)pname, param);
>>>>>>> fbab23ca
        
        /// <summary> <b>[requires: v1.0]</b> <b>[entry point: <c>glTexEnvfv</c>]</b><br/>  </summary>
        public static void TexEnvfv(TextureEnvTarget target, TextureEnvParameter pname, float* parameters) => GLPointers.glTexEnvfv_Lazy((uint)target, (uint)pname, parameters);
        
        /// <summary> <b>[requires: v1.0]</b> <b>[entry point: <c>glTexEnvi</c>]</b><br/> Set texture environment parameters. </summary>
        /// <param name="target"> Specifies a texture environment. May be GL_TEXTURE_ENV or GL_POINT_SPRITE_OES. </param>
        /// <param name="pname"> Specifies the symbolic name of a single-valued texture environment parameter. May be either GL_TEXTURE_ENV_MODE, GL_COMBINE_RGB, GL_COMBINE_ALPHA, GL_SRC0_RGB, GL_SRC1_RGB, GL_SRC2_RGB, GL_SRC0_ALPHA, GL_SRC1_ALPHA, GL_SRC2_ALPHA, GL_OPERAND0_RGB, GL_OPERAND1_RGB, GL_OPERAND2_RGB, GL_OPERAND0_ALPHA, GL_OPERAND1_ALPHA, GL_OPERAND2_ALPHA, GL_RGB_SCALE, GL_ALPHA_SCALE, or GL_COORD_REPLACE_OES. </param>
        /// <param name="param"> Specifies a single symbolic constant, one of GL_ADD, GL_ADD_SIGNED, GL_DOT3_RGB, GL_DOT3_RGBA, GL_INTERPOLATE, GL_MODULATE, GL_DECAL, GL_BLEND, GL_REPLACE, GL_SUBTRACT, GL_COMBINE, GL_TEXTURE, GL_CONSTANT, GL_PRIMARY_COLOR, GL_PREVIOUS, GL_SRC_COLOR, GL_ONE_MINUS_SRC_COLOR, GL_SRC_ALPHA, GL_ONE_MINUS_SRC_ALPHA, a single boolean value for the point sprite texture coordinate replacement, or 1.0, 2.0, or 4.0 when specifying the GL_RGB_SCALE or GL_ALPHA_SCALE. </param>
<<<<<<< HEAD
        /// <remarks><see href="https://www.khronos.org/registry/OpenGL-Refpages/es1.1/xhtml/glTexEnv.xml"/></remarks>
        public static void TexEnvi(TextureEnvTarget target, TextureEnvParameter pname, int param) => GLPointers._glTexEnvi_fnptr((uint)target, (uint)pname, param);
=======
        /// <remarks><see href="https://www.khronos.org/registry/OpenGL-Refpages/es1.1/xhtml/glTexEnv.xml" /></remarks>
        public static void TexEnvi(TextureEnvTarget target, TextureEnvParameter pname, int param) => GLPointers.glTexEnvi_Lazy((uint)target, (uint)pname, param);
>>>>>>> fbab23ca
        
        /// <summary> <b>[requires: v1.0]</b> <b>[entry point: <c>glTexEnviv</c>]</b><br/>  </summary>
        public static void TexEnviv(TextureEnvTarget target, TextureEnvParameter pname, int* parameters) => GLPointers.glTexEnviv_Lazy((uint)target, (uint)pname, parameters);
        
        /// <summary> <b>[requires: v1.0]</b> <b>[entry point: <c>glTexEnvx</c>]</b><br/> Set texture environment parameters. </summary>
        /// <param name="target"> Specifies a texture environment. May be GL_TEXTURE_ENV or GL_POINT_SPRITE_OES. </param>
        /// <param name="pname"> Specifies the symbolic name of a single-valued texture environment parameter. May be either GL_TEXTURE_ENV_MODE, GL_COMBINE_RGB, GL_COMBINE_ALPHA, GL_SRC0_RGB, GL_SRC1_RGB, GL_SRC2_RGB, GL_SRC0_ALPHA, GL_SRC1_ALPHA, GL_SRC2_ALPHA, GL_OPERAND0_RGB, GL_OPERAND1_RGB, GL_OPERAND2_RGB, GL_OPERAND0_ALPHA, GL_OPERAND1_ALPHA, GL_OPERAND2_ALPHA, GL_RGB_SCALE, GL_ALPHA_SCALE, or GL_COORD_REPLACE_OES. </param>
        /// <param name="param"> Specifies a single symbolic constant, one of GL_ADD, GL_ADD_SIGNED, GL_DOT3_RGB, GL_DOT3_RGBA, GL_INTERPOLATE, GL_MODULATE, GL_DECAL, GL_BLEND, GL_REPLACE, GL_SUBTRACT, GL_COMBINE, GL_TEXTURE, GL_CONSTANT, GL_PRIMARY_COLOR, GL_PREVIOUS, GL_SRC_COLOR, GL_ONE_MINUS_SRC_COLOR, GL_SRC_ALPHA, GL_ONE_MINUS_SRC_ALPHA, a single boolean value for the point sprite texture coordinate replacement, or 1.0, 2.0, or 4.0 when specifying the GL_RGB_SCALE or GL_ALPHA_SCALE. </param>
<<<<<<< HEAD
        /// <remarks><see href="https://www.khronos.org/registry/OpenGL-Refpages/es1.1/xhtml/glTexEnv.xml"/></remarks>
        public static void TexEnvx(TextureEnvTarget target, TextureEnvParameter pname, int param) => GLPointers._glTexEnvx_fnptr((uint)target, (uint)pname, param);
=======
        /// <remarks><see href="https://www.khronos.org/registry/OpenGL-Refpages/es1.1/xhtml/glTexEnv.xml" /></remarks>
        public static void TexEnvx(TextureEnvTarget target, TextureEnvParameter pname, int param) => GLPointers.glTexEnvx_Lazy((uint)target, (uint)pname, param);
>>>>>>> fbab23ca
        
        /// <summary> <b>[requires: v1.0]</b> <b>[entry point: <c>glTexEnvxv</c>]</b><br/>  </summary>
        public static void TexEnvxv(TextureEnvTarget target, TextureEnvParameter pname, int* parameters) => GLPointers.glTexEnvxv_Lazy((uint)target, (uint)pname, parameters);
        
        /// <summary> <b>[requires: v1.0]</b> <b>[entry point: <c>glTexImage2D</c>]</b><br/> Specify a two-dimensional texture image. </summary>
        /// <param name="target">Specifies the target texture. Must be GL_TEXTURE_2D.</param>
        /// <param name="level">Specifies the level-of-detail number. Level 0 is the base image level. Level n is the nth mipmap reduction image. Must be greater or equal 0.</param>
        /// <param name="internalformat">Specifies the color components in the texture. Must be same as format. The following symbolic values are accepted: GL_ALPHA, GL_RGB, GL_RGBA, GL_LUMINANCE, or GL_LUMINANCE_ALPHA.</param>
        /// <param name="width">Specifies the width of the texture image. Must be 2n for some integer n. All implementations support texture images that are at least 64 texels wide.</param>
        /// <param name="height">Specifies the height of the texture image. Must be 2m for some integer m. All implementations support texture images that are at least 64 texels high.</param>
        /// <param name="border">Specifies the width of the border. Must be 0.</param>
        /// <param name="format">Specifies the format of the pixel data. Must be same as internalformat. The following symbolic values are accepted: GL_ALPHA, GL_RGB, GL_RGBA, GL_LUMINANCE, and GL_LUMINANCE_ALPHA.</param>
        /// <param name="type">Specifies the data type of the pixel data. The following symbolic values are accepted: GL_UNSIGNED_BYTE, GL_UNSIGNED_SHORT_5_6_5, GL_UNSIGNED_SHORT_4_4_4_4, and GL_UNSIGNED_SHORT_5_5_5_1.</param>
        /// <param name="pixels">Specifies a pointer to the image data in memory.</param>
<<<<<<< HEAD
        /// <remarks><see href="https://www.khronos.org/registry/OpenGL-Refpages/es1.1/xhtml/glTexImage2D.xml"/></remarks>
        public static void TexImage2D(TextureTarget target, int level, InternalFormat internalformat, int width, int height, int border, PixelFormat format, PixelType type, void* pixels) => GLPointers._glTexImage2D_fnptr((uint)target, level, (int)internalformat, width, height, border, (uint)format, (uint)type, pixels);
=======
        /// <remarks><see href="https://www.khronos.org/registry/OpenGL-Refpages/es1.1/xhtml/glTexImage2D.xml" /></remarks>
        public static void TexImage2D(TextureTarget target, int level, InternalFormat internalformat, int width, int height, int border, PixelFormat format, PixelType type, void* pixels) => GLPointers.glTexImage2D_Lazy((uint)target, level, (int)internalformat, width, height, border, (uint)format, (uint)type, pixels);
>>>>>>> fbab23ca
        
        /// <summary> <b>[requires: v1.0]</b> <b>[entry point: <c>glTexParameterf</c>]</b><br/> Set texture parameters. </summary>
        /// <param name="target">Specifies the target texture, which must be GL_TEXTURE_2D.</param>
        /// <param name="pname">Specifies the symbolic name of a single-valued texture parameter. Which can be one of the following: GL_TEXTURE_MIN_FILTER, GL_TEXTURE_MAG_FILTER, GL_TEXTURE_WRAP_S, GL_TEXTURE_WRAP_T, or GL_GENERATE_MIPMAP.</param>
        /// <param name="param">Specifies the value of pname.</param>
<<<<<<< HEAD
        /// <remarks><see href="https://www.khronos.org/registry/OpenGL-Refpages/es1.1/xhtml/glTexParameter.xml"/></remarks>
        public static void TexParameterf(TextureTarget target, TextureParameterName pname, float param) => GLPointers._glTexParameterf_fnptr((uint)target, (uint)pname, param);
=======
        /// <remarks><see href="https://www.khronos.org/registry/OpenGL-Refpages/es1.1/xhtml/glTexParameter.xml" /></remarks>
        public static void TexParameterf(TextureTarget target, TextureParameterName pname, float param) => GLPointers.glTexParameterf_Lazy((uint)target, (uint)pname, param);
>>>>>>> fbab23ca
        
        /// <summary> <b>[requires: v1.0]</b> <b>[entry point: <c>glTexParameterfv</c>]</b><br/>  </summary>
        public static void TexParameterfv(TextureTarget target, TextureParameterName pname, float* parameters) => GLPointers.glTexParameterfv_Lazy((uint)target, (uint)pname, parameters);
        
        /// <summary> <b>[requires: v1.0]</b> <b>[entry point: <c>glTexParameteri</c>]</b><br/> Set texture parameters. </summary>
        /// <param name="target">Specifies the target texture, which must be GL_TEXTURE_2D.</param>
        /// <param name="pname">Specifies the symbolic name of a single-valued texture parameter. Which can be one of the following: GL_TEXTURE_MIN_FILTER, GL_TEXTURE_MAG_FILTER, GL_TEXTURE_WRAP_S, GL_TEXTURE_WRAP_T, or GL_GENERATE_MIPMAP.</param>
        /// <param name="param">Specifies the value of pname.</param>
<<<<<<< HEAD
        /// <remarks><see href="https://www.khronos.org/registry/OpenGL-Refpages/es1.1/xhtml/glTexParameter.xml"/></remarks>
        public static void TexParameteri(TextureTarget target, TextureParameterName pname, int param) => GLPointers._glTexParameteri_fnptr((uint)target, (uint)pname, param);
=======
        /// <remarks><see href="https://www.khronos.org/registry/OpenGL-Refpages/es1.1/xhtml/glTexParameter.xml" /></remarks>
        public static void TexParameteri(TextureTarget target, TextureParameterName pname, int param) => GLPointers.glTexParameteri_Lazy((uint)target, (uint)pname, param);
>>>>>>> fbab23ca
        
        /// <summary> <b>[requires: v1.0]</b> <b>[entry point: <c>glTexParameteriv</c>]</b><br/>  </summary>
        public static void TexParameteriv(TextureTarget target, TextureParameterName pname, int* parameters) => GLPointers.glTexParameteriv_Lazy((uint)target, (uint)pname, parameters);
        
        /// <summary> <b>[requires: v1.0]</b> <b>[entry point: <c>glTexParameterx</c>]</b><br/> Set texture parameters. </summary>
        /// <param name="target">Specifies the target texture, which must be GL_TEXTURE_2D.</param>
        /// <param name="pname">Specifies the symbolic name of a single-valued texture parameter. Which can be one of the following: GL_TEXTURE_MIN_FILTER, GL_TEXTURE_MAG_FILTER, GL_TEXTURE_WRAP_S, GL_TEXTURE_WRAP_T, or GL_GENERATE_MIPMAP.</param>
        /// <param name="param">Specifies the value of pname.</param>
<<<<<<< HEAD
        /// <remarks><see href="https://www.khronos.org/registry/OpenGL-Refpages/es1.1/xhtml/glTexParameter.xml"/></remarks>
        public static void TexParameterx(TextureTarget target, GetTextureParameter pname, int param) => GLPointers._glTexParameterx_fnptr((uint)target, (uint)pname, param);
=======
        /// <remarks><see href="https://www.khronos.org/registry/OpenGL-Refpages/es1.1/xhtml/glTexParameter.xml" /></remarks>
        public static void TexParameterx(TextureTarget target, GetTextureParameter pname, int param) => GLPointers.glTexParameterx_Lazy((uint)target, (uint)pname, param);
>>>>>>> fbab23ca
        
        /// <summary> <b>[requires: v1.0]</b> <b>[entry point: <c>glTexParameterxv</c>]</b><br/>  </summary>
        public static void TexParameterxv(TextureTarget target, GetTextureParameter pname, int* parameters) => GLPointers.glTexParameterxv_Lazy((uint)target, (uint)pname, parameters);
        
        /// <summary> <b>[requires: v1.0]</b> <b>[entry point: <c>glTexSubImage2D</c>]</b><br/> Specify a two-dimensional texture subimage. </summary>
        /// <param name="target">Specifies the target texture. Must be GL_TEXTURE_2D.</param>
        /// <param name="level">Specifies the level-of-detail number. Level 0 is the base image level. Level n is the nth mipmap reduction image.</param>
        /// <param name="xoffset">Specifies a texel offset in the x direction within the texture array.</param>
        /// <param name="yoffset">Specifies a texel offset in the y direction within the texture array.</param>
        /// <param name="width">Specifies the width of the texture subimage.</param>
        /// <param name="height">Specifies the height of the texture subimage.</param>
        /// <param name="format">Specifies the of the pixel data. The following symbolic values are accepted: GL_ALPHA, GL_RGB, GL_RGBA, GL_LUMINANCE, and GL_LUMINANCE_ALPHA.</param>
        /// <param name="type">Specifies the data type of the pixel data. The following symbolic values are accepted: GL_UNSIGNED_BYTE, GL_UNSIGNED_SHORT_5_6_5, GL_UNSIGNED_SHORT_4_4_4_4, and GL_UNSIGNED_SHORT_5_5_5_1.</param>
        /// <param name="pixels">Specifies a pointer to the image data in memory.</param>
<<<<<<< HEAD
        /// <remarks><see href="https://www.khronos.org/registry/OpenGL-Refpages/es1.1/xhtml/glTexSubImage2D.xml"/></remarks>
        public static void TexSubImage2D(TextureTarget target, int level, int xoffset, int yoffset, int width, int height, PixelFormat format, PixelType type, void* pixels) => GLPointers._glTexSubImage2D_fnptr((uint)target, level, xoffset, yoffset, width, height, (uint)format, (uint)type, pixels);
=======
        /// <remarks><see href="https://www.khronos.org/registry/OpenGL-Refpages/es1.1/xhtml/glTexSubImage2D.xml" /></remarks>
        public static void TexSubImage2D(TextureTarget target, int level, int xoffset, int yoffset, int width, int height, PixelFormat format, PixelType type, void* pixels) => GLPointers.glTexSubImage2D_Lazy((uint)target, level, xoffset, yoffset, width, height, (uint)format, (uint)type, pixels);
>>>>>>> fbab23ca
        
        /// <summary> <b>[requires: v1.0]</b> <b>[entry point: <c>glTranslatef</c>]</b><br/> Multiply the current matrix by a translation matrix. </summary>
        /// <param name="x">Specify the x, y, and z coordinates of a translation vector.</param>
        /// <param name="y">Specify the x, y, and z coordinates of a translation vector.</param>
        /// <param name="z">Specify the x, y, and z coordinates of a translation vector.</param>
<<<<<<< HEAD
        /// <remarks><see href="https://www.khronos.org/registry/OpenGL-Refpages/es1.1/xhtml/glTranslate.xml"/></remarks>
        public static void Translatef(float x, float y, float z) => GLPointers._glTranslatef_fnptr(x, y, z);
=======
        /// <remarks><see href="https://www.khronos.org/registry/OpenGL-Refpages/es1.1/xhtml/glTranslate.xml" /></remarks>
        public static void Translatef(float x, float y, float z) => GLPointers.glTranslatef_Lazy(x, y, z);
>>>>>>> fbab23ca
        
        /// <summary> <b>[requires: v1.0]</b> <b>[entry point: <c>glTranslatex</c>]</b><br/> Multiply the current matrix by a translation matrix. </summary>
        /// <param name="x">Specify the x, y, and z coordinates of a translation vector.</param>
        /// <param name="y">Specify the x, y, and z coordinates of a translation vector.</param>
        /// <param name="z">Specify the x, y, and z coordinates of a translation vector.</param>
<<<<<<< HEAD
        /// <remarks><see href="https://www.khronos.org/registry/OpenGL-Refpages/es1.1/xhtml/glTranslate.xml"/></remarks>
        public static void Translatex(int x, int y, int z) => GLPointers._glTranslatex_fnptr(x, y, z);
=======
        /// <remarks><see href="https://www.khronos.org/registry/OpenGL-Refpages/es1.1/xhtml/glTranslate.xml" /></remarks>
        public static void Translatex(int x, int y, int z) => GLPointers.glTranslatex_Lazy(x, y, z);
>>>>>>> fbab23ca
        
        /// <summary> <b>[requires: v1.0]</b> <b>[entry point: <c>glVertexPointer</c>]</b><br/> Define an array of vertex coordinates. </summary>
        /// <param name="size">Specifies the number of coordinates per vertex. Must be 2, 3, or 4. The initial value is 4.</param>
        /// <param name="type">Specifies the data type of each vertex coordinate in the array. Symbolic constants GL_BYTE, GL_SHORT, and GL_FIXED, are accepted. However, the initial value is GL_FLOAT.</param>
        /// <param name="stride">Specifies the byte offset between consecutive vertices. If stride is 0, the vertices are understood to be tightly packed in the array. The initial value is 0.</param>
        /// <param name="pointer">Specifies a pointer to the first coordinate of the first vertex in the array. The initial value is 0.</param>
<<<<<<< HEAD
        /// <remarks><see href="https://www.khronos.org/registry/OpenGL-Refpages/es1.1/xhtml/glVertexPointer.xml"/></remarks>
        public static void VertexPointer(int size, VertexPointerType type, int stride, void* pointer) => GLPointers._glVertexPointer_fnptr(size, (uint)type, stride, pointer);
=======
        /// <remarks><see href="https://www.khronos.org/registry/OpenGL-Refpages/es1.1/xhtml/glVertexPointer.xml" /></remarks>
        public static void VertexPointer(int size, VertexPointerType type, int stride, void* pointer) => GLPointers.glVertexPointer_Lazy(size, (uint)type, stride, pointer);
>>>>>>> fbab23ca
        
        /// <summary> <b>[requires: v1.0]</b> <b>[entry point: <c>glViewport</c>]</b><br/> Set the viewport. </summary>
        /// <param name="x">Specify the lower left corner of the viewport rectangle, in pixels. The initial value is (0, 0).</param>
        /// <param name="y">Specify the lower left corner of the viewport rectangle, in pixels. The initial value is (0, 0).</param>
        /// <param name="width">Specify the width and height of the viewport. When a GL context is first attached to a surface (e.g. window), width and height are set to the dimensions of that surface.</param>
        /// <param name="height">Specify the width and height of the viewport. When a GL context is first attached to a surface (e.g. window), width and height are set to the dimensions of that surface.</param>
<<<<<<< HEAD
        /// <remarks><see href="https://www.khronos.org/registry/OpenGL-Refpages/es1.1/xhtml/glViewport.xml"/></remarks>
        public static void Viewport(int x, int y, int width, int height) => GLPointers._glViewport_fnptr(x, y, width, height);
=======
        /// <remarks><see href="https://www.khronos.org/registry/OpenGL-Refpages/es1.1/xhtml/glViewport.xml" /></remarks>
        public static void Viewport(int x, int y, int width, int height) => GLPointers.glViewport_Lazy(x, y, width, height);
>>>>>>> fbab23ca
        
        /// <summary>APPLE extensions.</summary>
        public static unsafe partial class APPLE
        {
            /// <summary> <b>[requires: GL_APPLE_sync]</b> <b>[entry point: <c>glClientWaitSyncAPPLE</c>]</b><br/>  </summary>
<<<<<<< HEAD
            /// <remarks><see href="https://registry.khronos.org/OpenGL/extensions/APPLE/APPLE_sync.txt"/></remarks>
            public static SyncStatus ClientWaitSyncAPPLE(GLSync sync, SyncObjectMask flags, ulong timeout) => (SyncStatus) GLPointers._glClientWaitSyncAPPLE_fnptr((IntPtr)sync, (uint)flags, timeout);
            
            /// <summary> <b>[requires: GL_APPLE_copy_texture_levels]</b> <b>[entry point: <c>glCopyTextureLevelsAPPLE</c>]</b><br/>  </summary>
            /// <remarks><see href="https://registry.khronos.org/OpenGL/extensions/APPLE/APPLE_copy_texture_levels.txt"/></remarks>
            public static void CopyTextureLevelsAPPLE(int destinationTexture, int sourceTexture, int sourceBaseLevel, int sourceLevelCount) => GLPointers._glCopyTextureLevelsAPPLE_fnptr(destinationTexture, sourceTexture, sourceBaseLevel, sourceLevelCount);
            
            /// <summary> <b>[requires: GL_APPLE_sync]</b> <b>[entry point: <c>glDeleteSyncAPPLE</c>]</b><br/>  </summary>
            /// <remarks><see href="https://registry.khronos.org/OpenGL/extensions/APPLE/APPLE_sync.txt"/></remarks>
            public static void DeleteSyncAPPLE(GLSync sync) => GLPointers._glDeleteSyncAPPLE_fnptr((IntPtr)sync);
            
            /// <summary> <b>[requires: GL_APPLE_sync]</b> <b>[entry point: <c>glFenceSyncAPPLE</c>]</b><br/>  </summary>
            /// <remarks><see href="https://registry.khronos.org/OpenGL/extensions/APPLE/APPLE_sync.txt"/></remarks>
            public static GLSync FenceSyncAPPLE(SyncCondition condition, SyncBehaviorFlags flags) => (GLSync) GLPointers._glFenceSyncAPPLE_fnptr((uint)condition, (uint)flags);
            
            /// <summary> <b>[requires: GL_APPLE_sync]</b> <b>[entry point: <c>glGetInteger64vAPPLE</c>]</b><br/>  </summary>
            /// <remarks><see href="https://registry.khronos.org/OpenGL/extensions/APPLE/APPLE_sync.txt"/></remarks>
            public static void GetInteger64vAPPLE(GetPName pname, long* parameters) => GLPointers._glGetInteger64vAPPLE_fnptr((uint)pname, parameters);
            
            /// <summary> <b>[requires: GL_APPLE_sync]</b> <b>[entry point: <c>glGetSyncivAPPLE</c>]</b><br/>  </summary>
            /// <remarks><see href="https://registry.khronos.org/OpenGL/extensions/APPLE/APPLE_sync.txt"/></remarks>
            public static void GetSyncivAPPLE(GLSync sync, SyncParameterName pname, int count, int* length, int* values) => GLPointers._glGetSyncivAPPLE_fnptr((IntPtr)sync, (uint)pname, count, length, values);
            
            /// <summary> <b>[requires: GL_APPLE_sync]</b> <b>[entry point: <c>glIsSyncAPPLE</c>]</b><br/>  </summary>
            /// <remarks><see href="https://registry.khronos.org/OpenGL/extensions/APPLE/APPLE_sync.txt"/></remarks>
            public static bool IsSyncAPPLE(GLSync sync) => GLPointers._glIsSyncAPPLE_fnptr((IntPtr)sync) != 0;
            
            /// <summary> <b>[requires: GL_APPLE_framebuffer_multisample]</b> <b>[entry point: <c>glRenderbufferStorageMultisampleAPPLE</c>]</b><br/>  </summary>
            /// <remarks><see href="https://registry.khronos.org/OpenGL/extensions/APPLE/APPLE_framebuffer_multisample.txt"/></remarks>
            public static void RenderbufferStorageMultisampleAPPLE(RenderbufferTarget target, int samples, InternalFormat internalformat, int width, int height) => GLPointers._glRenderbufferStorageMultisampleAPPLE_fnptr((uint)target, samples, (uint)internalformat, width, height);
            
            /// <summary> <b>[requires: GL_APPLE_framebuffer_multisample]</b> <b>[entry point: <c>glResolveMultisampleFramebufferAPPLE</c>]</b><br/>  </summary>
            /// <remarks><see href="https://registry.khronos.org/OpenGL/extensions/APPLE/APPLE_framebuffer_multisample.txt"/></remarks>
            public static void ResolveMultisampleFramebufferAPPLE() => GLPointers._glResolveMultisampleFramebufferAPPLE_fnptr();
            
            /// <summary> <b>[requires: GL_APPLE_sync]</b> <b>[entry point: <c>glWaitSyncAPPLE</c>]</b><br/>  </summary>
            /// <remarks><see href="https://registry.khronos.org/OpenGL/extensions/APPLE/APPLE_sync.txt"/></remarks>
            public static void WaitSyncAPPLE(GLSync sync, SyncBehaviorFlags flags, ulong timeout) => GLPointers._glWaitSyncAPPLE_fnptr((IntPtr)sync, (uint)flags, timeout);
=======
            public static SyncStatus ClientWaitSyncAPPLE(GLSync sync, SyncObjectMask flags, ulong timeout) => (SyncStatus) GLPointers.glClientWaitSyncAPPLE_Lazy((IntPtr)sync, (uint)flags, timeout);
            
            /// <summary> <b>[requires: GL_APPLE_copy_texture_levels]</b> <b>[entry point: <c>glCopyTextureLevelsAPPLE</c>]</b><br/>  </summary>
            public static void CopyTextureLevelsAPPLE(int destinationTexture, int sourceTexture, int sourceBaseLevel, int sourceLevelCount) => GLPointers.glCopyTextureLevelsAPPLE_Lazy(destinationTexture, sourceTexture, sourceBaseLevel, sourceLevelCount);
            
            /// <summary> <b>[requires: GL_APPLE_sync]</b> <b>[entry point: <c>glDeleteSyncAPPLE</c>]</b><br/>  </summary>
            public static void DeleteSyncAPPLE(GLSync sync) => GLPointers.glDeleteSyncAPPLE_Lazy((IntPtr)sync);
            
            /// <summary> <b>[requires: GL_APPLE_sync]</b> <b>[entry point: <c>glFenceSyncAPPLE</c>]</b><br/>  </summary>
            public static GLSync FenceSyncAPPLE(SyncCondition condition, SyncBehaviorFlags flags) => (GLSync) GLPointers.glFenceSyncAPPLE_Lazy((uint)condition, (uint)flags);
            
            /// <summary> <b>[requires: GL_APPLE_sync]</b> <b>[entry point: <c>glGetInteger64vAPPLE</c>]</b><br/>  </summary>
            public static void GetInteger64vAPPLE(GetPName pname, long* parameters) => GLPointers.glGetInteger64vAPPLE_Lazy((uint)pname, parameters);
            
            /// <summary> <b>[requires: GL_APPLE_sync]</b> <b>[entry point: <c>glGetSyncivAPPLE</c>]</b><br/>  </summary>
            public static void GetSyncivAPPLE(GLSync sync, SyncParameterName pname, int count, int* length, int* values) => GLPointers.glGetSyncivAPPLE_Lazy((IntPtr)sync, (uint)pname, count, length, values);
            
            /// <summary> <b>[requires: GL_APPLE_sync]</b> <b>[entry point: <c>glIsSyncAPPLE</c>]</b><br/>  </summary>
            public static bool IsSyncAPPLE(GLSync sync) => GLPointers.glIsSyncAPPLE_Lazy((IntPtr)sync) != 0;
            
            /// <summary> <b>[requires: GL_APPLE_framebuffer_multisample]</b> <b>[entry point: <c>glRenderbufferStorageMultisampleAPPLE</c>]</b><br/>  </summary>
            public static void RenderbufferStorageMultisampleAPPLE(RenderbufferTarget target, int samples, InternalFormat internalformat, int width, int height) => GLPointers.glRenderbufferStorageMultisampleAPPLE_Lazy((uint)target, samples, (uint)internalformat, width, height);
            
            /// <summary> <b>[requires: GL_APPLE_framebuffer_multisample]</b> <b>[entry point: <c>glResolveMultisampleFramebufferAPPLE</c>]</b><br/>  </summary>
            public static void ResolveMultisampleFramebufferAPPLE() => GLPointers.glResolveMultisampleFramebufferAPPLE_Lazy();
            
            /// <summary> <b>[requires: GL_APPLE_sync]</b> <b>[entry point: <c>glWaitSyncAPPLE</c>]</b><br/>  </summary>
            public static void WaitSyncAPPLE(GLSync sync, SyncBehaviorFlags flags, ulong timeout) => GLPointers.glWaitSyncAPPLE_Lazy((IntPtr)sync, (uint)flags, timeout);
>>>>>>> fbab23ca
            
        }
        /// <summary>EXT extensions.</summary>
        public static unsafe partial class EXT
        {
            /// <summary> <b>[requires: GL_EXT_blend_minmax]</b> <b>[entry point: <c>glBlendEquationEXT</c>]</b><br/>  </summary>
<<<<<<< HEAD
            /// <remarks><see href="https://registry.khronos.org/OpenGL/extensions/EXT/EXT_blend_minmax.txt"/></remarks>
            public static void BlendEquationEXT(BlendEquationMode mode) => GLPointers._glBlendEquationEXT_fnptr((uint)mode);
            
            /// <summary> <b>[requires: GL_EXT_discard_framebuffer]</b> <b>[entry point: <c>glDiscardFramebufferEXT</c>]</b><br/>  </summary>
            /// <remarks><see href="https://registry.khronos.org/OpenGL/extensions/EXT/EXT_discard_framebuffer.txt"/></remarks>
            public static void DiscardFramebufferEXT(FramebufferTarget target, int numAttachments, InvalidateFramebufferAttachment* attachments) => GLPointers._glDiscardFramebufferEXT_fnptr((uint)target, numAttachments, (uint*)attachments);
            
            /// <summary> <b>[requires: GL_EXT_map_buffer_range]</b> <b>[entry point: <c>glFlushMappedBufferRangeEXT</c>]</b><br/>  </summary>
            /// <remarks><see href="https://registry.khronos.org/OpenGL/extensions/EXT/EXT_map_buffer_range.txt"/></remarks>
            public static void FlushMappedBufferRangeEXT(BufferTarget target, IntPtr offset, nint length) => GLPointers._glFlushMappedBufferRangeEXT_fnptr((uint)target, offset, length);
            
            /// <summary> <b>[requires: GL_EXT_multisampled_render_to_texture]</b> <b>[entry point: <c>glFramebufferTexture2DMultisampleEXT</c>]</b><br/>  </summary>
            /// <remarks><see href="https://registry.khronos.org/OpenGL/extensions/EXT/EXT_multisampled_render_to_texture.txt"/></remarks>
            public static void FramebufferTexture2DMultisampleEXT(FramebufferTarget target, FramebufferAttachment attachment, TextureTarget textarget, int texture, int level, int samples) => GLPointers._glFramebufferTexture2DMultisampleEXT_fnptr((uint)target, (uint)attachment, (uint)textarget, texture, level, samples);
            
            /// <summary> <b>[requires: GL_EXT_robustness]</b> <b>[entry point: <c>glGetGraphicsResetStatusEXT</c>]</b><br/>  </summary>
            /// <remarks><see href="https://registry.khronos.org/OpenGL/extensions/EXT/EXT_robustness.txt"/></remarks>
            public static GraphicsResetStatus GetGraphicsResetStatusEXT() => (GraphicsResetStatus) GLPointers._glGetGraphicsResetStatusEXT_fnptr();
            
            /// <summary> <b>[requires: GL_EXT_robustness]</b> <b>[entry point: <c>glGetnUniformfvEXT</c>]</b><br/>  </summary>
            /// <remarks><see href="https://registry.khronos.org/OpenGL/extensions/EXT/EXT_robustness.txt"/></remarks>
            public static void GetnUniformfvEXT(int program, int location, int bufSize, float* parameters) => GLPointers._glGetnUniformfvEXT_fnptr(program, location, bufSize, parameters);
            
            /// <summary> <b>[requires: GL_EXT_robustness]</b> <b>[entry point: <c>glGetnUniformivEXT</c>]</b><br/>  </summary>
            /// <remarks><see href="https://registry.khronos.org/OpenGL/extensions/EXT/EXT_robustness.txt"/></remarks>
            public static void GetnUniformivEXT(int program, int location, int bufSize, int* parameters) => GLPointers._glGetnUniformivEXT_fnptr(program, location, bufSize, parameters);
            
            /// <summary> <b>[requires: GL_EXT_debug_marker]</b> <b>[entry point: <c>glInsertEventMarkerEXT</c>]</b><br/>  </summary>
            /// <remarks><see href="https://registry.khronos.org/OpenGL/extensions/EXT/EXT_debug_marker.txt"/></remarks>
            public static void InsertEventMarkerEXT(int length, byte* marker) => GLPointers._glInsertEventMarkerEXT_fnptr(length, marker);
            
            /// <summary> <b>[requires: GL_EXT_map_buffer_range]</b> <b>[entry point: <c>glMapBufferRangeEXT</c>]</b><br/>  </summary>
            /// <remarks><see href="https://registry.khronos.org/OpenGL/extensions/EXT/EXT_map_buffer_range.txt"/></remarks>
            public static void* MapBufferRangeEXT(BufferTarget target, IntPtr offset, nint length, MapBufferAccessMask access) => GLPointers._glMapBufferRangeEXT_fnptr((uint)target, offset, length, (uint)access);
            
            /// <summary> <b>[requires: GL_EXT_multi_draw_arrays]</b> <b>[entry point: <c>glMultiDrawArraysEXT</c>]</b><br/>  </summary>
            /// <remarks><see href="https://registry.khronos.org/OpenGL/extensions/EXT/EXT_multi_draw_arrays.txt"/></remarks>
            public static void MultiDrawArraysEXT(PrimitiveType mode, int* first, int* count, int primcount) => GLPointers._glMultiDrawArraysEXT_fnptr((uint)mode, first, count, primcount);
            
            /// <summary> <b>[requires: GL_EXT_multi_draw_arrays]</b> <b>[entry point: <c>glMultiDrawElementsEXT</c>]</b><br/>  </summary>
            /// <remarks><see href="https://registry.khronos.org/OpenGL/extensions/EXT/EXT_multi_draw_arrays.txt"/></remarks>
            public static void MultiDrawElementsEXT(PrimitiveType mode, int* count, DrawElementsType type, void** indices, int primcount) => GLPointers._glMultiDrawElementsEXT_fnptr((uint)mode, count, (uint)type, indices, primcount);
            
            /// <summary> <b>[requires: GL_EXT_debug_marker]</b> <b>[entry point: <c>glPopGroupMarkerEXT</c>]</b><br/>  </summary>
            /// <remarks><see href="https://registry.khronos.org/OpenGL/extensions/EXT/EXT_debug_marker.txt"/></remarks>
            public static void PopGroupMarkerEXT() => GLPointers._glPopGroupMarkerEXT_fnptr();
            
            /// <summary> <b>[requires: GL_EXT_debug_marker]</b> <b>[entry point: <c>glPushGroupMarkerEXT</c>]</b><br/>  </summary>
            /// <remarks><see href="https://registry.khronos.org/OpenGL/extensions/EXT/EXT_debug_marker.txt"/></remarks>
            public static void PushGroupMarkerEXT(int length, byte* marker) => GLPointers._glPushGroupMarkerEXT_fnptr(length, marker);
            
            /// <summary> <b>[requires: GL_EXT_robustness]</b> <b>[entry point: <c>glReadnPixelsEXT</c>]</b><br/>  </summary>
            /// <remarks><see href="https://registry.khronos.org/OpenGL/extensions/EXT/EXT_robustness.txt"/></remarks>
            public static void ReadnPixelsEXT(int x, int y, int width, int height, PixelFormat format, PixelType type, int bufSize, void* data) => GLPointers._glReadnPixelsEXT_fnptr(x, y, width, height, (uint)format, (uint)type, bufSize, data);
            
            /// <summary> <b>[requires: GL_EXT_multisampled_render_to_texture]</b> <b>[entry point: <c>glRenderbufferStorageMultisampleEXT</c>]</b><br/>  </summary>
            /// <remarks><see href="https://registry.khronos.org/OpenGL/extensions/EXT/EXT_multisampled_render_to_texture.txt"/></remarks>
            public static void RenderbufferStorageMultisampleEXT(RenderbufferTarget target, int samples, InternalFormat internalformat, int width, int height) => GLPointers._glRenderbufferStorageMultisampleEXT_fnptr((uint)target, samples, (uint)internalformat, width, height);
            
            /// <summary> <b>[requires: GL_EXT_texture_storage]</b> <b>[entry point: <c>glTexStorage1DEXT</c>]</b><br/>  </summary>
            /// <remarks><see href="https://registry.khronos.org/OpenGL/extensions/EXT/EXT_texture_storage.txt"/></remarks>
            public static void TexStorage1DEXT(TextureTarget target, int levels, SizedInternalFormat internalformat, int width) => GLPointers._glTexStorage1DEXT_fnptr((uint)target, levels, (uint)internalformat, width);
            
            /// <summary> <b>[requires: GL_EXT_texture_storage]</b> <b>[entry point: <c>glTexStorage2DEXT</c>]</b><br/>  </summary>
            /// <remarks><see href="https://registry.khronos.org/OpenGL/extensions/EXT/EXT_texture_storage.txt"/></remarks>
            public static void TexStorage2DEXT(TextureTarget target, int levels, SizedInternalFormat internalformat, int width, int height) => GLPointers._glTexStorage2DEXT_fnptr((uint)target, levels, (uint)internalformat, width, height);
            
            /// <summary> <b>[requires: GL_EXT_texture_storage]</b> <b>[entry point: <c>glTexStorage3DEXT</c>]</b><br/>  </summary>
            /// <remarks><see href="https://registry.khronos.org/OpenGL/extensions/EXT/EXT_texture_storage.txt"/></remarks>
            public static void TexStorage3DEXT(TextureTarget target, int levels, SizedInternalFormat internalformat, int width, int height, int depth) => GLPointers._glTexStorage3DEXT_fnptr((uint)target, levels, (uint)internalformat, width, height, depth);
            
            /// <summary> <b>[requires: GL_EXT_texture_storage]</b> <b>[entry point: <c>glTextureStorage1DEXT</c>]</b><br/>  </summary>
            /// <remarks><see href="https://registry.khronos.org/OpenGL/extensions/EXT/EXT_texture_storage.txt"/></remarks>
            public static void TextureStorage1DEXT(int texture, TextureTarget target, int levels, SizedInternalFormat internalformat, int width) => GLPointers._glTextureStorage1DEXT_fnptr(texture, (uint)target, levels, (uint)internalformat, width);
            
            /// <summary> <b>[requires: GL_EXT_texture_storage]</b> <b>[entry point: <c>glTextureStorage2DEXT</c>]</b><br/>  </summary>
            /// <remarks><see href="https://registry.khronos.org/OpenGL/extensions/EXT/EXT_texture_storage.txt"/></remarks>
            public static void TextureStorage2DEXT(int texture, All target, int levels, SizedInternalFormat internalformat, int width, int height) => GLPointers._glTextureStorage2DEXT_fnptr(texture, (uint)target, levels, (uint)internalformat, width, height);
            
            /// <summary> <b>[requires: GL_EXT_texture_storage]</b> <b>[entry point: <c>glTextureStorage3DEXT</c>]</b><br/>  </summary>
            /// <remarks><see href="https://registry.khronos.org/OpenGL/extensions/EXT/EXT_texture_storage.txt"/></remarks>
            public static void TextureStorage3DEXT(int texture, All target, int levels, SizedInternalFormat internalformat, int width, int height, int depth) => GLPointers._glTextureStorage3DEXT_fnptr(texture, (uint)target, levels, (uint)internalformat, width, height, depth);
=======
            public static void BlendEquationEXT(BlendEquationMode mode) => GLPointers.glBlendEquationEXT_Lazy((uint)mode);
            
            /// <summary> <b>[requires: GL_EXT_discard_framebuffer]</b> <b>[entry point: <c>glDiscardFramebufferEXT</c>]</b><br/>  </summary>
            public static void DiscardFramebufferEXT(FramebufferTarget target, int numAttachments, InvalidateFramebufferAttachment* attachments) => GLPointers.glDiscardFramebufferEXT_Lazy((uint)target, numAttachments, (uint*)attachments);
            
            /// <summary> <b>[requires: GL_EXT_map_buffer_range]</b> <b>[entry point: <c>glFlushMappedBufferRangeEXT</c>]</b><br/>  </summary>
            public static void FlushMappedBufferRangeEXT(BufferTarget target, IntPtr offset, nint length) => GLPointers.glFlushMappedBufferRangeEXT_Lazy((uint)target, offset, length);
            
            /// <summary> <b>[requires: GL_EXT_multisampled_render_to_texture]</b> <b>[entry point: <c>glFramebufferTexture2DMultisampleEXT</c>]</b><br/>  </summary>
            public static void FramebufferTexture2DMultisampleEXT(FramebufferTarget target, FramebufferAttachment attachment, TextureTarget textarget, int texture, int level, int samples) => GLPointers.glFramebufferTexture2DMultisampleEXT_Lazy((uint)target, (uint)attachment, (uint)textarget, texture, level, samples);
            
            /// <summary> <b>[requires: GL_EXT_robustness]</b> <b>[entry point: <c>glGetGraphicsResetStatusEXT</c>]</b><br/>  </summary>
            public static GraphicsResetStatus GetGraphicsResetStatusEXT() => (GraphicsResetStatus) GLPointers.glGetGraphicsResetStatusEXT_Lazy();
            
            /// <summary> <b>[requires: GL_EXT_robustness]</b> <b>[entry point: <c>glGetnUniformfvEXT</c>]</b><br/>  </summary>
            public static void GetnUniformfvEXT(int program, int location, int bufSize, float* parameters) => GLPointers.glGetnUniformfvEXT_Lazy(program, location, bufSize, parameters);
            
            /// <summary> <b>[requires: GL_EXT_robustness]</b> <b>[entry point: <c>glGetnUniformivEXT</c>]</b><br/>  </summary>
            public static void GetnUniformivEXT(int program, int location, int bufSize, int* parameters) => GLPointers.glGetnUniformivEXT_Lazy(program, location, bufSize, parameters);
            
            /// <summary> <b>[requires: GL_EXT_debug_marker]</b> <b>[entry point: <c>glInsertEventMarkerEXT</c>]</b><br/>  </summary>
            public static void InsertEventMarkerEXT(int length, byte* marker) => GLPointers.glInsertEventMarkerEXT_Lazy(length, marker);
            
            /// <summary> <b>[requires: GL_EXT_map_buffer_range]</b> <b>[entry point: <c>glMapBufferRangeEXT</c>]</b><br/>  </summary>
            public static void* MapBufferRangeEXT(BufferTarget target, IntPtr offset, nint length, MapBufferAccessMask access) => GLPointers.glMapBufferRangeEXT_Lazy((uint)target, offset, length, (uint)access);
            
            /// <summary> <b>[requires: GL_EXT_multi_draw_arrays]</b> <b>[entry point: <c>glMultiDrawArraysEXT</c>]</b><br/>  </summary>
            public static void MultiDrawArraysEXT(PrimitiveType mode, int* first, int* count, int primcount) => GLPointers.glMultiDrawArraysEXT_Lazy((uint)mode, first, count, primcount);
            
            /// <summary> <b>[requires: GL_EXT_multi_draw_arrays]</b> <b>[entry point: <c>glMultiDrawElementsEXT</c>]</b><br/>  </summary>
            public static void MultiDrawElementsEXT(PrimitiveType mode, int* count, DrawElementsType type, void** indices, int primcount) => GLPointers.glMultiDrawElementsEXT_Lazy((uint)mode, count, (uint)type, indices, primcount);
            
            /// <summary> <b>[requires: GL_EXT_debug_marker]</b> <b>[entry point: <c>glPopGroupMarkerEXT</c>]</b><br/>  </summary>
            public static void PopGroupMarkerEXT() => GLPointers.glPopGroupMarkerEXT_Lazy();
            
            /// <summary> <b>[requires: GL_EXT_debug_marker]</b> <b>[entry point: <c>glPushGroupMarkerEXT</c>]</b><br/>  </summary>
            public static void PushGroupMarkerEXT(int length, byte* marker) => GLPointers.glPushGroupMarkerEXT_Lazy(length, marker);
            
            /// <summary> <b>[requires: GL_EXT_robustness]</b> <b>[entry point: <c>glReadnPixelsEXT</c>]</b><br/>  </summary>
            public static void ReadnPixelsEXT(int x, int y, int width, int height, PixelFormat format, PixelType type, int bufSize, void* data) => GLPointers.glReadnPixelsEXT_Lazy(x, y, width, height, (uint)format, (uint)type, bufSize, data);
            
            /// <summary> <b>[requires: GL_EXT_multisampled_render_to_texture]</b> <b>[entry point: <c>glRenderbufferStorageMultisampleEXT</c>]</b><br/>  </summary>
            public static void RenderbufferStorageMultisampleEXT(RenderbufferTarget target, int samples, InternalFormat internalformat, int width, int height) => GLPointers.glRenderbufferStorageMultisampleEXT_Lazy((uint)target, samples, (uint)internalformat, width, height);
            
            /// <summary> <b>[requires: GL_EXT_texture_storage]</b> <b>[entry point: <c>glTexStorage1DEXT</c>]</b><br/>  </summary>
            public static void TexStorage1DEXT(TextureTarget target, int levels, SizedInternalFormat internalformat, int width) => GLPointers.glTexStorage1DEXT_Lazy((uint)target, levels, (uint)internalformat, width);
            
            /// <summary> <b>[requires: GL_EXT_texture_storage]</b> <b>[entry point: <c>glTexStorage2DEXT</c>]</b><br/>  </summary>
            public static void TexStorage2DEXT(TextureTarget target, int levels, SizedInternalFormat internalformat, int width, int height) => GLPointers.glTexStorage2DEXT_Lazy((uint)target, levels, (uint)internalformat, width, height);
            
            /// <summary> <b>[requires: GL_EXT_texture_storage]</b> <b>[entry point: <c>glTexStorage3DEXT</c>]</b><br/>  </summary>
            public static void TexStorage3DEXT(TextureTarget target, int levels, SizedInternalFormat internalformat, int width, int height, int depth) => GLPointers.glTexStorage3DEXT_Lazy((uint)target, levels, (uint)internalformat, width, height, depth);
            
            /// <summary> <b>[requires: GL_EXT_texture_storage]</b> <b>[entry point: <c>glTextureStorage1DEXT</c>]</b><br/>  </summary>
            public static void TextureStorage1DEXT(int texture, TextureTarget target, int levels, SizedInternalFormat internalformat, int width) => GLPointers.glTextureStorage1DEXT_Lazy(texture, (uint)target, levels, (uint)internalformat, width);
            
            /// <summary> <b>[requires: GL_EXT_texture_storage]</b> <b>[entry point: <c>glTextureStorage2DEXT</c>]</b><br/>  </summary>
            public static void TextureStorage2DEXT(int texture, All target, int levels, SizedInternalFormat internalformat, int width, int height) => GLPointers.glTextureStorage2DEXT_Lazy(texture, (uint)target, levels, (uint)internalformat, width, height);
            
            /// <summary> <b>[requires: GL_EXT_texture_storage]</b> <b>[entry point: <c>glTextureStorage3DEXT</c>]</b><br/>  </summary>
            public static void TextureStorage3DEXT(int texture, All target, int levels, SizedInternalFormat internalformat, int width, int height, int depth) => GLPointers.glTextureStorage3DEXT_Lazy(texture, (uint)target, levels, (uint)internalformat, width, height, depth);
>>>>>>> fbab23ca
            
        }
        /// <summary>IMG extensions.</summary>
        public static unsafe partial class IMG
        {
            /// <summary> <b>[requires: GL_IMG_user_clip_plane]</b> <b>[entry point: <c>glClipPlanefIMG</c>]</b><br/>  </summary>
<<<<<<< HEAD
            /// <remarks><see href="https://registry.khronos.org/OpenGL/extensions/IMG/IMG_user_clip_plane.txt"/></remarks>
            public static void ClipPlanefIMG(ClipPlaneName p, float* eqn) => GLPointers._glClipPlanefIMG_fnptr((uint)p, eqn);
            
            /// <summary> <b>[requires: GL_IMG_user_clip_plane]</b> <b>[entry point: <c>glClipPlanexIMG</c>]</b><br/>  </summary>
            /// <remarks><see href="https://registry.khronos.org/OpenGL/extensions/IMG/IMG_user_clip_plane.txt"/></remarks>
            public static void ClipPlanexIMG(ClipPlaneName p, int* eqn) => GLPointers._glClipPlanexIMG_fnptr((uint)p, eqn);
            
            /// <summary> <b>[requires: GL_IMG_multisampled_render_to_texture]</b> <b>[entry point: <c>glFramebufferTexture2DMultisampleIMG</c>]</b><br/>  </summary>
            /// <remarks><see href="https://registry.khronos.org/OpenGL/extensions/IMG/IMG_multisampled_render_to_texture.txt"/></remarks>
            public static void FramebufferTexture2DMultisampleIMG(FramebufferTarget target, FramebufferAttachment attachment, TextureTarget textarget, int texture, int level, int samples) => GLPointers._glFramebufferTexture2DMultisampleIMG_fnptr((uint)target, (uint)attachment, (uint)textarget, texture, level, samples);
            
            /// <summary> <b>[requires: GL_IMG_multisampled_render_to_texture]</b> <b>[entry point: <c>glRenderbufferStorageMultisampleIMG</c>]</b><br/>  </summary>
            /// <remarks><see href="https://registry.khronos.org/OpenGL/extensions/IMG/IMG_multisampled_render_to_texture.txt"/></remarks>
            public static void RenderbufferStorageMultisampleIMG(RenderbufferTarget target, int samples, InternalFormat internalformat, int width, int height) => GLPointers._glRenderbufferStorageMultisampleIMG_fnptr((uint)target, samples, (uint)internalformat, width, height);
=======
            public static void ClipPlanefIMG(ClipPlaneName p, float* eqn) => GLPointers.glClipPlanefIMG_Lazy((uint)p, eqn);
            
            /// <summary> <b>[requires: GL_IMG_user_clip_plane]</b> <b>[entry point: <c>glClipPlanexIMG</c>]</b><br/>  </summary>
            public static void ClipPlanexIMG(ClipPlaneName p, int* eqn) => GLPointers.glClipPlanexIMG_Lazy((uint)p, eqn);
            
            /// <summary> <b>[requires: GL_IMG_multisampled_render_to_texture]</b> <b>[entry point: <c>glFramebufferTexture2DMultisampleIMG</c>]</b><br/>  </summary>
            public static void FramebufferTexture2DMultisampleIMG(FramebufferTarget target, FramebufferAttachment attachment, TextureTarget textarget, int texture, int level, int samples) => GLPointers.glFramebufferTexture2DMultisampleIMG_Lazy((uint)target, (uint)attachment, (uint)textarget, texture, level, samples);
            
            /// <summary> <b>[requires: GL_IMG_multisampled_render_to_texture]</b> <b>[entry point: <c>glRenderbufferStorageMultisampleIMG</c>]</b><br/>  </summary>
            public static void RenderbufferStorageMultisampleIMG(RenderbufferTarget target, int samples, InternalFormat internalformat, int width, int height) => GLPointers.glRenderbufferStorageMultisampleIMG_Lazy((uint)target, samples, (uint)internalformat, width, height);
>>>>>>> fbab23ca
            
        }
        /// <summary>KHR extensions.</summary>
        public static unsafe partial class KHR
        {
            /// <summary> <b>[requires: GL_KHR_debug]</b> <b>[entry point: <c>glDebugMessageCallback</c>]</b><br/>  </summary>
<<<<<<< HEAD
            /// <remarks><see href="https://registry.khronos.org/OpenGL/extensions/KHR/KHR_debug.txt"/></remarks>
            public static void DebugMessageCallback(IntPtr callback, void* userParam) => GLPointers._glDebugMessageCallback_fnptr(callback, userParam);
            
            /// <summary> <b>[requires: GL_KHR_debug]</b> <b>[entry point: <c>glDebugMessageCallbackKHR</c>]</b><br/>  </summary>
            /// <remarks><see href="https://registry.khronos.org/OpenGL/extensions/KHR/KHR_debug.txt"/></remarks>
            public static void DebugMessageCallbackKHR(IntPtr callback, void* userParam) => GLPointers._glDebugMessageCallbackKHR_fnptr(callback, userParam);
            
            /// <summary> <b>[requires: GL_KHR_debug]</b> <b>[entry point: <c>glDebugMessageControl</c>]</b><br/>  </summary>
            /// <remarks><see href="https://registry.khronos.org/OpenGL/extensions/KHR/KHR_debug.txt"/></remarks>
            public static void DebugMessageControl(DebugSource source, DebugType type, DebugSeverity severity, int count, uint* ids, bool enabled) => GLPointers._glDebugMessageControl_fnptr((uint)source, (uint)type, (uint)severity, count, ids, (byte)(enabled ? 1 : 0));
            
            /// <summary> <b>[requires: GL_KHR_debug]</b> <b>[entry point: <c>glDebugMessageControlKHR</c>]</b><br/>  </summary>
            /// <remarks><see href="https://registry.khronos.org/OpenGL/extensions/KHR/KHR_debug.txt"/></remarks>
            public static void DebugMessageControlKHR(DebugSource source, DebugType type, DebugSeverity severity, int count, uint* ids, bool enabled) => GLPointers._glDebugMessageControlKHR_fnptr((uint)source, (uint)type, (uint)severity, count, ids, (byte)(enabled ? 1 : 0));
            
            /// <summary> <b>[requires: GL_KHR_debug]</b> <b>[entry point: <c>glDebugMessageInsert</c>]</b><br/>  </summary>
            /// <remarks><see href="https://registry.khronos.org/OpenGL/extensions/KHR/KHR_debug.txt"/></remarks>
            public static void DebugMessageInsert(DebugSource source, DebugType type, uint id, DebugSeverity severity, int length, byte* buf) => GLPointers._glDebugMessageInsert_fnptr((uint)source, (uint)type, id, (uint)severity, length, buf);
            
            /// <summary> <b>[requires: GL_KHR_debug]</b> <b>[entry point: <c>glDebugMessageInsertKHR</c>]</b><br/>  </summary>
            /// <remarks><see href="https://registry.khronos.org/OpenGL/extensions/KHR/KHR_debug.txt"/></remarks>
            public static void DebugMessageInsertKHR(DebugSource source, DebugType type, uint id, DebugSeverity severity, int length, byte* buf) => GLPointers._glDebugMessageInsertKHR_fnptr((uint)source, (uint)type, id, (uint)severity, length, buf);
            
            /// <summary> <b>[requires: GL_KHR_debug]</b> <b>[entry point: <c>glGetDebugMessageLog</c>]</b><br/>  </summary>
            /// <remarks><see href="https://registry.khronos.org/OpenGL/extensions/KHR/KHR_debug.txt"/></remarks>
            public static uint GetDebugMessageLog(uint count, int bufSize, DebugSource* sources, DebugType* types, uint* ids, DebugSeverity* severities, int* lengths, byte* messageLog) => GLPointers._glGetDebugMessageLog_fnptr(count, bufSize, (uint*)sources, (uint*)types, ids, (uint*)severities, lengths, messageLog);
            
            /// <summary> <b>[requires: GL_KHR_debug]</b> <b>[entry point: <c>glGetDebugMessageLogKHR</c>]</b><br/>  </summary>
            /// <remarks><see href="https://registry.khronos.org/OpenGL/extensions/KHR/KHR_debug.txt"/></remarks>
            public static uint GetDebugMessageLogKHR(uint count, int bufSize, DebugSource* sources, DebugType* types, uint* ids, DebugSeverity* severities, int* lengths, byte* messageLog) => GLPointers._glGetDebugMessageLogKHR_fnptr(count, bufSize, (uint*)sources, (uint*)types, ids, (uint*)severities, lengths, messageLog);
            
            /// <summary> <b>[requires: GL_KHR_debug]</b> <b>[entry point: <c>glGetObjectLabel</c>]</b><br/>  </summary>
            /// <remarks><see href="https://registry.khronos.org/OpenGL/extensions/KHR/KHR_debug.txt"/></remarks>
            public static void GetObjectLabel(ObjectIdentifier identifier, uint name, int bufSize, int* length, byte* label) => GLPointers._glGetObjectLabel_fnptr((uint)identifier, name, bufSize, length, label);
            
            /// <summary> <b>[requires: GL_KHR_debug]</b> <b>[entry point: <c>glGetObjectLabelKHR</c>]</b><br/>  </summary>
            /// <remarks><see href="https://registry.khronos.org/OpenGL/extensions/KHR/KHR_debug.txt"/></remarks>
            public static void GetObjectLabelKHR(All identifier, uint name, int bufSize, int* length, byte* label) => GLPointers._glGetObjectLabelKHR_fnptr((uint)identifier, name, bufSize, length, label);
            
            /// <summary> <b>[requires: GL_KHR_debug]</b> <b>[entry point: <c>glGetObjectPtrLabel</c>]</b><br/>  </summary>
            /// <remarks><see href="https://registry.khronos.org/OpenGL/extensions/KHR/KHR_debug.txt"/></remarks>
            public static void GetObjectPtrLabel(void* ptr, int bufSize, int* length, byte* label) => GLPointers._glGetObjectPtrLabel_fnptr(ptr, bufSize, length, label);
            
            /// <summary> <b>[requires: GL_KHR_debug]</b> <b>[entry point: <c>glGetObjectPtrLabelKHR</c>]</b><br/>  </summary>
            /// <remarks><see href="https://registry.khronos.org/OpenGL/extensions/KHR/KHR_debug.txt"/></remarks>
            public static void GetObjectPtrLabelKHR(void* ptr, int bufSize, int* length, byte* label) => GLPointers._glGetObjectPtrLabelKHR_fnptr(ptr, bufSize, length, label);
=======
            public static void DebugMessageCallback(IntPtr callback, void* userParam) => GLPointers.glDebugMessageCallback_Lazy(callback, userParam);
            
            /// <summary> <b>[requires: GL_KHR_debug]</b> <b>[entry point: <c>glDebugMessageCallbackKHR</c>]</b><br/>  </summary>
            public static void DebugMessageCallbackKHR(IntPtr callback, void* userParam) => GLPointers.glDebugMessageCallbackKHR_Lazy(callback, userParam);
            
            /// <summary> <b>[requires: GL_KHR_debug]</b> <b>[entry point: <c>glDebugMessageControl</c>]</b><br/>  </summary>
            public static void DebugMessageControl(DebugSource source, DebugType type, DebugSeverity severity, int count, uint* ids, bool enabled) => GLPointers.glDebugMessageControl_Lazy((uint)source, (uint)type, (uint)severity, count, ids, (byte)(enabled ? 1 : 0));
            
            /// <summary> <b>[requires: GL_KHR_debug]</b> <b>[entry point: <c>glDebugMessageControlKHR</c>]</b><br/>  </summary>
            public static void DebugMessageControlKHR(DebugSource source, DebugType type, DebugSeverity severity, int count, uint* ids, bool enabled) => GLPointers.glDebugMessageControlKHR_Lazy((uint)source, (uint)type, (uint)severity, count, ids, (byte)(enabled ? 1 : 0));
            
            /// <summary> <b>[requires: GL_KHR_debug]</b> <b>[entry point: <c>glDebugMessageInsert</c>]</b><br/>  </summary>
            public static void DebugMessageInsert(DebugSource source, DebugType type, uint id, DebugSeverity severity, int length, byte* buf) => GLPointers.glDebugMessageInsert_Lazy((uint)source, (uint)type, id, (uint)severity, length, buf);
            
            /// <summary> <b>[requires: GL_KHR_debug]</b> <b>[entry point: <c>glDebugMessageInsertKHR</c>]</b><br/>  </summary>
            public static void DebugMessageInsertKHR(DebugSource source, DebugType type, uint id, DebugSeverity severity, int length, byte* buf) => GLPointers.glDebugMessageInsertKHR_Lazy((uint)source, (uint)type, id, (uint)severity, length, buf);
            
            /// <summary> <b>[requires: GL_KHR_debug]</b> <b>[entry point: <c>glGetDebugMessageLog</c>]</b><br/>  </summary>
            public static uint GetDebugMessageLog(uint count, int bufSize, DebugSource* sources, DebugType* types, uint* ids, DebugSeverity* severities, int* lengths, byte* messageLog) => GLPointers.glGetDebugMessageLog_Lazy(count, bufSize, (uint*)sources, (uint*)types, ids, (uint*)severities, lengths, messageLog);
            
            /// <summary> <b>[requires: GL_KHR_debug]</b> <b>[entry point: <c>glGetDebugMessageLogKHR</c>]</b><br/>  </summary>
            public static uint GetDebugMessageLogKHR(uint count, int bufSize, DebugSource* sources, DebugType* types, uint* ids, DebugSeverity* severities, int* lengths, byte* messageLog) => GLPointers.glGetDebugMessageLogKHR_Lazy(count, bufSize, (uint*)sources, (uint*)types, ids, (uint*)severities, lengths, messageLog);
            
            /// <summary> <b>[requires: GL_KHR_debug]</b> <b>[entry point: <c>glGetObjectLabel</c>]</b><br/>  </summary>
            public static void GetObjectLabel(ObjectIdentifier identifier, uint name, int bufSize, int* length, byte* label) => GLPointers.glGetObjectLabel_Lazy((uint)identifier, name, bufSize, length, label);
            
            /// <summary> <b>[requires: GL_KHR_debug]</b> <b>[entry point: <c>glGetObjectLabelKHR</c>]</b><br/>  </summary>
            public static void GetObjectLabelKHR(All identifier, uint name, int bufSize, int* length, byte* label) => GLPointers.glGetObjectLabelKHR_Lazy((uint)identifier, name, bufSize, length, label);
            
            /// <summary> <b>[requires: GL_KHR_debug]</b> <b>[entry point: <c>glGetObjectPtrLabel</c>]</b><br/>  </summary>
            public static void GetObjectPtrLabel(void* ptr, int bufSize, int* length, byte* label) => GLPointers.glGetObjectPtrLabel_Lazy(ptr, bufSize, length, label);
            
            /// <summary> <b>[requires: GL_KHR_debug]</b> <b>[entry point: <c>glGetObjectPtrLabelKHR</c>]</b><br/>  </summary>
            public static void GetObjectPtrLabelKHR(void* ptr, int bufSize, int* length, byte* label) => GLPointers.glGetObjectPtrLabelKHR_Lazy(ptr, bufSize, length, label);
>>>>>>> fbab23ca
            
            /// <summary> <b>[requires: v1.0 | GL_KHR_debug]</b> <b>[entry point: <c>glGetPointerv</c>]</b><br/> Return the address of the specified pointer. </summary>
            /// <param name="pname"> Specifies the array or buffer pointer to be returned. Accepted symbolic names are GL_COLOR_ARRAY_POINTER, GL_MATRIX_INDEX_ARRAY_POINTER_OES, GL_NORMAL_ARRAY_POINTER, GL_POINT_SIZE_ARRAY_POINTER_OES, GL_TEXTURE_COORD_ARRAY_POINTER, and GL_VERTEX_ARRAY_POINTER., and GL_WEIGHT_ARRAY_POINTER_OES. </param>
            /// <param name="parameters"> Returns the pointer value specified by pname. </param>
<<<<<<< HEAD
            /// <remarks><see href="https://www.khronos.org/registry/OpenGL-Refpages/es1.1/xhtml/glGetPointerv.xml"/><br/><see href="https://registry.khronos.org/OpenGL/extensions/KHR/KHR_debug.txt"/></remarks>
            public static void GetPointerv(GetPointervPName pname, void** parameters) => GLPointers._glGetPointerv_fnptr((uint)pname, parameters);
            
            /// <summary> <b>[requires: GL_KHR_debug]</b> <b>[entry point: <c>glGetPointervKHR</c>]</b><br/>  </summary>
            /// <remarks><see href="https://registry.khronos.org/OpenGL/extensions/KHR/KHR_debug.txt"/></remarks>
            public static void GetPointervKHR(All pname, void** parameters) => GLPointers._glGetPointervKHR_fnptr((uint)pname, parameters);
            
            /// <summary> <b>[requires: GL_KHR_debug]</b> <b>[entry point: <c>glObjectLabel</c>]</b><br/>  </summary>
            /// <remarks><see href="https://registry.khronos.org/OpenGL/extensions/KHR/KHR_debug.txt"/></remarks>
            public static void ObjectLabel(ObjectIdentifier identifier, uint name, int length, byte* label) => GLPointers._glObjectLabel_fnptr((uint)identifier, name, length, label);
            
            /// <summary> <b>[requires: GL_KHR_debug]</b> <b>[entry point: <c>glObjectLabelKHR</c>]</b><br/>  </summary>
            /// <remarks><see href="https://registry.khronos.org/OpenGL/extensions/KHR/KHR_debug.txt"/></remarks>
            public static void ObjectLabelKHR(ObjectIdentifier identifier, uint name, int length, byte* label) => GLPointers._glObjectLabelKHR_fnptr((uint)identifier, name, length, label);
            
            /// <summary> <b>[requires: GL_KHR_debug]</b> <b>[entry point: <c>glObjectPtrLabel</c>]</b><br/>  </summary>
            /// <remarks><see href="https://registry.khronos.org/OpenGL/extensions/KHR/KHR_debug.txt"/></remarks>
            public static void ObjectPtrLabel(void* ptr, int length, byte* label) => GLPointers._glObjectPtrLabel_fnptr(ptr, length, label);
            
            /// <summary> <b>[requires: GL_KHR_debug]</b> <b>[entry point: <c>glObjectPtrLabelKHR</c>]</b><br/>  </summary>
            /// <remarks><see href="https://registry.khronos.org/OpenGL/extensions/KHR/KHR_debug.txt"/></remarks>
            public static void ObjectPtrLabelKHR(void* ptr, int length, byte* label) => GLPointers._glObjectPtrLabelKHR_fnptr(ptr, length, label);
            
            /// <summary> <b>[requires: GL_KHR_debug]</b> <b>[entry point: <c>glPopDebugGroup</c>]</b><br/>  </summary>
            /// <remarks><see href="https://registry.khronos.org/OpenGL/extensions/KHR/KHR_debug.txt"/></remarks>
            public static void PopDebugGroup() => GLPointers._glPopDebugGroup_fnptr();
            
            /// <summary> <b>[requires: GL_KHR_debug]</b> <b>[entry point: <c>glPopDebugGroupKHR</c>]</b><br/>  </summary>
            /// <remarks><see href="https://registry.khronos.org/OpenGL/extensions/KHR/KHR_debug.txt"/></remarks>
            public static void PopDebugGroupKHR() => GLPointers._glPopDebugGroupKHR_fnptr();
            
            /// <summary> <b>[requires: GL_KHR_debug]</b> <b>[entry point: <c>glPushDebugGroup</c>]</b><br/>  </summary>
            /// <remarks><see href="https://registry.khronos.org/OpenGL/extensions/KHR/KHR_debug.txt"/></remarks>
            public static void PushDebugGroup(DebugSource source, uint id, int length, byte* message) => GLPointers._glPushDebugGroup_fnptr((uint)source, id, length, message);
            
            /// <summary> <b>[requires: GL_KHR_debug]</b> <b>[entry point: <c>glPushDebugGroupKHR</c>]</b><br/>  </summary>
            /// <remarks><see href="https://registry.khronos.org/OpenGL/extensions/KHR/KHR_debug.txt"/></remarks>
            public static void PushDebugGroupKHR(DebugSource source, uint id, int length, byte* message) => GLPointers._glPushDebugGroupKHR_fnptr((uint)source, id, length, message);
=======
            /// <remarks><see href="https://www.khronos.org/registry/OpenGL-Refpages/es1.1/xhtml/glGetPointerv.xml" /></remarks>
            public static void GetPointerv(GetPointervPName pname, void** parameters) => GLPointers.glGetPointerv_Lazy((uint)pname, parameters);
            
            /// <summary> <b>[requires: GL_KHR_debug]</b> <b>[entry point: <c>glGetPointervKHR</c>]</b><br/>  </summary>
            public static void GetPointervKHR(All pname, void** parameters) => GLPointers.glGetPointervKHR_Lazy((uint)pname, parameters);
            
            /// <summary> <b>[requires: GL_KHR_debug]</b> <b>[entry point: <c>glObjectLabel</c>]</b><br/>  </summary>
            public static void ObjectLabel(ObjectIdentifier identifier, uint name, int length, byte* label) => GLPointers.glObjectLabel_Lazy((uint)identifier, name, length, label);
            
            /// <summary> <b>[requires: GL_KHR_debug]</b> <b>[entry point: <c>glObjectLabelKHR</c>]</b><br/>  </summary>
            public static void ObjectLabelKHR(ObjectIdentifier identifier, uint name, int length, byte* label) => GLPointers.glObjectLabelKHR_Lazy((uint)identifier, name, length, label);
            
            /// <summary> <b>[requires: GL_KHR_debug]</b> <b>[entry point: <c>glObjectPtrLabel</c>]</b><br/>  </summary>
            public static void ObjectPtrLabel(void* ptr, int length, byte* label) => GLPointers.glObjectPtrLabel_Lazy(ptr, length, label);
            
            /// <summary> <b>[requires: GL_KHR_debug]</b> <b>[entry point: <c>glObjectPtrLabelKHR</c>]</b><br/>  </summary>
            public static void ObjectPtrLabelKHR(void* ptr, int length, byte* label) => GLPointers.glObjectPtrLabelKHR_Lazy(ptr, length, label);
            
            /// <summary> <b>[requires: GL_KHR_debug]</b> <b>[entry point: <c>glPopDebugGroup</c>]</b><br/>  </summary>
            public static void PopDebugGroup() => GLPointers.glPopDebugGroup_Lazy();
            
            /// <summary> <b>[requires: GL_KHR_debug]</b> <b>[entry point: <c>glPopDebugGroupKHR</c>]</b><br/>  </summary>
            public static void PopDebugGroupKHR() => GLPointers.glPopDebugGroupKHR_Lazy();
            
            /// <summary> <b>[requires: GL_KHR_debug]</b> <b>[entry point: <c>glPushDebugGroup</c>]</b><br/>  </summary>
            public static void PushDebugGroup(DebugSource source, uint id, int length, byte* message) => GLPointers.glPushDebugGroup_Lazy((uint)source, id, length, message);
            
            /// <summary> <b>[requires: GL_KHR_debug]</b> <b>[entry point: <c>glPushDebugGroupKHR</c>]</b><br/>  </summary>
            public static void PushDebugGroupKHR(DebugSource source, uint id, int length, byte* message) => GLPointers.glPushDebugGroupKHR_Lazy((uint)source, id, length, message);
>>>>>>> fbab23ca
            
        }
        /// <summary>NV extensions.</summary>
        public static unsafe partial class NV
        {
            /// <summary> <b>[requires: GL_NV_fence]</b> <b>[entry point: <c>glDeleteFencesNV</c>]</b><br/>  </summary>
<<<<<<< HEAD
            /// <remarks><see href="https://registry.khronos.org/OpenGL/extensions/NV/NV_fence.txt"/></remarks>
            public static void DeleteFencesNV(int n, uint* fences) => GLPointers._glDeleteFencesNV_fnptr(n, fences);
            
            /// <summary> <b>[requires: GL_NV_fence]</b> <b>[entry point: <c>glFinishFenceNV</c>]</b><br/>  </summary>
            /// <remarks><see href="https://registry.khronos.org/OpenGL/extensions/NV/NV_fence.txt"/></remarks>
            public static void FinishFenceNV(uint fence) => GLPointers._glFinishFenceNV_fnptr(fence);
            
            /// <summary> <b>[requires: GL_NV_fence]</b> <b>[entry point: <c>glGenFencesNV</c>]</b><br/>  </summary>
            /// <remarks><see href="https://registry.khronos.org/OpenGL/extensions/NV/NV_fence.txt"/></remarks>
            public static void GenFencesNV(int n, uint* fences) => GLPointers._glGenFencesNV_fnptr(n, fences);
            
            /// <summary> <b>[requires: GL_NV_fence]</b> <b>[entry point: <c>glGetFenceivNV</c>]</b><br/>  </summary>
            /// <remarks><see href="https://registry.khronos.org/OpenGL/extensions/NV/NV_fence.txt"/></remarks>
            public static void GetFenceivNV(uint fence, FenceParameterNameNV pname, int* parameters) => GLPointers._glGetFenceivNV_fnptr(fence, (uint)pname, parameters);
            
            /// <summary> <b>[requires: GL_NV_fence]</b> <b>[entry point: <c>glIsFenceNV</c>]</b><br/>  </summary>
            /// <remarks><see href="https://registry.khronos.org/OpenGL/extensions/NV/NV_fence.txt"/></remarks>
            public static bool IsFenceNV(uint fence) => GLPointers._glIsFenceNV_fnptr(fence) != 0;
            
            /// <summary> <b>[requires: GL_NV_fence]</b> <b>[entry point: <c>glSetFenceNV</c>]</b><br/>  </summary>
            /// <remarks><see href="https://registry.khronos.org/OpenGL/extensions/NV/NV_fence.txt"/></remarks>
            public static void SetFenceNV(uint fence, FenceConditionNV condition) => GLPointers._glSetFenceNV_fnptr(fence, (uint)condition);
            
            /// <summary> <b>[requires: GL_NV_fence]</b> <b>[entry point: <c>glTestFenceNV</c>]</b><br/>  </summary>
            /// <remarks><see href="https://registry.khronos.org/OpenGL/extensions/NV/NV_fence.txt"/></remarks>
            public static bool TestFenceNV(uint fence) => GLPointers._glTestFenceNV_fnptr(fence) != 0;
=======
            public static void DeleteFencesNV(int n, uint* fences) => GLPointers.glDeleteFencesNV_Lazy(n, fences);
            
            /// <summary> <b>[requires: GL_NV_fence]</b> <b>[entry point: <c>glFinishFenceNV</c>]</b><br/>  </summary>
            public static void FinishFenceNV(uint fence) => GLPointers.glFinishFenceNV_Lazy(fence);
            
            /// <summary> <b>[requires: GL_NV_fence]</b> <b>[entry point: <c>glGenFencesNV</c>]</b><br/>  </summary>
            public static void GenFencesNV(int n, uint* fences) => GLPointers.glGenFencesNV_Lazy(n, fences);
            
            /// <summary> <b>[requires: GL_NV_fence]</b> <b>[entry point: <c>glGetFenceivNV</c>]</b><br/>  </summary>
            public static void GetFenceivNV(uint fence, FenceParameterNameNV pname, int* parameters) => GLPointers.glGetFenceivNV_Lazy(fence, (uint)pname, parameters);
            
            /// <summary> <b>[requires: GL_NV_fence]</b> <b>[entry point: <c>glIsFenceNV</c>]</b><br/>  </summary>
            public static bool IsFenceNV(uint fence) => GLPointers.glIsFenceNV_Lazy(fence) != 0;
            
            /// <summary> <b>[requires: GL_NV_fence]</b> <b>[entry point: <c>glSetFenceNV</c>]</b><br/>  </summary>
            public static void SetFenceNV(uint fence, FenceConditionNV condition) => GLPointers.glSetFenceNV_Lazy(fence, (uint)condition);
            
            /// <summary> <b>[requires: GL_NV_fence]</b> <b>[entry point: <c>glTestFenceNV</c>]</b><br/>  </summary>
            public static bool TestFenceNV(uint fence) => GLPointers.glTestFenceNV_Lazy(fence) != 0;
>>>>>>> fbab23ca
            
        }
        /// <summary>OES extensions.</summary>
        public static unsafe partial class OES
        {
            /// <summary> <b>[requires: GL_OES_fixed_point]</b> <b>[entry point: <c>glAccumxOES</c>]</b><br/>  </summary>
<<<<<<< HEAD
            /// <remarks><see href="https://registry.khronos.org/OpenGL/extensions/OES/OES_fixed_point.txt"/></remarks>
            public static void AccumxOES(All op, int value) => GLPointers._glAccumxOES_fnptr((uint)op, value);
            
            /// <summary> <b>[requires: GL_OES_fixed_point]</b> <b>[entry point: <c>glAlphaFuncxOES</c>]</b><br/>  </summary>
            /// <remarks><see href="https://registry.khronos.org/OpenGL/extensions/OES/OES_fixed_point.txt"/></remarks>
            public static void AlphaFuncxOES(AlphaFunction func, int reference) => GLPointers._glAlphaFuncxOES_fnptr((uint)func, reference);
            
            /// <summary> <b>[requires: GL_OES_framebuffer_object]</b> <b>[entry point: <c>glBindFramebufferOES</c>]</b><br/>  </summary>
            /// <remarks><see href="https://registry.khronos.org/OpenGL/extensions/OES/OES_framebuffer_object.txt"/></remarks>
            public static void BindFramebufferOES(FramebufferTarget target, int framebuffer) => GLPointers._glBindFramebufferOES_fnptr((uint)target, framebuffer);
            
            /// <summary> <b>[requires: GL_OES_framebuffer_object]</b> <b>[entry point: <c>glBindRenderbufferOES</c>]</b><br/>  </summary>
            /// <remarks><see href="https://registry.khronos.org/OpenGL/extensions/OES/OES_framebuffer_object.txt"/></remarks>
            public static void BindRenderbufferOES(RenderbufferTarget target, int renderbuffer) => GLPointers._glBindRenderbufferOES_fnptr((uint)target, renderbuffer);
            
            /// <summary> <b>[requires: GL_OES_vertex_array_object]</b> <b>[entry point: <c>glBindVertexArrayOES</c>]</b><br/>  </summary>
            /// <remarks><see href="https://registry.khronos.org/OpenGL/extensions/OES/OES_vertex_array_object.txt"/></remarks>
            public static void BindVertexArrayOES(int array) => GLPointers._glBindVertexArrayOES_fnptr(array);
            
            /// <summary> <b>[requires: GL_OES_fixed_point]</b> <b>[entry point: <c>glBitmapxOES</c>]</b><br/>  </summary>
            /// <remarks><see href="https://registry.khronos.org/OpenGL/extensions/OES/OES_fixed_point.txt"/></remarks>
            public static void BitmapxOES(int width, int height, int xorig, int yorig, int xmove, int ymove, byte* bitmap) => GLPointers._glBitmapxOES_fnptr(width, height, xorig, yorig, xmove, ymove, bitmap);
            
            /// <summary> <b>[requires: GL_OES_fixed_point]</b> <b>[entry point: <c>glBlendColorxOES</c>]</b><br/>  </summary>
            /// <remarks><see href="https://registry.khronos.org/OpenGL/extensions/OES/OES_fixed_point.txt"/></remarks>
            public static void BlendColorxOES(int red, int green, int blue, int alpha) => GLPointers._glBlendColorxOES_fnptr(red, green, blue, alpha);
            
            /// <summary> <b>[requires: GL_OES_blend_subtract]</b> <b>[entry point: <c>glBlendEquationOES</c>]</b><br/>  </summary>
            /// <remarks><see href="https://registry.khronos.org/OpenGL/extensions/OES/OES_blend_subtract.txt"/></remarks>
            public static void BlendEquationOES(BlendEquationMode mode) => GLPointers._glBlendEquationOES_fnptr((uint)mode);
            
            /// <summary> <b>[requires: GL_OES_blend_equation_separate]</b> <b>[entry point: <c>glBlendEquationSeparateOES</c>]</b><br/>  </summary>
            /// <remarks><see href="https://registry.khronos.org/OpenGL/extensions/OES/OES_blend_equation_separate.txt"/></remarks>
            public static void BlendEquationSeparateOES(BlendEquationMode modeRGB, BlendEquationMode modeAlpha) => GLPointers._glBlendEquationSeparateOES_fnptr((uint)modeRGB, (uint)modeAlpha);
            
            /// <summary> <b>[requires: GL_OES_blend_func_separate]</b> <b>[entry point: <c>glBlendFuncSeparateOES</c>]</b><br/>  </summary>
            /// <remarks><see href="https://registry.khronos.org/OpenGL/extensions/OES/OES_blend_func_separate.txt"/></remarks>
            public static void BlendFuncSeparateOES(BlendingFactor srcRGB, BlendingFactor dstRGB, BlendingFactor srcAlpha, BlendingFactor dstAlpha) => GLPointers._glBlendFuncSeparateOES_fnptr((uint)srcRGB, (uint)dstRGB, (uint)srcAlpha, (uint)dstAlpha);
            
            /// <summary> <b>[requires: GL_OES_framebuffer_object]</b> <b>[entry point: <c>glCheckFramebufferStatusOES</c>]</b><br/>  </summary>
            /// <remarks><see href="https://registry.khronos.org/OpenGL/extensions/OES/OES_framebuffer_object.txt"/></remarks>
            public static FramebufferStatus CheckFramebufferStatusOES(FramebufferTarget target) => (FramebufferStatus) GLPointers._glCheckFramebufferStatusOES_fnptr((uint)target);
            
            /// <summary> <b>[requires: GL_OES_fixed_point]</b> <b>[entry point: <c>glClearAccumxOES</c>]</b><br/>  </summary>
            /// <remarks><see href="https://registry.khronos.org/OpenGL/extensions/OES/OES_fixed_point.txt"/></remarks>
            public static void ClearAccumxOES(int red, int green, int blue, int alpha) => GLPointers._glClearAccumxOES_fnptr(red, green, blue, alpha);
            
            /// <summary> <b>[requires: GL_OES_fixed_point]</b> <b>[entry point: <c>glClearColorxOES</c>]</b><br/>  </summary>
            /// <remarks><see href="https://registry.khronos.org/OpenGL/extensions/OES/OES_fixed_point.txt"/></remarks>
            public static void ClearColorxOES(int red, int green, int blue, int alpha) => GLPointers._glClearColorxOES_fnptr(red, green, blue, alpha);
            
            /// <summary> <b>[requires: GL_OES_single_precision]</b> <b>[entry point: <c>glClearDepthfOES</c>]</b><br/>  </summary>
            /// <remarks><see href="https://registry.khronos.org/OpenGL/extensions/OES/OES_single_precision.txt"/></remarks>
            public static void ClearDepthfOES(float depth) => GLPointers._glClearDepthfOES_fnptr(depth);
            
            /// <summary> <b>[requires: GL_OES_fixed_point]</b> <b>[entry point: <c>glClearDepthxOES</c>]</b><br/>  </summary>
            /// <remarks><see href="https://registry.khronos.org/OpenGL/extensions/OES/OES_fixed_point.txt"/></remarks>
            public static void ClearDepthxOES(int depth) => GLPointers._glClearDepthxOES_fnptr(depth);
            
            /// <summary> <b>[requires: GL_OES_single_precision]</b> <b>[entry point: <c>glClipPlanefOES</c>]</b><br/>  </summary>
            /// <remarks><see href="https://registry.khronos.org/OpenGL/extensions/OES/OES_single_precision.txt"/></remarks>
            public static void ClipPlanefOES(ClipPlaneName plane, float* equation) => GLPointers._glClipPlanefOES_fnptr((uint)plane, equation);
            
            /// <summary> <b>[requires: GL_OES_fixed_point]</b> <b>[entry point: <c>glClipPlanexOES</c>]</b><br/>  </summary>
            /// <remarks><see href="https://registry.khronos.org/OpenGL/extensions/OES/OES_fixed_point.txt"/></remarks>
            public static void ClipPlanexOES(ClipPlaneName plane, int* equation) => GLPointers._glClipPlanexOES_fnptr((uint)plane, equation);
            
            /// <summary> <b>[requires: GL_OES_fixed_point]</b> <b>[entry point: <c>glColor3xOES</c>]</b><br/>  </summary>
            /// <remarks><see href="https://registry.khronos.org/OpenGL/extensions/OES/OES_fixed_point.txt"/></remarks>
            public static void Color3xOES(int red, int green, int blue) => GLPointers._glColor3xOES_fnptr(red, green, blue);
            
            /// <summary> <b>[requires: GL_OES_fixed_point]</b> <b>[entry point: <c>glColor3xvOES</c>]</b><br/>  </summary>
            /// <remarks><see href="https://registry.khronos.org/OpenGL/extensions/OES/OES_fixed_point.txt"/></remarks>
            public static void Color3xvOES(int* components) => GLPointers._glColor3xvOES_fnptr(components);
            
            /// <summary> <b>[requires: GL_OES_fixed_point]</b> <b>[entry point: <c>glColor4xOES</c>]</b><br/>  </summary>
            /// <remarks><see href="https://registry.khronos.org/OpenGL/extensions/OES/OES_fixed_point.txt"/></remarks>
            public static void Color4xOES(int red, int green, int blue, int alpha) => GLPointers._glColor4xOES_fnptr(red, green, blue, alpha);
            
            /// <summary> <b>[requires: GL_OES_fixed_point]</b> <b>[entry point: <c>glColor4xvOES</c>]</b><br/>  </summary>
            /// <remarks><see href="https://registry.khronos.org/OpenGL/extensions/OES/OES_fixed_point.txt"/></remarks>
            public static void Color4xvOES(int* components) => GLPointers._glColor4xvOES_fnptr(components);
            
            /// <summary> <b>[requires: GL_OES_fixed_point]</b> <b>[entry point: <c>glConvolutionParameterxOES</c>]</b><br/>  </summary>
            /// <remarks><see href="https://registry.khronos.org/OpenGL/extensions/OES/OES_fixed_point.txt"/></remarks>
            public static void ConvolutionParameterxOES(ConvolutionTargetEXT target, ConvolutionParameter pname, int param) => GLPointers._glConvolutionParameterxOES_fnptr((uint)target, (uint)pname, param);
            
            /// <summary> <b>[requires: GL_OES_fixed_point]</b> <b>[entry point: <c>glConvolutionParameterxvOES</c>]</b><br/>  </summary>
            /// <remarks><see href="https://registry.khronos.org/OpenGL/extensions/OES/OES_fixed_point.txt"/></remarks>
            public static void ConvolutionParameterxvOES(ConvolutionTargetEXT target, ConvolutionParameter pname, int* parameters) => GLPointers._glConvolutionParameterxvOES_fnptr((uint)target, (uint)pname, parameters);
            
            /// <summary> <b>[requires: GL_OES_matrix_palette]</b> <b>[entry point: <c>glCurrentPaletteMatrixOES</c>]</b><br/>         defines which of the palette&apos;s matrices is affected by        subsequent matrix operations        . </summary>
            /// <param name="matrixpaletteindex"> specifies the index into the palette&apos;s matrices. </param>
            /// <remarks><see href="https://www.khronos.org/registry/OpenGL-Refpages/es1.1/xhtml/glCurrentPaletteMatrix.xml"/><br/><see href="https://registry.khronos.org/OpenGL/extensions/OES/OES_matrix_palette.txt"/></remarks>
            public static void CurrentPaletteMatrixOES(uint matrixpaletteindex) => GLPointers._glCurrentPaletteMatrixOES_fnptr(matrixpaletteindex);
            
            /// <summary> <b>[requires: GL_OES_framebuffer_object]</b> <b>[entry point: <c>glDeleteFramebuffersOES</c>]</b><br/>  </summary>
            /// <remarks><see href="https://registry.khronos.org/OpenGL/extensions/OES/OES_framebuffer_object.txt"/></remarks>
            public static void DeleteFramebuffersOES(int n, int* framebuffers) => GLPointers._glDeleteFramebuffersOES_fnptr(n, framebuffers);
            
            /// <summary> <b>[requires: GL_OES_framebuffer_object]</b> <b>[entry point: <c>glDeleteRenderbuffersOES</c>]</b><br/>  </summary>
            /// <remarks><see href="https://registry.khronos.org/OpenGL/extensions/OES/OES_framebuffer_object.txt"/></remarks>
            public static void DeleteRenderbuffersOES(int n, int* renderbuffers) => GLPointers._glDeleteRenderbuffersOES_fnptr(n, renderbuffers);
            
            /// <summary> <b>[requires: GL_OES_vertex_array_object]</b> <b>[entry point: <c>glDeleteVertexArraysOES</c>]</b><br/>  </summary>
            /// <remarks><see href="https://registry.khronos.org/OpenGL/extensions/OES/OES_vertex_array_object.txt"/></remarks>
            public static void DeleteVertexArraysOES(int n, int* arrays) => GLPointers._glDeleteVertexArraysOES_fnptr(n, arrays);
            
            /// <summary> <b>[requires: GL_OES_single_precision]</b> <b>[entry point: <c>glDepthRangefOES</c>]</b><br/>  </summary>
            /// <remarks><see href="https://registry.khronos.org/OpenGL/extensions/OES/OES_single_precision.txt"/></remarks>
            public static void DepthRangefOES(float n, float f) => GLPointers._glDepthRangefOES_fnptr(n, f);
            
            /// <summary> <b>[requires: GL_OES_fixed_point]</b> <b>[entry point: <c>glDepthRangexOES</c>]</b><br/>  </summary>
            /// <remarks><see href="https://registry.khronos.org/OpenGL/extensions/OES/OES_fixed_point.txt"/></remarks>
            public static void DepthRangexOES(int n, int f) => GLPointers._glDepthRangexOES_fnptr(n, f);
=======
            public static void AccumxOES(All op, int value) => GLPointers.glAccumxOES_Lazy((uint)op, value);
            
            /// <summary> <b>[requires: GL_OES_fixed_point]</b> <b>[entry point: <c>glAlphaFuncxOES</c>]</b><br/>  </summary>
            public static void AlphaFuncxOES(AlphaFunction func, int reference) => GLPointers.glAlphaFuncxOES_Lazy((uint)func, reference);
            
            /// <summary> <b>[requires: GL_OES_framebuffer_object]</b> <b>[entry point: <c>glBindFramebufferOES</c>]</b><br/>  </summary>
            public static void BindFramebufferOES(FramebufferTarget target, int framebuffer) => GLPointers.glBindFramebufferOES_Lazy((uint)target, framebuffer);
            
            /// <summary> <b>[requires: GL_OES_framebuffer_object]</b> <b>[entry point: <c>glBindRenderbufferOES</c>]</b><br/>  </summary>
            public static void BindRenderbufferOES(RenderbufferTarget target, int renderbuffer) => GLPointers.glBindRenderbufferOES_Lazy((uint)target, renderbuffer);
            
            /// <summary> <b>[requires: GL_OES_vertex_array_object]</b> <b>[entry point: <c>glBindVertexArrayOES</c>]</b><br/>  </summary>
            public static void BindVertexArrayOES(int array) => GLPointers.glBindVertexArrayOES_Lazy(array);
            
            /// <summary> <b>[requires: GL_OES_fixed_point]</b> <b>[entry point: <c>glBitmapxOES</c>]</b><br/>  </summary>
            public static void BitmapxOES(int width, int height, int xorig, int yorig, int xmove, int ymove, byte* bitmap) => GLPointers.glBitmapxOES_Lazy(width, height, xorig, yorig, xmove, ymove, bitmap);
            
            /// <summary> <b>[requires: GL_OES_fixed_point]</b> <b>[entry point: <c>glBlendColorxOES</c>]</b><br/>  </summary>
            public static void BlendColorxOES(int red, int green, int blue, int alpha) => GLPointers.glBlendColorxOES_Lazy(red, green, blue, alpha);
            
            /// <summary> <b>[requires: GL_OES_blend_subtract]</b> <b>[entry point: <c>glBlendEquationOES</c>]</b><br/>  </summary>
            public static void BlendEquationOES(BlendEquationMode mode) => GLPointers.glBlendEquationOES_Lazy((uint)mode);
            
            /// <summary> <b>[requires: GL_OES_blend_equation_separate]</b> <b>[entry point: <c>glBlendEquationSeparateOES</c>]</b><br/>  </summary>
            public static void BlendEquationSeparateOES(BlendEquationMode modeRGB, BlendEquationMode modeAlpha) => GLPointers.glBlendEquationSeparateOES_Lazy((uint)modeRGB, (uint)modeAlpha);
            
            /// <summary> <b>[requires: GL_OES_blend_func_separate]</b> <b>[entry point: <c>glBlendFuncSeparateOES</c>]</b><br/>  </summary>
            public static void BlendFuncSeparateOES(BlendingFactor srcRGB, BlendingFactor dstRGB, BlendingFactor srcAlpha, BlendingFactor dstAlpha) => GLPointers.glBlendFuncSeparateOES_Lazy((uint)srcRGB, (uint)dstRGB, (uint)srcAlpha, (uint)dstAlpha);
            
            /// <summary> <b>[requires: GL_OES_framebuffer_object]</b> <b>[entry point: <c>glCheckFramebufferStatusOES</c>]</b><br/>  </summary>
            public static FramebufferStatus CheckFramebufferStatusOES(FramebufferTarget target) => (FramebufferStatus) GLPointers.glCheckFramebufferStatusOES_Lazy((uint)target);
            
            /// <summary> <b>[requires: GL_OES_fixed_point]</b> <b>[entry point: <c>glClearAccumxOES</c>]</b><br/>  </summary>
            public static void ClearAccumxOES(int red, int green, int blue, int alpha) => GLPointers.glClearAccumxOES_Lazy(red, green, blue, alpha);
            
            /// <summary> <b>[requires: GL_OES_fixed_point]</b> <b>[entry point: <c>glClearColorxOES</c>]</b><br/>  </summary>
            public static void ClearColorxOES(int red, int green, int blue, int alpha) => GLPointers.glClearColorxOES_Lazy(red, green, blue, alpha);
            
            /// <summary> <b>[requires: GL_OES_single_precision]</b> <b>[entry point: <c>glClearDepthfOES</c>]</b><br/>  </summary>
            public static void ClearDepthfOES(float depth) => GLPointers.glClearDepthfOES_Lazy(depth);
            
            /// <summary> <b>[requires: GL_OES_fixed_point]</b> <b>[entry point: <c>glClearDepthxOES</c>]</b><br/>  </summary>
            public static void ClearDepthxOES(int depth) => GLPointers.glClearDepthxOES_Lazy(depth);
            
            /// <summary> <b>[requires: GL_OES_single_precision]</b> <b>[entry point: <c>glClipPlanefOES</c>]</b><br/>  </summary>
            public static void ClipPlanefOES(ClipPlaneName plane, float* equation) => GLPointers.glClipPlanefOES_Lazy((uint)plane, equation);
            
            /// <summary> <b>[requires: GL_OES_fixed_point]</b> <b>[entry point: <c>glClipPlanexOES</c>]</b><br/>  </summary>
            public static void ClipPlanexOES(ClipPlaneName plane, int* equation) => GLPointers.glClipPlanexOES_Lazy((uint)plane, equation);
            
            /// <summary> <b>[requires: GL_OES_fixed_point]</b> <b>[entry point: <c>glColor3xOES</c>]</b><br/>  </summary>
            public static void Color3xOES(int red, int green, int blue) => GLPointers.glColor3xOES_Lazy(red, green, blue);
            
            /// <summary> <b>[requires: GL_OES_fixed_point]</b> <b>[entry point: <c>glColor3xvOES</c>]</b><br/>  </summary>
            public static void Color3xvOES(int* components) => GLPointers.glColor3xvOES_Lazy(components);
            
            /// <summary> <b>[requires: GL_OES_fixed_point]</b> <b>[entry point: <c>glColor4xOES</c>]</b><br/>  </summary>
            public static void Color4xOES(int red, int green, int blue, int alpha) => GLPointers.glColor4xOES_Lazy(red, green, blue, alpha);
            
            /// <summary> <b>[requires: GL_OES_fixed_point]</b> <b>[entry point: <c>glColor4xvOES</c>]</b><br/>  </summary>
            public static void Color4xvOES(int* components) => GLPointers.glColor4xvOES_Lazy(components);
            
            /// <summary> <b>[requires: GL_OES_fixed_point]</b> <b>[entry point: <c>glConvolutionParameterxOES</c>]</b><br/>  </summary>
            public static void ConvolutionParameterxOES(ConvolutionTargetEXT target, ConvolutionParameter pname, int param) => GLPointers.glConvolutionParameterxOES_Lazy((uint)target, (uint)pname, param);
            
            /// <summary> <b>[requires: GL_OES_fixed_point]</b> <b>[entry point: <c>glConvolutionParameterxvOES</c>]</b><br/>  </summary>
            public static void ConvolutionParameterxvOES(ConvolutionTargetEXT target, ConvolutionParameter pname, int* parameters) => GLPointers.glConvolutionParameterxvOES_Lazy((uint)target, (uint)pname, parameters);
            
            /// <summary> <b>[requires: GL_OES_matrix_palette]</b> <b>[entry point: <c>glCurrentPaletteMatrixOES</c>]</b><br/>         defines which of the palette&apos;s matrices is affected by        subsequent matrix operations        . </summary>
            /// <param name="index"> specifies the index into the palette&apos;s matrices. </param>
            /// <remarks><see href="https://www.khronos.org/registry/OpenGL-Refpages/es1.1/xhtml/glCurrentPaletteMatrix.xml" /></remarks>
            public static void CurrentPaletteMatrixOES(uint matrixpaletteindex) => GLPointers.glCurrentPaletteMatrixOES_Lazy(matrixpaletteindex);
            
            /// <summary> <b>[requires: GL_OES_framebuffer_object]</b> <b>[entry point: <c>glDeleteFramebuffersOES</c>]</b><br/>  </summary>
            public static void DeleteFramebuffersOES(int n, int* framebuffers) => GLPointers.glDeleteFramebuffersOES_Lazy(n, framebuffers);
            
            /// <summary> <b>[requires: GL_OES_framebuffer_object]</b> <b>[entry point: <c>glDeleteRenderbuffersOES</c>]</b><br/>  </summary>
            public static void DeleteRenderbuffersOES(int n, int* renderbuffers) => GLPointers.glDeleteRenderbuffersOES_Lazy(n, renderbuffers);
            
            /// <summary> <b>[requires: GL_OES_vertex_array_object]</b> <b>[entry point: <c>glDeleteVertexArraysOES</c>]</b><br/>  </summary>
            public static void DeleteVertexArraysOES(int n, int* arrays) => GLPointers.glDeleteVertexArraysOES_Lazy(n, arrays);
            
            /// <summary> <b>[requires: GL_OES_single_precision]</b> <b>[entry point: <c>glDepthRangefOES</c>]</b><br/>  </summary>
            public static void DepthRangefOES(float n, float f) => GLPointers.glDepthRangefOES_Lazy(n, f);
            
            /// <summary> <b>[requires: GL_OES_fixed_point]</b> <b>[entry point: <c>glDepthRangexOES</c>]</b><br/>  </summary>
            public static void DepthRangexOES(int n, int f) => GLPointers.glDepthRangexOES_Lazy(n, f);
>>>>>>> fbab23ca
            
            /// <summary> <b>[requires: GL_OES_draw_texture]</b> <b>[entry point: <c>glDrawTexfOES</c>]</b><br/> Draws a texture rectangle to the screen. </summary>
            /// <param name="x"> Specify the position of the affected screen rectangle. </param>
            /// <param name="y"> Specify the position of the affected screen rectangle. </param>
            /// <param name="z"> Specify the position of the affected screen rectangle. </param>
            /// <param name="width"> Specifies the width and height of the affected screen rectangle in pixels. </param>
            /// <param name="height"> Specifies the width and height of the affected screen rectangle in pixels. </param>
<<<<<<< HEAD
            /// <remarks><see href="https://www.khronos.org/registry/OpenGL-Refpages/es1.1/xhtml/glDrawTex.xml"/><br/><see href="https://registry.khronos.org/OpenGL/extensions/OES/OES_draw_texture.txt"/></remarks>
            public static void DrawTexfOES(float x, float y, float z, float width, float height) => GLPointers._glDrawTexfOES_fnptr(x, y, z, width, height);
            
            /// <summary> <b>[requires: GL_OES_draw_texture]</b> <b>[entry point: <c>glDrawTexfvOES</c>]</b><br/>  </summary>
            /// <remarks><see href="https://registry.khronos.org/OpenGL/extensions/OES/OES_draw_texture.txt"/></remarks>
            public static void DrawTexfvOES(float* coords) => GLPointers._glDrawTexfvOES_fnptr(coords);
=======
            /// <remarks><see href="https://www.khronos.org/registry/OpenGL-Refpages/es1.1/xhtml/glDrawTex.xml" /></remarks>
            public static void DrawTexfOES(float x, float y, float z, float width, float height) => GLPointers.glDrawTexfOES_Lazy(x, y, z, width, height);
            
            /// <summary> <b>[requires: GL_OES_draw_texture]</b> <b>[entry point: <c>glDrawTexfvOES</c>]</b><br/>  </summary>
            public static void DrawTexfvOES(float* coords) => GLPointers.glDrawTexfvOES_Lazy(coords);
>>>>>>> fbab23ca
            
            /// <summary> <b>[requires: GL_OES_draw_texture]</b> <b>[entry point: <c>glDrawTexiOES</c>]</b><br/> Draws a texture rectangle to the screen. </summary>
            /// <param name="x"> Specify the position of the affected screen rectangle. </param>
            /// <param name="y"> Specify the position of the affected screen rectangle. </param>
            /// <param name="z"> Specify the position of the affected screen rectangle. </param>
            /// <param name="width"> Specifies the width and height of the affected screen rectangle in pixels. </param>
            /// <param name="height"> Specifies the width and height of the affected screen rectangle in pixels. </param>
<<<<<<< HEAD
            /// <remarks><see href="https://www.khronos.org/registry/OpenGL-Refpages/es1.1/xhtml/glDrawTex.xml"/><br/><see href="https://registry.khronos.org/OpenGL/extensions/OES/OES_draw_texture.txt"/></remarks>
            public static void DrawTexiOES(int x, int y, int z, int width, int height) => GLPointers._glDrawTexiOES_fnptr(x, y, z, width, height);
            
            /// <summary> <b>[requires: GL_OES_draw_texture]</b> <b>[entry point: <c>glDrawTexivOES</c>]</b><br/>  </summary>
            /// <remarks><see href="https://registry.khronos.org/OpenGL/extensions/OES/OES_draw_texture.txt"/></remarks>
            public static void DrawTexivOES(int* coords) => GLPointers._glDrawTexivOES_fnptr(coords);
=======
            /// <remarks><see href="https://www.khronos.org/registry/OpenGL-Refpages/es1.1/xhtml/glDrawTex.xml" /></remarks>
            public static void DrawTexiOES(int x, int y, int z, int width, int height) => GLPointers.glDrawTexiOES_Lazy(x, y, z, width, height);
            
            /// <summary> <b>[requires: GL_OES_draw_texture]</b> <b>[entry point: <c>glDrawTexivOES</c>]</b><br/>  </summary>
            public static void DrawTexivOES(int* coords) => GLPointers.glDrawTexivOES_Lazy(coords);
>>>>>>> fbab23ca
            
            /// <summary> <b>[requires: GL_OES_draw_texture]</b> <b>[entry point: <c>glDrawTexsOES</c>]</b><br/> Draws a texture rectangle to the screen. </summary>
            /// <param name="x"> Specify the position of the affected screen rectangle. </param>
            /// <param name="y"> Specify the position of the affected screen rectangle. </param>
            /// <param name="z"> Specify the position of the affected screen rectangle. </param>
            /// <param name="width"> Specifies the width and height of the affected screen rectangle in pixels. </param>
            /// <param name="height"> Specifies the width and height of the affected screen rectangle in pixels. </param>
<<<<<<< HEAD
            /// <remarks><see href="https://www.khronos.org/registry/OpenGL-Refpages/es1.1/xhtml/glDrawTex.xml"/><br/><see href="https://registry.khronos.org/OpenGL/extensions/OES/OES_draw_texture.txt"/></remarks>
            public static void DrawTexsOES(short x, short y, short z, short width, short height) => GLPointers._glDrawTexsOES_fnptr(x, y, z, width, height);
            
            /// <summary> <b>[requires: GL_OES_draw_texture]</b> <b>[entry point: <c>glDrawTexsvOES</c>]</b><br/>  </summary>
            /// <remarks><see href="https://registry.khronos.org/OpenGL/extensions/OES/OES_draw_texture.txt"/></remarks>
            public static void DrawTexsvOES(short* coords) => GLPointers._glDrawTexsvOES_fnptr(coords);
=======
            /// <remarks><see href="https://www.khronos.org/registry/OpenGL-Refpages/es1.1/xhtml/glDrawTex.xml" /></remarks>
            public static void DrawTexsOES(short x, short y, short z, short width, short height) => GLPointers.glDrawTexsOES_Lazy(x, y, z, width, height);
            
            /// <summary> <b>[requires: GL_OES_draw_texture]</b> <b>[entry point: <c>glDrawTexsvOES</c>]</b><br/>  </summary>
            public static void DrawTexsvOES(short* coords) => GLPointers.glDrawTexsvOES_Lazy(coords);
>>>>>>> fbab23ca
            
            /// <summary> <b>[requires: GL_OES_draw_texture]</b> <b>[entry point: <c>glDrawTexxOES</c>]</b><br/> Draws a texture rectangle to the screen. </summary>
            /// <param name="x"> Specify the position of the affected screen rectangle. </param>
            /// <param name="y"> Specify the position of the affected screen rectangle. </param>
            /// <param name="z"> Specify the position of the affected screen rectangle. </param>
            /// <param name="width"> Specifies the width and height of the affected screen rectangle in pixels. </param>
            /// <param name="height"> Specifies the width and height of the affected screen rectangle in pixels. </param>
<<<<<<< HEAD
            /// <remarks><see href="https://www.khronos.org/registry/OpenGL-Refpages/es1.1/xhtml/glDrawTex.xml"/><br/><see href="https://registry.khronos.org/OpenGL/extensions/OES/OES_draw_texture.txt"/></remarks>
            public static void DrawTexxOES(int x, int y, int z, int width, int height) => GLPointers._glDrawTexxOES_fnptr(x, y, z, width, height);
            
            /// <summary> <b>[requires: GL_OES_draw_texture]</b> <b>[entry point: <c>glDrawTexxvOES</c>]</b><br/>  </summary>
            /// <remarks><see href="https://registry.khronos.org/OpenGL/extensions/OES/OES_draw_texture.txt"/></remarks>
            public static void DrawTexxvOES(int* coords) => GLPointers._glDrawTexxvOES_fnptr(coords);
            
            /// <summary> <b>[requires: GL_OES_EGL_image]</b> <b>[entry point: <c>glEGLImageTargetRenderbufferStorageOES</c>]</b><br/>  </summary>
            /// <remarks><see href="https://registry.khronos.org/OpenGL/extensions/OES/OES_EGL_image.txt"/></remarks>
            public static void EGLImageTargetRenderbufferStorageOES(All target, void* image) => GLPointers._glEGLImageTargetRenderbufferStorageOES_fnptr((uint)target, image);
            
            /// <summary> <b>[requires: GL_OES_EGL_image]</b> <b>[entry point: <c>glEGLImageTargetTexture2DOES</c>]</b><br/>  </summary>
            /// <remarks><see href="https://registry.khronos.org/OpenGL/extensions/OES/OES_EGL_image.txt"/></remarks>
            public static void EGLImageTargetTexture2DOES(All target, void* image) => GLPointers._glEGLImageTargetTexture2DOES_fnptr((uint)target, image);
            
            /// <summary> <b>[requires: GL_OES_fixed_point]</b> <b>[entry point: <c>glEvalCoord1xOES</c>]</b><br/>  </summary>
            /// <remarks><see href="https://registry.khronos.org/OpenGL/extensions/OES/OES_fixed_point.txt"/></remarks>
            public static void EvalCoord1xOES(int u) => GLPointers._glEvalCoord1xOES_fnptr(u);
            
            /// <summary> <b>[requires: GL_OES_fixed_point]</b> <b>[entry point: <c>glEvalCoord1xvOES</c>]</b><br/>  </summary>
            /// <remarks><see href="https://registry.khronos.org/OpenGL/extensions/OES/OES_fixed_point.txt"/></remarks>
            public static void EvalCoord1xvOES(int* coords) => GLPointers._glEvalCoord1xvOES_fnptr(coords);
            
            /// <summary> <b>[requires: GL_OES_fixed_point]</b> <b>[entry point: <c>glEvalCoord2xOES</c>]</b><br/>  </summary>
            /// <remarks><see href="https://registry.khronos.org/OpenGL/extensions/OES/OES_fixed_point.txt"/></remarks>
            public static void EvalCoord2xOES(int u, int v) => GLPointers._glEvalCoord2xOES_fnptr(u, v);
            
            /// <summary> <b>[requires: GL_OES_fixed_point]</b> <b>[entry point: <c>glEvalCoord2xvOES</c>]</b><br/>  </summary>
            /// <remarks><see href="https://registry.khronos.org/OpenGL/extensions/OES/OES_fixed_point.txt"/></remarks>
            public static void EvalCoord2xvOES(int* coords) => GLPointers._glEvalCoord2xvOES_fnptr(coords);
            
            /// <summary> <b>[requires: GL_OES_fixed_point]</b> <b>[entry point: <c>glFeedbackBufferxOES</c>]</b><br/>  </summary>
            /// <remarks><see href="https://registry.khronos.org/OpenGL/extensions/OES/OES_fixed_point.txt"/></remarks>
            public static void FeedbackBufferxOES(int n, All type, int* buffer) => GLPointers._glFeedbackBufferxOES_fnptr(n, (uint)type, buffer);
            
            /// <summary> <b>[requires: GL_OES_fixed_point]</b> <b>[entry point: <c>glFogxOES</c>]</b><br/>  </summary>
            /// <remarks><see href="https://registry.khronos.org/OpenGL/extensions/OES/OES_fixed_point.txt"/></remarks>
            public static void FogxOES(FogPName pname, int param) => GLPointers._glFogxOES_fnptr((uint)pname, param);
            
            /// <summary> <b>[requires: GL_OES_fixed_point]</b> <b>[entry point: <c>glFogxvOES</c>]</b><br/>  </summary>
            /// <remarks><see href="https://registry.khronos.org/OpenGL/extensions/OES/OES_fixed_point.txt"/></remarks>
            public static void FogxvOES(FogPName pname, int* param) => GLPointers._glFogxvOES_fnptr((uint)pname, param);
            
            /// <summary> <b>[requires: GL_OES_framebuffer_object]</b> <b>[entry point: <c>glFramebufferRenderbufferOES</c>]</b><br/>  </summary>
            /// <remarks><see href="https://registry.khronos.org/OpenGL/extensions/OES/OES_framebuffer_object.txt"/></remarks>
            public static void FramebufferRenderbufferOES(FramebufferTarget target, FramebufferAttachment attachment, RenderbufferTarget renderbuffertarget, int renderbuffer) => GLPointers._glFramebufferRenderbufferOES_fnptr((uint)target, (uint)attachment, (uint)renderbuffertarget, renderbuffer);
            
            /// <summary> <b>[requires: GL_OES_framebuffer_object]</b> <b>[entry point: <c>glFramebufferTexture2DOES</c>]</b><br/>  </summary>
            /// <remarks><see href="https://registry.khronos.org/OpenGL/extensions/OES/OES_framebuffer_object.txt"/></remarks>
            public static void FramebufferTexture2DOES(FramebufferTarget target, FramebufferAttachment attachment, TextureTarget textarget, int texture, int level) => GLPointers._glFramebufferTexture2DOES_fnptr((uint)target, (uint)attachment, (uint)textarget, texture, level);
            
            /// <summary> <b>[requires: GL_OES_single_precision]</b> <b>[entry point: <c>glFrustumfOES</c>]</b><br/>  </summary>
            /// <remarks><see href="https://registry.khronos.org/OpenGL/extensions/OES/OES_single_precision.txt"/></remarks>
            public static void FrustumfOES(float l, float r, float b, float t, float n, float f) => GLPointers._glFrustumfOES_fnptr(l, r, b, t, n, f);
            
            /// <summary> <b>[requires: GL_OES_fixed_point]</b> <b>[entry point: <c>glFrustumxOES</c>]</b><br/>  </summary>
            /// <remarks><see href="https://registry.khronos.org/OpenGL/extensions/OES/OES_fixed_point.txt"/></remarks>
            public static void FrustumxOES(int l, int r, int b, int t, int n, int f) => GLPointers._glFrustumxOES_fnptr(l, r, b, t, n, f);
            
            /// <summary> <b>[requires: GL_OES_framebuffer_object]</b> <b>[entry point: <c>glGenerateMipmapOES</c>]</b><br/>  </summary>
            /// <remarks><see href="https://registry.khronos.org/OpenGL/extensions/OES/OES_framebuffer_object.txt"/></remarks>
            public static void GenerateMipmapOES(TextureTarget target) => GLPointers._glGenerateMipmapOES_fnptr((uint)target);
            
            /// <summary> <b>[requires: GL_OES_framebuffer_object]</b> <b>[entry point: <c>glGenFramebuffersOES</c>]</b><br/>  </summary>
            /// <remarks><see href="https://registry.khronos.org/OpenGL/extensions/OES/OES_framebuffer_object.txt"/></remarks>
            public static void GenFramebuffersOES(int n, int* framebuffers) => GLPointers._glGenFramebuffersOES_fnptr(n, framebuffers);
            
            /// <summary> <b>[requires: GL_OES_framebuffer_object]</b> <b>[entry point: <c>glGenRenderbuffersOES</c>]</b><br/>  </summary>
            /// <remarks><see href="https://registry.khronos.org/OpenGL/extensions/OES/OES_framebuffer_object.txt"/></remarks>
            public static void GenRenderbuffersOES(int n, int* renderbuffers) => GLPointers._glGenRenderbuffersOES_fnptr(n, renderbuffers);
            
            /// <summary> <b>[requires: GL_OES_vertex_array_object]</b> <b>[entry point: <c>glGenVertexArraysOES</c>]</b><br/>  </summary>
            /// <remarks><see href="https://registry.khronos.org/OpenGL/extensions/OES/OES_vertex_array_object.txt"/></remarks>
            public static void GenVertexArraysOES(int n, int* arrays) => GLPointers._glGenVertexArraysOES_fnptr(n, arrays);
            
            /// <summary> <b>[requires: GL_OES_mapbuffer]</b> <b>[entry point: <c>glGetBufferPointervOES</c>]</b><br/>  </summary>
            /// <remarks><see href="https://registry.khronos.org/OpenGL/extensions/OES/OES_mapbuffer.txt"/></remarks>
            public static void GetBufferPointervOES(BufferTarget target, BufferPointerNameARB pname, void** parameters) => GLPointers._glGetBufferPointervOES_fnptr((uint)target, (uint)pname, parameters);
            
            /// <summary> <b>[requires: GL_OES_single_precision]</b> <b>[entry point: <c>glGetClipPlanefOES</c>]</b><br/>  </summary>
            /// <remarks><see href="https://registry.khronos.org/OpenGL/extensions/OES/OES_single_precision.txt"/></remarks>
            public static void GetClipPlanefOES(ClipPlaneName plane, float* equation) => GLPointers._glGetClipPlanefOES_fnptr((uint)plane, equation);
            
            /// <summary> <b>[requires: GL_OES_fixed_point]</b> <b>[entry point: <c>glGetClipPlanexOES</c>]</b><br/>  </summary>
            /// <remarks><see href="https://registry.khronos.org/OpenGL/extensions/OES/OES_fixed_point.txt"/></remarks>
            public static void GetClipPlanexOES(ClipPlaneName plane, int* equation) => GLPointers._glGetClipPlanexOES_fnptr((uint)plane, equation);
            
            /// <summary> <b>[requires: GL_OES_fixed_point]</b> <b>[entry point: <c>glGetConvolutionParameterxvOES</c>]</b><br/>  </summary>
            /// <remarks><see href="https://registry.khronos.org/OpenGL/extensions/OES/OES_fixed_point.txt"/></remarks>
            public static void GetConvolutionParameterxvOES(All target, All pname, int* parameters) => GLPointers._glGetConvolutionParameterxvOES_fnptr((uint)target, (uint)pname, parameters);
            
            /// <summary> <b>[requires: GL_OES_fixed_point]</b> <b>[entry point: <c>glGetFixedvOES</c>]</b><br/>  </summary>
            /// <remarks><see href="https://registry.khronos.org/OpenGL/extensions/OES/OES_fixed_point.txt"/></remarks>
            public static void GetFixedvOES(GetPName pname, int* parameters) => GLPointers._glGetFixedvOES_fnptr((uint)pname, parameters);
            
            /// <summary> <b>[requires: GL_OES_framebuffer_object]</b> <b>[entry point: <c>glGetFramebufferAttachmentParameterivOES</c>]</b><br/>  </summary>
            /// <remarks><see href="https://registry.khronos.org/OpenGL/extensions/OES/OES_framebuffer_object.txt"/></remarks>
            public static void GetFramebufferAttachmentParameterivOES(FramebufferTarget target, FramebufferAttachment attachment, FramebufferAttachmentParameterName pname, int* parameters) => GLPointers._glGetFramebufferAttachmentParameterivOES_fnptr((uint)target, (uint)attachment, (uint)pname, parameters);
            
            /// <summary> <b>[requires: GL_OES_fixed_point]</b> <b>[entry point: <c>glGetHistogramParameterxvOES</c>]</b><br/>  </summary>
            /// <remarks><see href="https://registry.khronos.org/OpenGL/extensions/OES/OES_fixed_point.txt"/></remarks>
            public static void GetHistogramParameterxvOES(HistogramTargetEXT target, GetHistogramParameterPNameEXT pname, int* parameters) => GLPointers._glGetHistogramParameterxvOES_fnptr((uint)target, (uint)pname, parameters);
            
            /// <summary> <b>[requires: GL_OES_fixed_point]</b> <b>[entry point: <c>glGetLightxOES</c>]</b><br/>  </summary>
            /// <remarks><see href="https://registry.khronos.org/OpenGL/extensions/OES/OES_fixed_point.txt"/></remarks>
            public static void GetLightxOES(LightName light, LightParameter pname, int* parameters) => GLPointers._glGetLightxOES_fnptr((uint)light, (uint)pname, parameters);
            
            /// <summary> <b>[requires: GL_OES_fixed_point]</b> <b>[entry point: <c>glGetLightxvOES</c>]</b><br/>  </summary>
            /// <remarks><see href="https://registry.khronos.org/OpenGL/extensions/OES/OES_fixed_point.txt"/></remarks>
            public static void GetLightxvOES(LightName light, LightParameter pname, int* parameters) => GLPointers._glGetLightxvOES_fnptr((uint)light, (uint)pname, parameters);
            
            /// <summary> <b>[requires: GL_OES_fixed_point]</b> <b>[entry point: <c>glGetMapxvOES</c>]</b><br/>  </summary>
            /// <remarks><see href="https://registry.khronos.org/OpenGL/extensions/OES/OES_fixed_point.txt"/></remarks>
            public static void GetMapxvOES(MapTarget target, GetMapQuery query, int* v) => GLPointers._glGetMapxvOES_fnptr((uint)target, (uint)query, v);
            
            /// <summary> <b>[requires: GL_OES_fixed_point]</b> <b>[entry point: <c>glGetMaterialxOES</c>]</b><br/>  </summary>
            /// <remarks><see href="https://registry.khronos.org/OpenGL/extensions/OES/OES_fixed_point.txt"/></remarks>
            public static void GetMaterialxOES(TriangleFace face, MaterialParameter pname, int param) => GLPointers._glGetMaterialxOES_fnptr((uint)face, (uint)pname, param);
            
            /// <summary> <b>[requires: GL_OES_fixed_point]</b> <b>[entry point: <c>glGetMaterialxvOES</c>]</b><br/>  </summary>
            /// <remarks><see href="https://registry.khronos.org/OpenGL/extensions/OES/OES_fixed_point.txt"/></remarks>
            public static void GetMaterialxvOES(TriangleFace face, MaterialParameter pname, int* parameters) => GLPointers._glGetMaterialxvOES_fnptr((uint)face, (uint)pname, parameters);
            
            /// <summary> <b>[requires: GL_OES_fixed_point]</b> <b>[entry point: <c>glGetPixelMapxv</c>]</b><br/>  </summary>
            /// <remarks><see href="https://registry.khronos.org/OpenGL/extensions/OES/OES_fixed_point.txt"/></remarks>
            public static void GetPixelMapxv(PixelMap map, int size, int* values) => GLPointers._glGetPixelMapxv_fnptr((uint)map, size, values);
            
            /// <summary> <b>[requires: GL_OES_framebuffer_object]</b> <b>[entry point: <c>glGetRenderbufferParameterivOES</c>]</b><br/>  </summary>
            /// <remarks><see href="https://registry.khronos.org/OpenGL/extensions/OES/OES_framebuffer_object.txt"/></remarks>
            public static void GetRenderbufferParameterivOES(RenderbufferTarget target, RenderbufferParameterName pname, int* parameters) => GLPointers._glGetRenderbufferParameterivOES_fnptr((uint)target, (uint)pname, parameters);
            
            /// <summary> <b>[requires: GL_OES_fixed_point]</b> <b>[entry point: <c>glGetTexEnvxvOES</c>]</b><br/>  </summary>
            /// <remarks><see href="https://registry.khronos.org/OpenGL/extensions/OES/OES_fixed_point.txt"/></remarks>
            public static void GetTexEnvxvOES(TextureEnvTarget target, TextureEnvParameter pname, int* parameters) => GLPointers._glGetTexEnvxvOES_fnptr((uint)target, (uint)pname, parameters);
            
            /// <summary> <b>[requires: GL_OES_texture_cube_map]</b> <b>[entry point: <c>glGetTexGenfvOES</c>]</b><br/>  </summary>
            /// <remarks><see href="https://registry.khronos.org/OpenGL/extensions/OES/OES_texture_cube_map.txt"/></remarks>
            public static void GetTexGenfvOES(TextureCoordName coord, TextureGenParameter pname, float* parameters) => GLPointers._glGetTexGenfvOES_fnptr((uint)coord, (uint)pname, parameters);
            
            /// <summary> <b>[requires: GL_OES_texture_cube_map]</b> <b>[entry point: <c>glGetTexGenivOES</c>]</b><br/>  </summary>
            /// <remarks><see href="https://registry.khronos.org/OpenGL/extensions/OES/OES_texture_cube_map.txt"/></remarks>
            public static void GetTexGenivOES(TextureCoordName coord, TextureGenParameter pname, int* parameters) => GLPointers._glGetTexGenivOES_fnptr((uint)coord, (uint)pname, parameters);
            
            /// <summary> <b>[requires: GL_OES_fixed_point | GL_OES_texture_cube_map]</b> <b>[entry point: <c>glGetTexGenxvOES</c>]</b><br/>  </summary>
            /// <remarks><see href="https://registry.khronos.org/OpenGL/extensions/OES/OES_fixed_point.txt"/><br/><see href="https://registry.khronos.org/OpenGL/extensions/OES/OES_texture_cube_map.txt"/></remarks>
            public static void GetTexGenxvOES(TextureCoordName coord, TextureGenParameter pname, int* parameters) => GLPointers._glGetTexGenxvOES_fnptr((uint)coord, (uint)pname, parameters);
            
            /// <summary> <b>[requires: GL_OES_fixed_point]</b> <b>[entry point: <c>glGetTexLevelParameterxvOES</c>]</b><br/>  </summary>
            /// <remarks><see href="https://registry.khronos.org/OpenGL/extensions/OES/OES_fixed_point.txt"/></remarks>
            public static void GetTexLevelParameterxvOES(TextureTarget target, int level, GetTextureParameter pname, int* parameters) => GLPointers._glGetTexLevelParameterxvOES_fnptr((uint)target, level, (uint)pname, parameters);
            
            /// <summary> <b>[requires: GL_OES_fixed_point]</b> <b>[entry point: <c>glGetTexParameterxvOES</c>]</b><br/>  </summary>
            /// <remarks><see href="https://registry.khronos.org/OpenGL/extensions/OES/OES_fixed_point.txt"/></remarks>
            public static void GetTexParameterxvOES(TextureTarget target, GetTextureParameter pname, int* parameters) => GLPointers._glGetTexParameterxvOES_fnptr((uint)target, (uint)pname, parameters);
            
            /// <summary> <b>[requires: GL_OES_fixed_point]</b> <b>[entry point: <c>glIndexxOES</c>]</b><br/>  </summary>
            /// <remarks><see href="https://registry.khronos.org/OpenGL/extensions/OES/OES_fixed_point.txt"/></remarks>
            public static void IndexxOES(int component) => GLPointers._glIndexxOES_fnptr(component);
            
            /// <summary> <b>[requires: GL_OES_fixed_point]</b> <b>[entry point: <c>glIndexxvOES</c>]</b><br/>  </summary>
            /// <remarks><see href="https://registry.khronos.org/OpenGL/extensions/OES/OES_fixed_point.txt"/></remarks>
            public static void IndexxvOES(int* component) => GLPointers._glIndexxvOES_fnptr(component);
            
            /// <summary> <b>[requires: GL_OES_framebuffer_object]</b> <b>[entry point: <c>glIsFramebufferOES</c>]</b><br/>  </summary>
            /// <remarks><see href="https://registry.khronos.org/OpenGL/extensions/OES/OES_framebuffer_object.txt"/></remarks>
            public static bool IsFramebufferOES(int framebuffer) => GLPointers._glIsFramebufferOES_fnptr(framebuffer) != 0;
            
            /// <summary> <b>[requires: GL_OES_framebuffer_object]</b> <b>[entry point: <c>glIsRenderbufferOES</c>]</b><br/>  </summary>
            /// <remarks><see href="https://registry.khronos.org/OpenGL/extensions/OES/OES_framebuffer_object.txt"/></remarks>
            public static bool IsRenderbufferOES(int renderbuffer) => GLPointers._glIsRenderbufferOES_fnptr(renderbuffer) != 0;
            
            /// <summary> <b>[requires: GL_OES_vertex_array_object]</b> <b>[entry point: <c>glIsVertexArrayOES</c>]</b><br/>  </summary>
            /// <remarks><see href="https://registry.khronos.org/OpenGL/extensions/OES/OES_vertex_array_object.txt"/></remarks>
            public static bool IsVertexArrayOES(int array) => GLPointers._glIsVertexArrayOES_fnptr(array) != 0;
            
            /// <summary> <b>[requires: GL_OES_fixed_point]</b> <b>[entry point: <c>glLightModelxOES</c>]</b><br/>  </summary>
            /// <remarks><see href="https://registry.khronos.org/OpenGL/extensions/OES/OES_fixed_point.txt"/></remarks>
            public static void LightModelxOES(LightModelParameter pname, int param) => GLPointers._glLightModelxOES_fnptr((uint)pname, param);
            
            /// <summary> <b>[requires: GL_OES_fixed_point]</b> <b>[entry point: <c>glLightModelxvOES</c>]</b><br/>  </summary>
            /// <remarks><see href="https://registry.khronos.org/OpenGL/extensions/OES/OES_fixed_point.txt"/></remarks>
            public static void LightModelxvOES(LightModelParameter pname, int* param) => GLPointers._glLightModelxvOES_fnptr((uint)pname, param);
            
            /// <summary> <b>[requires: GL_OES_fixed_point]</b> <b>[entry point: <c>glLightxOES</c>]</b><br/>  </summary>
            /// <remarks><see href="https://registry.khronos.org/OpenGL/extensions/OES/OES_fixed_point.txt"/></remarks>
            public static void LightxOES(LightName light, LightParameter pname, int param) => GLPointers._glLightxOES_fnptr((uint)light, (uint)pname, param);
            
            /// <summary> <b>[requires: GL_OES_fixed_point]</b> <b>[entry point: <c>glLightxvOES</c>]</b><br/>  </summary>
            /// <remarks><see href="https://registry.khronos.org/OpenGL/extensions/OES/OES_fixed_point.txt"/></remarks>
            public static void LightxvOES(LightName light, LightParameter pname, int* parameters) => GLPointers._glLightxvOES_fnptr((uint)light, (uint)pname, parameters);
            
            /// <summary> <b>[requires: GL_OES_fixed_point]</b> <b>[entry point: <c>glLineWidthxOES</c>]</b><br/>  </summary>
            /// <remarks><see href="https://registry.khronos.org/OpenGL/extensions/OES/OES_fixed_point.txt"/></remarks>
            public static void LineWidthxOES(int width) => GLPointers._glLineWidthxOES_fnptr(width);
            
            /// <summary> <b>[requires: GL_OES_fixed_point]</b> <b>[entry point: <c>glLoadMatrixxOES</c>]</b><br/>  </summary>
            /// <remarks><see href="https://registry.khronos.org/OpenGL/extensions/OES/OES_fixed_point.txt"/></remarks>
            public static void LoadMatrixxOES(int* m) => GLPointers._glLoadMatrixxOES_fnptr(m);
            
            /// <summary> <b>[requires: GL_OES_matrix_palette]</b> <b>[entry point: <c>glLoadPaletteFromModelViewMatrixOES</c>]</b><br/>         copies the current model view matrix to a        matrix in the current matrix palette        . </summary>
            /// <remarks><see href="https://www.khronos.org/registry/OpenGL-Refpages/es1.1/xhtml/glLoadPaletteFromModelViewMatrix.xml"/><br/><see href="https://registry.khronos.org/OpenGL/extensions/OES/OES_matrix_palette.txt"/></remarks>
            public static void LoadPaletteFromModelViewMatrixOES() => GLPointers._glLoadPaletteFromModelViewMatrixOES_fnptr();
            
            /// <summary> <b>[requires: GL_OES_fixed_point]</b> <b>[entry point: <c>glLoadTransposeMatrixxOES</c>]</b><br/>  </summary>
            /// <remarks><see href="https://registry.khronos.org/OpenGL/extensions/OES/OES_fixed_point.txt"/></remarks>
            public static void LoadTransposeMatrixxOES(int* m) => GLPointers._glLoadTransposeMatrixxOES_fnptr(m);
            
            /// <summary> <b>[requires: GL_OES_fixed_point]</b> <b>[entry point: <c>glMap1xOES</c>]</b><br/>  </summary>
            /// <remarks><see href="https://registry.khronos.org/OpenGL/extensions/OES/OES_fixed_point.txt"/></remarks>
            public static void Map1xOES(MapTarget target, int u1, int u2, int stride, int order, int points) => GLPointers._glMap1xOES_fnptr((uint)target, u1, u2, stride, order, points);
            
            /// <summary> <b>[requires: GL_OES_fixed_point]</b> <b>[entry point: <c>glMap2xOES</c>]</b><br/>  </summary>
            /// <remarks><see href="https://registry.khronos.org/OpenGL/extensions/OES/OES_fixed_point.txt"/></remarks>
            public static void Map2xOES(MapTarget target, int u1, int u2, int ustride, int uorder, int v1, int v2, int vstride, int vorder, int points) => GLPointers._glMap2xOES_fnptr((uint)target, u1, u2, ustride, uorder, v1, v2, vstride, vorder, points);
            
            /// <summary> <b>[requires: GL_OES_mapbuffer]</b> <b>[entry point: <c>glMapBufferOES</c>]</b><br/>  </summary>
            /// <remarks><see href="https://registry.khronos.org/OpenGL/extensions/OES/OES_mapbuffer.txt"/></remarks>
            public static void* MapBufferOES(BufferTarget target, BufferAccess access) => GLPointers._glMapBufferOES_fnptr((uint)target, (uint)access);
            
            /// <summary> <b>[requires: GL_OES_fixed_point]</b> <b>[entry point: <c>glMapGrid1xOES</c>]</b><br/>  </summary>
            /// <remarks><see href="https://registry.khronos.org/OpenGL/extensions/OES/OES_fixed_point.txt"/></remarks>
            public static void MapGrid1xOES(int n, int u1, int u2) => GLPointers._glMapGrid1xOES_fnptr(n, u1, u2);
            
            /// <summary> <b>[requires: GL_OES_fixed_point]</b> <b>[entry point: <c>glMapGrid2xOES</c>]</b><br/>  </summary>
            /// <remarks><see href="https://registry.khronos.org/OpenGL/extensions/OES/OES_fixed_point.txt"/></remarks>
            public static void MapGrid2xOES(int n, int u1, int u2, int v1, int v2) => GLPointers._glMapGrid2xOES_fnptr(n, u1, u2, v1, v2);
            
            /// <summary> <b>[requires: GL_OES_fixed_point]</b> <b>[entry point: <c>glMaterialxOES</c>]</b><br/>  </summary>
            /// <remarks><see href="https://registry.khronos.org/OpenGL/extensions/OES/OES_fixed_point.txt"/></remarks>
            public static void MaterialxOES(TriangleFace face, MaterialParameter pname, int param) => GLPointers._glMaterialxOES_fnptr((uint)face, (uint)pname, param);
            
            /// <summary> <b>[requires: GL_OES_fixed_point]</b> <b>[entry point: <c>glMaterialxvOES</c>]</b><br/>  </summary>
            /// <remarks><see href="https://registry.khronos.org/OpenGL/extensions/OES/OES_fixed_point.txt"/></remarks>
            public static void MaterialxvOES(TriangleFace face, MaterialParameter pname, int* param) => GLPointers._glMaterialxvOES_fnptr((uint)face, (uint)pname, param);
=======
            /// <remarks><see href="https://www.khronos.org/registry/OpenGL-Refpages/es1.1/xhtml/glDrawTex.xml" /></remarks>
            public static void DrawTexxOES(int x, int y, int z, int width, int height) => GLPointers.glDrawTexxOES_Lazy(x, y, z, width, height);
            
            /// <summary> <b>[requires: GL_OES_draw_texture]</b> <b>[entry point: <c>glDrawTexxvOES</c>]</b><br/>  </summary>
            public static void DrawTexxvOES(int* coords) => GLPointers.glDrawTexxvOES_Lazy(coords);
            
            /// <summary> <b>[requires: GL_OES_EGL_image]</b> <b>[entry point: <c>glEGLImageTargetRenderbufferStorageOES</c>]</b><br/>  </summary>
            public static void EGLImageTargetRenderbufferStorageOES(All target, void* image) => GLPointers.glEGLImageTargetRenderbufferStorageOES_Lazy((uint)target, image);
            
            /// <summary> <b>[requires: GL_OES_EGL_image]</b> <b>[entry point: <c>glEGLImageTargetTexture2DOES</c>]</b><br/>  </summary>
            public static void EGLImageTargetTexture2DOES(All target, void* image) => GLPointers.glEGLImageTargetTexture2DOES_Lazy((uint)target, image);
            
            /// <summary> <b>[requires: GL_OES_fixed_point]</b> <b>[entry point: <c>glEvalCoord1xOES</c>]</b><br/>  </summary>
            public static void EvalCoord1xOES(int u) => GLPointers.glEvalCoord1xOES_Lazy(u);
            
            /// <summary> <b>[requires: GL_OES_fixed_point]</b> <b>[entry point: <c>glEvalCoord1xvOES</c>]</b><br/>  </summary>
            public static void EvalCoord1xvOES(int* coords) => GLPointers.glEvalCoord1xvOES_Lazy(coords);
            
            /// <summary> <b>[requires: GL_OES_fixed_point]</b> <b>[entry point: <c>glEvalCoord2xOES</c>]</b><br/>  </summary>
            public static void EvalCoord2xOES(int u, int v) => GLPointers.glEvalCoord2xOES_Lazy(u, v);
            
            /// <summary> <b>[requires: GL_OES_fixed_point]</b> <b>[entry point: <c>glEvalCoord2xvOES</c>]</b><br/>  </summary>
            public static void EvalCoord2xvOES(int* coords) => GLPointers.glEvalCoord2xvOES_Lazy(coords);
            
            /// <summary> <b>[requires: GL_OES_fixed_point]</b> <b>[entry point: <c>glFeedbackBufferxOES</c>]</b><br/>  </summary>
            public static void FeedbackBufferxOES(int n, All type, int* buffer) => GLPointers.glFeedbackBufferxOES_Lazy(n, (uint)type, buffer);
            
            /// <summary> <b>[requires: GL_OES_fixed_point]</b> <b>[entry point: <c>glFogxOES</c>]</b><br/>  </summary>
            public static void FogxOES(FogPName pname, int param) => GLPointers.glFogxOES_Lazy((uint)pname, param);
            
            /// <summary> <b>[requires: GL_OES_fixed_point]</b> <b>[entry point: <c>glFogxvOES</c>]</b><br/>  </summary>
            public static void FogxvOES(FogPName pname, int* param) => GLPointers.glFogxvOES_Lazy((uint)pname, param);
            
            /// <summary> <b>[requires: GL_OES_framebuffer_object]</b> <b>[entry point: <c>glFramebufferRenderbufferOES</c>]</b><br/>  </summary>
            public static void FramebufferRenderbufferOES(FramebufferTarget target, FramebufferAttachment attachment, RenderbufferTarget renderbuffertarget, int renderbuffer) => GLPointers.glFramebufferRenderbufferOES_Lazy((uint)target, (uint)attachment, (uint)renderbuffertarget, renderbuffer);
            
            /// <summary> <b>[requires: GL_OES_framebuffer_object]</b> <b>[entry point: <c>glFramebufferTexture2DOES</c>]</b><br/>  </summary>
            public static void FramebufferTexture2DOES(FramebufferTarget target, FramebufferAttachment attachment, TextureTarget textarget, int texture, int level) => GLPointers.glFramebufferTexture2DOES_Lazy((uint)target, (uint)attachment, (uint)textarget, texture, level);
            
            /// <summary> <b>[requires: GL_OES_single_precision]</b> <b>[entry point: <c>glFrustumfOES</c>]</b><br/>  </summary>
            public static void FrustumfOES(float l, float r, float b, float t, float n, float f) => GLPointers.glFrustumfOES_Lazy(l, r, b, t, n, f);
            
            /// <summary> <b>[requires: GL_OES_fixed_point]</b> <b>[entry point: <c>glFrustumxOES</c>]</b><br/>  </summary>
            public static void FrustumxOES(int l, int r, int b, int t, int n, int f) => GLPointers.glFrustumxOES_Lazy(l, r, b, t, n, f);
            
            /// <summary> <b>[requires: GL_OES_framebuffer_object]</b> <b>[entry point: <c>glGenerateMipmapOES</c>]</b><br/>  </summary>
            public static void GenerateMipmapOES(TextureTarget target) => GLPointers.glGenerateMipmapOES_Lazy((uint)target);
            
            /// <summary> <b>[requires: GL_OES_framebuffer_object]</b> <b>[entry point: <c>glGenFramebuffersOES</c>]</b><br/>  </summary>
            public static void GenFramebuffersOES(int n, int* framebuffers) => GLPointers.glGenFramebuffersOES_Lazy(n, framebuffers);
            
            /// <summary> <b>[requires: GL_OES_framebuffer_object]</b> <b>[entry point: <c>glGenRenderbuffersOES</c>]</b><br/>  </summary>
            public static void GenRenderbuffersOES(int n, int* renderbuffers) => GLPointers.glGenRenderbuffersOES_Lazy(n, renderbuffers);
            
            /// <summary> <b>[requires: GL_OES_vertex_array_object]</b> <b>[entry point: <c>glGenVertexArraysOES</c>]</b><br/>  </summary>
            public static void GenVertexArraysOES(int n, int* arrays) => GLPointers.glGenVertexArraysOES_Lazy(n, arrays);
            
            /// <summary> <b>[requires: GL_OES_mapbuffer]</b> <b>[entry point: <c>glGetBufferPointervOES</c>]</b><br/>  </summary>
            public static void GetBufferPointervOES(BufferTarget target, BufferPointerNameARB pname, void** parameters) => GLPointers.glGetBufferPointervOES_Lazy((uint)target, (uint)pname, parameters);
            
            /// <summary> <b>[requires: GL_OES_single_precision]</b> <b>[entry point: <c>glGetClipPlanefOES</c>]</b><br/>  </summary>
            public static void GetClipPlanefOES(ClipPlaneName plane, float* equation) => GLPointers.glGetClipPlanefOES_Lazy((uint)plane, equation);
            
            /// <summary> <b>[requires: GL_OES_fixed_point]</b> <b>[entry point: <c>glGetClipPlanexOES</c>]</b><br/>  </summary>
            public static void GetClipPlanexOES(ClipPlaneName plane, int* equation) => GLPointers.glGetClipPlanexOES_Lazy((uint)plane, equation);
            
            /// <summary> <b>[requires: GL_OES_fixed_point]</b> <b>[entry point: <c>glGetConvolutionParameterxvOES</c>]</b><br/>  </summary>
            public static void GetConvolutionParameterxvOES(All target, All pname, int* parameters) => GLPointers.glGetConvolutionParameterxvOES_Lazy((uint)target, (uint)pname, parameters);
            
            /// <summary> <b>[requires: GL_OES_fixed_point]</b> <b>[entry point: <c>glGetFixedvOES</c>]</b><br/>  </summary>
            public static void GetFixedvOES(GetPName pname, int* parameters) => GLPointers.glGetFixedvOES_Lazy((uint)pname, parameters);
            
            /// <summary> <b>[requires: GL_OES_framebuffer_object]</b> <b>[entry point: <c>glGetFramebufferAttachmentParameterivOES</c>]</b><br/>  </summary>
            public static void GetFramebufferAttachmentParameterivOES(FramebufferTarget target, FramebufferAttachment attachment, FramebufferAttachmentParameterName pname, int* parameters) => GLPointers.glGetFramebufferAttachmentParameterivOES_Lazy((uint)target, (uint)attachment, (uint)pname, parameters);
            
            /// <summary> <b>[requires: GL_OES_fixed_point]</b> <b>[entry point: <c>glGetHistogramParameterxvOES</c>]</b><br/>  </summary>
            public static void GetHistogramParameterxvOES(HistogramTargetEXT target, GetHistogramParameterPNameEXT pname, int* parameters) => GLPointers.glGetHistogramParameterxvOES_Lazy((uint)target, (uint)pname, parameters);
            
            /// <summary> <b>[requires: GL_OES_fixed_point]</b> <b>[entry point: <c>glGetLightxOES</c>]</b><br/>  </summary>
            public static void GetLightxOES(LightName light, LightParameter pname, int* parameters) => GLPointers.glGetLightxOES_Lazy((uint)light, (uint)pname, parameters);
            
            /// <summary> <b>[requires: GL_OES_fixed_point]</b> <b>[entry point: <c>glGetLightxvOES</c>]</b><br/>  </summary>
            public static void GetLightxvOES(LightName light, LightParameter pname, int* parameters) => GLPointers.glGetLightxvOES_Lazy((uint)light, (uint)pname, parameters);
            
            /// <summary> <b>[requires: GL_OES_fixed_point]</b> <b>[entry point: <c>glGetMapxvOES</c>]</b><br/>  </summary>
            public static void GetMapxvOES(MapTarget target, GetMapQuery query, int* v) => GLPointers.glGetMapxvOES_Lazy((uint)target, (uint)query, v);
            
            /// <summary> <b>[requires: GL_OES_fixed_point]</b> <b>[entry point: <c>glGetMaterialxOES</c>]</b><br/>  </summary>
            public static void GetMaterialxOES(TriangleFace face, MaterialParameter pname, int param) => GLPointers.glGetMaterialxOES_Lazy((uint)face, (uint)pname, param);
            
            /// <summary> <b>[requires: GL_OES_fixed_point]</b> <b>[entry point: <c>glGetMaterialxvOES</c>]</b><br/>  </summary>
            public static void GetMaterialxvOES(TriangleFace face, MaterialParameter pname, int* parameters) => GLPointers.glGetMaterialxvOES_Lazy((uint)face, (uint)pname, parameters);
            
            /// <summary> <b>[requires: GL_OES_fixed_point]</b> <b>[entry point: <c>glGetPixelMapxv</c>]</b><br/>  </summary>
            public static void GetPixelMapxv(PixelMap map, int size, int* values) => GLPointers.glGetPixelMapxv_Lazy((uint)map, size, values);
            
            /// <summary> <b>[requires: GL_OES_framebuffer_object]</b> <b>[entry point: <c>glGetRenderbufferParameterivOES</c>]</b><br/>  </summary>
            public static void GetRenderbufferParameterivOES(RenderbufferTarget target, RenderbufferParameterName pname, int* parameters) => GLPointers.glGetRenderbufferParameterivOES_Lazy((uint)target, (uint)pname, parameters);
            
            /// <summary> <b>[requires: GL_OES_fixed_point]</b> <b>[entry point: <c>glGetTexEnvxvOES</c>]</b><br/>  </summary>
            public static void GetTexEnvxvOES(TextureEnvTarget target, TextureEnvParameter pname, int* parameters) => GLPointers.glGetTexEnvxvOES_Lazy((uint)target, (uint)pname, parameters);
            
            /// <summary> <b>[requires: GL_OES_texture_cube_map]</b> <b>[entry point: <c>glGetTexGenfvOES</c>]</b><br/>  </summary>
            public static void GetTexGenfvOES(TextureCoordName coord, TextureGenParameter pname, float* parameters) => GLPointers.glGetTexGenfvOES_Lazy((uint)coord, (uint)pname, parameters);
            
            /// <summary> <b>[requires: GL_OES_texture_cube_map]</b> <b>[entry point: <c>glGetTexGenivOES</c>]</b><br/>  </summary>
            public static void GetTexGenivOES(TextureCoordName coord, TextureGenParameter pname, int* parameters) => GLPointers.glGetTexGenivOES_Lazy((uint)coord, (uint)pname, parameters);
            
            /// <summary> <b>[requires: GL_OES_fixed_point | GL_OES_texture_cube_map]</b> <b>[entry point: <c>glGetTexGenxvOES</c>]</b><br/>  </summary>
            public static void GetTexGenxvOES(TextureCoordName coord, TextureGenParameter pname, int* parameters) => GLPointers.glGetTexGenxvOES_Lazy((uint)coord, (uint)pname, parameters);
            
            /// <summary> <b>[requires: GL_OES_fixed_point]</b> <b>[entry point: <c>glGetTexLevelParameterxvOES</c>]</b><br/>  </summary>
            public static void GetTexLevelParameterxvOES(TextureTarget target, int level, GetTextureParameter pname, int* parameters) => GLPointers.glGetTexLevelParameterxvOES_Lazy((uint)target, level, (uint)pname, parameters);
            
            /// <summary> <b>[requires: GL_OES_fixed_point]</b> <b>[entry point: <c>glGetTexParameterxvOES</c>]</b><br/>  </summary>
            public static void GetTexParameterxvOES(TextureTarget target, GetTextureParameter pname, int* parameters) => GLPointers.glGetTexParameterxvOES_Lazy((uint)target, (uint)pname, parameters);
            
            /// <summary> <b>[requires: GL_OES_fixed_point]</b> <b>[entry point: <c>glIndexxOES</c>]</b><br/>  </summary>
            public static void IndexxOES(int component) => GLPointers.glIndexxOES_Lazy(component);
            
            /// <summary> <b>[requires: GL_OES_fixed_point]</b> <b>[entry point: <c>glIndexxvOES</c>]</b><br/>  </summary>
            public static void IndexxvOES(int* component) => GLPointers.glIndexxvOES_Lazy(component);
            
            /// <summary> <b>[requires: GL_OES_framebuffer_object]</b> <b>[entry point: <c>glIsFramebufferOES</c>]</b><br/>  </summary>
            public static bool IsFramebufferOES(int framebuffer) => GLPointers.glIsFramebufferOES_Lazy(framebuffer) != 0;
            
            /// <summary> <b>[requires: GL_OES_framebuffer_object]</b> <b>[entry point: <c>glIsRenderbufferOES</c>]</b><br/>  </summary>
            public static bool IsRenderbufferOES(int renderbuffer) => GLPointers.glIsRenderbufferOES_Lazy(renderbuffer) != 0;
            
            /// <summary> <b>[requires: GL_OES_vertex_array_object]</b> <b>[entry point: <c>glIsVertexArrayOES</c>]</b><br/>  </summary>
            public static bool IsVertexArrayOES(int array) => GLPointers.glIsVertexArrayOES_Lazy(array) != 0;
            
            /// <summary> <b>[requires: GL_OES_fixed_point]</b> <b>[entry point: <c>glLightModelxOES</c>]</b><br/>  </summary>
            public static void LightModelxOES(LightModelParameter pname, int param) => GLPointers.glLightModelxOES_Lazy((uint)pname, param);
            
            /// <summary> <b>[requires: GL_OES_fixed_point]</b> <b>[entry point: <c>glLightModelxvOES</c>]</b><br/>  </summary>
            public static void LightModelxvOES(LightModelParameter pname, int* param) => GLPointers.glLightModelxvOES_Lazy((uint)pname, param);
            
            /// <summary> <b>[requires: GL_OES_fixed_point]</b> <b>[entry point: <c>glLightxOES</c>]</b><br/>  </summary>
            public static void LightxOES(LightName light, LightParameter pname, int param) => GLPointers.glLightxOES_Lazy((uint)light, (uint)pname, param);
            
            /// <summary> <b>[requires: GL_OES_fixed_point]</b> <b>[entry point: <c>glLightxvOES</c>]</b><br/>  </summary>
            public static void LightxvOES(LightName light, LightParameter pname, int* parameters) => GLPointers.glLightxvOES_Lazy((uint)light, (uint)pname, parameters);
            
            /// <summary> <b>[requires: GL_OES_fixed_point]</b> <b>[entry point: <c>glLineWidthxOES</c>]</b><br/>  </summary>
            public static void LineWidthxOES(int width) => GLPointers.glLineWidthxOES_Lazy(width);
            
            /// <summary> <b>[requires: GL_OES_fixed_point]</b> <b>[entry point: <c>glLoadMatrixxOES</c>]</b><br/>  </summary>
            public static void LoadMatrixxOES(int* m) => GLPointers.glLoadMatrixxOES_Lazy(m);
            
            /// <summary> <b>[requires: GL_OES_matrix_palette]</b> <b>[entry point: <c>glLoadPaletteFromModelViewMatrixOES</c>]</b><br/>         copies the current model view matrix to a        matrix in the current matrix palette        . </summary>
            /// <remarks><see href="https://www.khronos.org/registry/OpenGL-Refpages/es1.1/xhtml/glLoadPaletteFromModelViewMatrix.xml" /></remarks>
            public static void LoadPaletteFromModelViewMatrixOES() => GLPointers.glLoadPaletteFromModelViewMatrixOES_Lazy();
            
            /// <summary> <b>[requires: GL_OES_fixed_point]</b> <b>[entry point: <c>glLoadTransposeMatrixxOES</c>]</b><br/>  </summary>
            public static void LoadTransposeMatrixxOES(int* m) => GLPointers.glLoadTransposeMatrixxOES_Lazy(m);
            
            /// <summary> <b>[requires: GL_OES_fixed_point]</b> <b>[entry point: <c>glMap1xOES</c>]</b><br/>  </summary>
            public static void Map1xOES(MapTarget target, int u1, int u2, int stride, int order, int points) => GLPointers.glMap1xOES_Lazy((uint)target, u1, u2, stride, order, points);
            
            /// <summary> <b>[requires: GL_OES_fixed_point]</b> <b>[entry point: <c>glMap2xOES</c>]</b><br/>  </summary>
            public static void Map2xOES(MapTarget target, int u1, int u2, int ustride, int uorder, int v1, int v2, int vstride, int vorder, int points) => GLPointers.glMap2xOES_Lazy((uint)target, u1, u2, ustride, uorder, v1, v2, vstride, vorder, points);
            
            /// <summary> <b>[requires: GL_OES_mapbuffer]</b> <b>[entry point: <c>glMapBufferOES</c>]</b><br/>  </summary>
            public static void* MapBufferOES(BufferTarget target, BufferAccess access) => GLPointers.glMapBufferOES_Lazy((uint)target, (uint)access);
            
            /// <summary> <b>[requires: GL_OES_fixed_point]</b> <b>[entry point: <c>glMapGrid1xOES</c>]</b><br/>  </summary>
            public static void MapGrid1xOES(int n, int u1, int u2) => GLPointers.glMapGrid1xOES_Lazy(n, u1, u2);
            
            /// <summary> <b>[requires: GL_OES_fixed_point]</b> <b>[entry point: <c>glMapGrid2xOES</c>]</b><br/>  </summary>
            public static void MapGrid2xOES(int n, int u1, int u2, int v1, int v2) => GLPointers.glMapGrid2xOES_Lazy(n, u1, u2, v1, v2);
            
            /// <summary> <b>[requires: GL_OES_fixed_point]</b> <b>[entry point: <c>glMaterialxOES</c>]</b><br/>  </summary>
            public static void MaterialxOES(TriangleFace face, MaterialParameter pname, int param) => GLPointers.glMaterialxOES_Lazy((uint)face, (uint)pname, param);
            
            /// <summary> <b>[requires: GL_OES_fixed_point]</b> <b>[entry point: <c>glMaterialxvOES</c>]</b><br/>  </summary>
            public static void MaterialxvOES(TriangleFace face, MaterialParameter pname, int* param) => GLPointers.glMaterialxvOES_Lazy((uint)face, (uint)pname, param);
>>>>>>> fbab23ca
            
            /// <summary> <b>[requires: GL_OES_matrix_palette]</b> <b>[entry point: <c>glMatrixIndexPointerOES</c>]</b><br/> Define an array of matrix indices. </summary>
            /// <param name="size"> Specifies the number of matrix indices per vertex. Must be is less than or equal to GL_MAX_VERTEX_UNITS_OES. The initial value is 0. </param>
            /// <param name="type"> Specifies the data type of each matrix index in the array. Symbolic constant GL_UNSIGNED_BYTE is accepted. The initial value is GL_UNSIGNED_BYTE. </param>
            /// <param name="stride"> Specifies the byte offset between consecutive matrix indices. If stride is 0, the matrix indices are understood to be tightly packed in the array. The initial value is 0. </param>
            /// <param name="pointer"> Specifies a pointer to the first matrix index of the first vertex in the array. The initial value is 0. </param>
<<<<<<< HEAD
            /// <remarks><see href="https://www.khronos.org/registry/OpenGL-Refpages/es1.1/xhtml/glMatrixIndexPointer.xml"/><br/><see href="https://registry.khronos.org/OpenGL/extensions/OES/OES_matrix_palette.txt"/></remarks>
            public static void MatrixIndexPointerOES(int size, MatrixIndexPointerTypeARB type, int stride, void* pointer) => GLPointers._glMatrixIndexPointerOES_fnptr(size, (uint)type, stride, pointer);
            
            /// <summary> <b>[requires: GL_OES_byte_coordinates]</b> <b>[entry point: <c>glMultiTexCoord1bOES</c>]</b><br/>  </summary>
            /// <remarks><see href="https://registry.khronos.org/OpenGL/extensions/OES/OES_byte_coordinates.txt"/></remarks>
            public static void MultiTexCoord1bOES(TextureUnit texture, sbyte s) => GLPointers._glMultiTexCoord1bOES_fnptr((uint)texture, s);
            
            /// <summary> <b>[requires: GL_OES_byte_coordinates]</b> <b>[entry point: <c>glMultiTexCoord1bvOES</c>]</b><br/>  </summary>
            /// <remarks><see href="https://registry.khronos.org/OpenGL/extensions/OES/OES_byte_coordinates.txt"/></remarks>
            public static void MultiTexCoord1bvOES(TextureUnit texture, sbyte* coords) => GLPointers._glMultiTexCoord1bvOES_fnptr((uint)texture, coords);
            
            /// <summary> <b>[requires: GL_OES_fixed_point]</b> <b>[entry point: <c>glMultiTexCoord1xOES</c>]</b><br/>  </summary>
            /// <remarks><see href="https://registry.khronos.org/OpenGL/extensions/OES/OES_fixed_point.txt"/></remarks>
            public static void MultiTexCoord1xOES(TextureUnit texture, int s) => GLPointers._glMultiTexCoord1xOES_fnptr((uint)texture, s);
            
            /// <summary> <b>[requires: GL_OES_fixed_point]</b> <b>[entry point: <c>glMultiTexCoord1xvOES</c>]</b><br/>  </summary>
            /// <remarks><see href="https://registry.khronos.org/OpenGL/extensions/OES/OES_fixed_point.txt"/></remarks>
            public static void MultiTexCoord1xvOES(TextureUnit texture, int* coords) => GLPointers._glMultiTexCoord1xvOES_fnptr((uint)texture, coords);
            
            /// <summary> <b>[requires: GL_OES_byte_coordinates]</b> <b>[entry point: <c>glMultiTexCoord2bOES</c>]</b><br/>  </summary>
            /// <remarks><see href="https://registry.khronos.org/OpenGL/extensions/OES/OES_byte_coordinates.txt"/></remarks>
            public static void MultiTexCoord2bOES(TextureUnit texture, sbyte s, sbyte t) => GLPointers._glMultiTexCoord2bOES_fnptr((uint)texture, s, t);
            
            /// <summary> <b>[requires: GL_OES_byte_coordinates]</b> <b>[entry point: <c>glMultiTexCoord2bvOES</c>]</b><br/>  </summary>
            /// <remarks><see href="https://registry.khronos.org/OpenGL/extensions/OES/OES_byte_coordinates.txt"/></remarks>
            public static void MultiTexCoord2bvOES(TextureUnit texture, sbyte* coords) => GLPointers._glMultiTexCoord2bvOES_fnptr((uint)texture, coords);
            
            /// <summary> <b>[requires: GL_OES_fixed_point]</b> <b>[entry point: <c>glMultiTexCoord2xOES</c>]</b><br/>  </summary>
            /// <remarks><see href="https://registry.khronos.org/OpenGL/extensions/OES/OES_fixed_point.txt"/></remarks>
            public static void MultiTexCoord2xOES(TextureUnit texture, int s, int t) => GLPointers._glMultiTexCoord2xOES_fnptr((uint)texture, s, t);
            
            /// <summary> <b>[requires: GL_OES_fixed_point]</b> <b>[entry point: <c>glMultiTexCoord2xvOES</c>]</b><br/>  </summary>
            /// <remarks><see href="https://registry.khronos.org/OpenGL/extensions/OES/OES_fixed_point.txt"/></remarks>
            public static void MultiTexCoord2xvOES(TextureUnit texture, int* coords) => GLPointers._glMultiTexCoord2xvOES_fnptr((uint)texture, coords);
            
            /// <summary> <b>[requires: GL_OES_byte_coordinates]</b> <b>[entry point: <c>glMultiTexCoord3bOES</c>]</b><br/>  </summary>
            /// <remarks><see href="https://registry.khronos.org/OpenGL/extensions/OES/OES_byte_coordinates.txt"/></remarks>
            public static void MultiTexCoord3bOES(TextureUnit texture, sbyte s, sbyte t, sbyte r) => GLPointers._glMultiTexCoord3bOES_fnptr((uint)texture, s, t, r);
            
            /// <summary> <b>[requires: GL_OES_byte_coordinates]</b> <b>[entry point: <c>glMultiTexCoord3bvOES</c>]</b><br/>  </summary>
            /// <remarks><see href="https://registry.khronos.org/OpenGL/extensions/OES/OES_byte_coordinates.txt"/></remarks>
            public static void MultiTexCoord3bvOES(TextureUnit texture, sbyte* coords) => GLPointers._glMultiTexCoord3bvOES_fnptr((uint)texture, coords);
            
            /// <summary> <b>[requires: GL_OES_fixed_point]</b> <b>[entry point: <c>glMultiTexCoord3xOES</c>]</b><br/>  </summary>
            /// <remarks><see href="https://registry.khronos.org/OpenGL/extensions/OES/OES_fixed_point.txt"/></remarks>
            public static void MultiTexCoord3xOES(TextureUnit texture, int s, int t, int r) => GLPointers._glMultiTexCoord3xOES_fnptr((uint)texture, s, t, r);
            
            /// <summary> <b>[requires: GL_OES_fixed_point]</b> <b>[entry point: <c>glMultiTexCoord3xvOES</c>]</b><br/>  </summary>
            /// <remarks><see href="https://registry.khronos.org/OpenGL/extensions/OES/OES_fixed_point.txt"/></remarks>
            public static void MultiTexCoord3xvOES(TextureUnit texture, int* coords) => GLPointers._glMultiTexCoord3xvOES_fnptr((uint)texture, coords);
            
            /// <summary> <b>[requires: GL_OES_byte_coordinates]</b> <b>[entry point: <c>glMultiTexCoord4bOES</c>]</b><br/>  </summary>
            /// <remarks><see href="https://registry.khronos.org/OpenGL/extensions/OES/OES_byte_coordinates.txt"/></remarks>
            public static void MultiTexCoord4bOES(TextureUnit texture, sbyte s, sbyte t, sbyte r, sbyte q) => GLPointers._glMultiTexCoord4bOES_fnptr((uint)texture, s, t, r, q);
            
            /// <summary> <b>[requires: GL_OES_byte_coordinates]</b> <b>[entry point: <c>glMultiTexCoord4bvOES</c>]</b><br/>  </summary>
            /// <remarks><see href="https://registry.khronos.org/OpenGL/extensions/OES/OES_byte_coordinates.txt"/></remarks>
            public static void MultiTexCoord4bvOES(TextureUnit texture, sbyte* coords) => GLPointers._glMultiTexCoord4bvOES_fnptr((uint)texture, coords);
            
            /// <summary> <b>[requires: GL_OES_fixed_point]</b> <b>[entry point: <c>glMultiTexCoord4xOES</c>]</b><br/>  </summary>
            /// <remarks><see href="https://registry.khronos.org/OpenGL/extensions/OES/OES_fixed_point.txt"/></remarks>
            public static void MultiTexCoord4xOES(TextureUnit texture, int s, int t, int r, int q) => GLPointers._glMultiTexCoord4xOES_fnptr((uint)texture, s, t, r, q);
            
            /// <summary> <b>[requires: GL_OES_fixed_point]</b> <b>[entry point: <c>glMultiTexCoord4xvOES</c>]</b><br/>  </summary>
            /// <remarks><see href="https://registry.khronos.org/OpenGL/extensions/OES/OES_fixed_point.txt"/></remarks>
            public static void MultiTexCoord4xvOES(TextureUnit texture, int* coords) => GLPointers._glMultiTexCoord4xvOES_fnptr((uint)texture, coords);
            
            /// <summary> <b>[requires: GL_OES_fixed_point]</b> <b>[entry point: <c>glMultMatrixxOES</c>]</b><br/>  </summary>
            /// <remarks><see href="https://registry.khronos.org/OpenGL/extensions/OES/OES_fixed_point.txt"/></remarks>
            public static void MultMatrixxOES(int* m) => GLPointers._glMultMatrixxOES_fnptr(m);
            
            /// <summary> <b>[requires: GL_OES_fixed_point]</b> <b>[entry point: <c>glMultTransposeMatrixxOES</c>]</b><br/>  </summary>
            /// <remarks><see href="https://registry.khronos.org/OpenGL/extensions/OES/OES_fixed_point.txt"/></remarks>
            public static void MultTransposeMatrixxOES(int* m) => GLPointers._glMultTransposeMatrixxOES_fnptr(m);
            
            /// <summary> <b>[requires: GL_OES_fixed_point]</b> <b>[entry point: <c>glNormal3xOES</c>]</b><br/>  </summary>
            /// <remarks><see href="https://registry.khronos.org/OpenGL/extensions/OES/OES_fixed_point.txt"/></remarks>
            public static void Normal3xOES(int nx, int ny, int nz) => GLPointers._glNormal3xOES_fnptr(nx, ny, nz);
            
            /// <summary> <b>[requires: GL_OES_fixed_point]</b> <b>[entry point: <c>glNormal3xvOES</c>]</b><br/>  </summary>
            /// <remarks><see href="https://registry.khronos.org/OpenGL/extensions/OES/OES_fixed_point.txt"/></remarks>
            public static void Normal3xvOES(int* coords) => GLPointers._glNormal3xvOES_fnptr(coords);
            
            /// <summary> <b>[requires: GL_OES_single_precision]</b> <b>[entry point: <c>glOrthofOES</c>]</b><br/>  </summary>
            /// <remarks><see href="https://registry.khronos.org/OpenGL/extensions/OES/OES_single_precision.txt"/></remarks>
            public static void OrthofOES(float l, float r, float b, float t, float n, float f) => GLPointers._glOrthofOES_fnptr(l, r, b, t, n, f);
            
            /// <summary> <b>[requires: GL_OES_fixed_point]</b> <b>[entry point: <c>glOrthoxOES</c>]</b><br/>  </summary>
            /// <remarks><see href="https://registry.khronos.org/OpenGL/extensions/OES/OES_fixed_point.txt"/></remarks>
            public static void OrthoxOES(int l, int r, int b, int t, int n, int f) => GLPointers._glOrthoxOES_fnptr(l, r, b, t, n, f);
            
            /// <summary> <b>[requires: GL_OES_fixed_point]</b> <b>[entry point: <c>glPassThroughxOES</c>]</b><br/>  </summary>
            /// <remarks><see href="https://registry.khronos.org/OpenGL/extensions/OES/OES_fixed_point.txt"/></remarks>
            public static void PassThroughxOES(int token) => GLPointers._glPassThroughxOES_fnptr(token);
            
            /// <summary> <b>[requires: GL_OES_fixed_point]</b> <b>[entry point: <c>glPixelMapx</c>]</b><br/>  </summary>
            /// <remarks><see href="https://registry.khronos.org/OpenGL/extensions/OES/OES_fixed_point.txt"/></remarks>
            public static void PixelMapx(PixelMap map, int size, int* values) => GLPointers._glPixelMapx_fnptr((uint)map, size, values);
            
            /// <summary> <b>[requires: GL_OES_fixed_point]</b> <b>[entry point: <c>glPixelStorex</c>]</b><br/>  </summary>
            /// <remarks><see href="https://registry.khronos.org/OpenGL/extensions/OES/OES_fixed_point.txt"/></remarks>
            public static void PixelStorex(PixelStoreParameter pname, int param) => GLPointers._glPixelStorex_fnptr((uint)pname, param);
            
            /// <summary> <b>[requires: GL_OES_fixed_point]</b> <b>[entry point: <c>glPixelTransferxOES</c>]</b><br/>  </summary>
            /// <remarks><see href="https://registry.khronos.org/OpenGL/extensions/OES/OES_fixed_point.txt"/></remarks>
            public static void PixelTransferxOES(PixelTransferParameter pname, int param) => GLPointers._glPixelTransferxOES_fnptr((uint)pname, param);
            
            /// <summary> <b>[requires: GL_OES_fixed_point]</b> <b>[entry point: <c>glPixelZoomxOES</c>]</b><br/>  </summary>
            /// <remarks><see href="https://registry.khronos.org/OpenGL/extensions/OES/OES_fixed_point.txt"/></remarks>
            public static void PixelZoomxOES(int xfactor, int yfactor) => GLPointers._glPixelZoomxOES_fnptr(xfactor, yfactor);
            
            /// <summary> <b>[requires: GL_OES_fixed_point]</b> <b>[entry point: <c>glPointParameterxOES</c>]</b><br/>  </summary>
            /// <remarks><see href="https://registry.khronos.org/OpenGL/extensions/OES/OES_fixed_point.txt"/></remarks>
            public static void PointParameterxOES(PointParameterNameARB pname, int param) => GLPointers._glPointParameterxOES_fnptr((uint)pname, param);
            
            /// <summary> <b>[requires: GL_OES_fixed_point]</b> <b>[entry point: <c>glPointParameterxvOES</c>]</b><br/>  </summary>
            /// <remarks><see href="https://registry.khronos.org/OpenGL/extensions/OES/OES_fixed_point.txt"/></remarks>
            public static void PointParameterxvOES(PointParameterNameARB pname, int* parameters) => GLPointers._glPointParameterxvOES_fnptr((uint)pname, parameters);
=======
            /// <remarks><see href="https://www.khronos.org/registry/OpenGL-Refpages/es1.1/xhtml/glMatrixIndexPointer.xml" /></remarks>
            public static void MatrixIndexPointerOES(int size, MatrixIndexPointerTypeARB type, int stride, void* pointer) => GLPointers.glMatrixIndexPointerOES_Lazy(size, (uint)type, stride, pointer);
            
            /// <summary> <b>[requires: GL_OES_byte_coordinates]</b> <b>[entry point: <c>glMultiTexCoord1bOES</c>]</b><br/>  </summary>
            public static void MultiTexCoord1bOES(TextureUnit texture, sbyte s) => GLPointers.glMultiTexCoord1bOES_Lazy((uint)texture, s);
            
            /// <summary> <b>[requires: GL_OES_byte_coordinates]</b> <b>[entry point: <c>glMultiTexCoord1bvOES</c>]</b><br/>  </summary>
            public static void MultiTexCoord1bvOES(TextureUnit texture, sbyte* coords) => GLPointers.glMultiTexCoord1bvOES_Lazy((uint)texture, coords);
            
            /// <summary> <b>[requires: GL_OES_fixed_point]</b> <b>[entry point: <c>glMultiTexCoord1xOES</c>]</b><br/>  </summary>
            public static void MultiTexCoord1xOES(TextureUnit texture, int s) => GLPointers.glMultiTexCoord1xOES_Lazy((uint)texture, s);
            
            /// <summary> <b>[requires: GL_OES_fixed_point]</b> <b>[entry point: <c>glMultiTexCoord1xvOES</c>]</b><br/>  </summary>
            public static void MultiTexCoord1xvOES(TextureUnit texture, int* coords) => GLPointers.glMultiTexCoord1xvOES_Lazy((uint)texture, coords);
            
            /// <summary> <b>[requires: GL_OES_byte_coordinates]</b> <b>[entry point: <c>glMultiTexCoord2bOES</c>]</b><br/>  </summary>
            public static void MultiTexCoord2bOES(TextureUnit texture, sbyte s, sbyte t) => GLPointers.glMultiTexCoord2bOES_Lazy((uint)texture, s, t);
            
            /// <summary> <b>[requires: GL_OES_byte_coordinates]</b> <b>[entry point: <c>glMultiTexCoord2bvOES</c>]</b><br/>  </summary>
            public static void MultiTexCoord2bvOES(TextureUnit texture, sbyte* coords) => GLPointers.glMultiTexCoord2bvOES_Lazy((uint)texture, coords);
            
            /// <summary> <b>[requires: GL_OES_fixed_point]</b> <b>[entry point: <c>glMultiTexCoord2xOES</c>]</b><br/>  </summary>
            public static void MultiTexCoord2xOES(TextureUnit texture, int s, int t) => GLPointers.glMultiTexCoord2xOES_Lazy((uint)texture, s, t);
            
            /// <summary> <b>[requires: GL_OES_fixed_point]</b> <b>[entry point: <c>glMultiTexCoord2xvOES</c>]</b><br/>  </summary>
            public static void MultiTexCoord2xvOES(TextureUnit texture, int* coords) => GLPointers.glMultiTexCoord2xvOES_Lazy((uint)texture, coords);
            
            /// <summary> <b>[requires: GL_OES_byte_coordinates]</b> <b>[entry point: <c>glMultiTexCoord3bOES</c>]</b><br/>  </summary>
            public static void MultiTexCoord3bOES(TextureUnit texture, sbyte s, sbyte t, sbyte r) => GLPointers.glMultiTexCoord3bOES_Lazy((uint)texture, s, t, r);
            
            /// <summary> <b>[requires: GL_OES_byte_coordinates]</b> <b>[entry point: <c>glMultiTexCoord3bvOES</c>]</b><br/>  </summary>
            public static void MultiTexCoord3bvOES(TextureUnit texture, sbyte* coords) => GLPointers.glMultiTexCoord3bvOES_Lazy((uint)texture, coords);
            
            /// <summary> <b>[requires: GL_OES_fixed_point]</b> <b>[entry point: <c>glMultiTexCoord3xOES</c>]</b><br/>  </summary>
            public static void MultiTexCoord3xOES(TextureUnit texture, int s, int t, int r) => GLPointers.glMultiTexCoord3xOES_Lazy((uint)texture, s, t, r);
            
            /// <summary> <b>[requires: GL_OES_fixed_point]</b> <b>[entry point: <c>glMultiTexCoord3xvOES</c>]</b><br/>  </summary>
            public static void MultiTexCoord3xvOES(TextureUnit texture, int* coords) => GLPointers.glMultiTexCoord3xvOES_Lazy((uint)texture, coords);
            
            /// <summary> <b>[requires: GL_OES_byte_coordinates]</b> <b>[entry point: <c>glMultiTexCoord4bOES</c>]</b><br/>  </summary>
            public static void MultiTexCoord4bOES(TextureUnit texture, sbyte s, sbyte t, sbyte r, sbyte q) => GLPointers.glMultiTexCoord4bOES_Lazy((uint)texture, s, t, r, q);
            
            /// <summary> <b>[requires: GL_OES_byte_coordinates]</b> <b>[entry point: <c>glMultiTexCoord4bvOES</c>]</b><br/>  </summary>
            public static void MultiTexCoord4bvOES(TextureUnit texture, sbyte* coords) => GLPointers.glMultiTexCoord4bvOES_Lazy((uint)texture, coords);
            
            /// <summary> <b>[requires: GL_OES_fixed_point]</b> <b>[entry point: <c>glMultiTexCoord4xOES</c>]</b><br/>  </summary>
            public static void MultiTexCoord4xOES(TextureUnit texture, int s, int t, int r, int q) => GLPointers.glMultiTexCoord4xOES_Lazy((uint)texture, s, t, r, q);
            
            /// <summary> <b>[requires: GL_OES_fixed_point]</b> <b>[entry point: <c>glMultiTexCoord4xvOES</c>]</b><br/>  </summary>
            public static void MultiTexCoord4xvOES(TextureUnit texture, int* coords) => GLPointers.glMultiTexCoord4xvOES_Lazy((uint)texture, coords);
            
            /// <summary> <b>[requires: GL_OES_fixed_point]</b> <b>[entry point: <c>glMultMatrixxOES</c>]</b><br/>  </summary>
            public static void MultMatrixxOES(int* m) => GLPointers.glMultMatrixxOES_Lazy(m);
            
            /// <summary> <b>[requires: GL_OES_fixed_point]</b> <b>[entry point: <c>glMultTransposeMatrixxOES</c>]</b><br/>  </summary>
            public static void MultTransposeMatrixxOES(int* m) => GLPointers.glMultTransposeMatrixxOES_Lazy(m);
            
            /// <summary> <b>[requires: GL_OES_fixed_point]</b> <b>[entry point: <c>glNormal3xOES</c>]</b><br/>  </summary>
            public static void Normal3xOES(int nx, int ny, int nz) => GLPointers.glNormal3xOES_Lazy(nx, ny, nz);
            
            /// <summary> <b>[requires: GL_OES_fixed_point]</b> <b>[entry point: <c>glNormal3xvOES</c>]</b><br/>  </summary>
            public static void Normal3xvOES(int* coords) => GLPointers.glNormal3xvOES_Lazy(coords);
            
            /// <summary> <b>[requires: GL_OES_single_precision]</b> <b>[entry point: <c>glOrthofOES</c>]</b><br/>  </summary>
            public static void OrthofOES(float l, float r, float b, float t, float n, float f) => GLPointers.glOrthofOES_Lazy(l, r, b, t, n, f);
            
            /// <summary> <b>[requires: GL_OES_fixed_point]</b> <b>[entry point: <c>glOrthoxOES</c>]</b><br/>  </summary>
            public static void OrthoxOES(int l, int r, int b, int t, int n, int f) => GLPointers.glOrthoxOES_Lazy(l, r, b, t, n, f);
            
            /// <summary> <b>[requires: GL_OES_fixed_point]</b> <b>[entry point: <c>glPassThroughxOES</c>]</b><br/>  </summary>
            public static void PassThroughxOES(int token) => GLPointers.glPassThroughxOES_Lazy(token);
            
            /// <summary> <b>[requires: GL_OES_fixed_point]</b> <b>[entry point: <c>glPixelMapx</c>]</b><br/>  </summary>
            public static void PixelMapx(PixelMap map, int size, int* values) => GLPointers.glPixelMapx_Lazy((uint)map, size, values);
            
            /// <summary> <b>[requires: GL_OES_fixed_point]</b> <b>[entry point: <c>glPixelStorex</c>]</b><br/>  </summary>
            public static void PixelStorex(PixelStoreParameter pname, int param) => GLPointers.glPixelStorex_Lazy((uint)pname, param);
            
            /// <summary> <b>[requires: GL_OES_fixed_point]</b> <b>[entry point: <c>glPixelTransferxOES</c>]</b><br/>  </summary>
            public static void PixelTransferxOES(PixelTransferParameter pname, int param) => GLPointers.glPixelTransferxOES_Lazy((uint)pname, param);
            
            /// <summary> <b>[requires: GL_OES_fixed_point]</b> <b>[entry point: <c>glPixelZoomxOES</c>]</b><br/>  </summary>
            public static void PixelZoomxOES(int xfactor, int yfactor) => GLPointers.glPixelZoomxOES_Lazy(xfactor, yfactor);
            
            /// <summary> <b>[requires: GL_OES_fixed_point]</b> <b>[entry point: <c>glPointParameterxOES</c>]</b><br/>  </summary>
            public static void PointParameterxOES(PointParameterNameARB pname, int param) => GLPointers.glPointParameterxOES_Lazy((uint)pname, param);
            
            /// <summary> <b>[requires: GL_OES_fixed_point]</b> <b>[entry point: <c>glPointParameterxvOES</c>]</b><br/>  </summary>
            public static void PointParameterxvOES(PointParameterNameARB pname, int* parameters) => GLPointers.glPointParameterxvOES_Lazy((uint)pname, parameters);
>>>>>>> fbab23ca
            
            /// <summary> <b>[requires: GL_OES_point_size_array]</b> <b>[entry point: <c>glPointSizePointerOES</c>]</b><br/> Define an array of point sizes. </summary>
            /// <param name="type"> Specifies the data type of each point size in the array. Symbolic constant GL_FIXED is accepted. However, the common profile also accepts the symbolic constant GL_FLOAT. The initial value is GL_FIXED for the common lite profile, or GL_FLOAT for the common profile. </param>
            /// <param name="stride"> Specifies the byte offset between consecutive point sizes. If stride is 0, the point sizes are understood to be tightly packed in the array. The initial value is 0. </param>
            /// <param name="pointer"> Specifies a pointer to the point size of the first vertex in the array. The initial value is 0. </param>
<<<<<<< HEAD
            /// <remarks><see href="https://www.khronos.org/registry/OpenGL-Refpages/es1.1/xhtml/glPointSizePointerOES.xml"/><br/><see href="https://registry.khronos.org/OpenGL/extensions/OES/OES_point_size_array.txt"/></remarks>
            public static void PointSizePointerOES(All type, int stride, void* pointer) => GLPointers._glPointSizePointerOES_fnptr((uint)type, stride, pointer);
            
            /// <summary> <b>[requires: GL_OES_fixed_point]</b> <b>[entry point: <c>glPointSizexOES</c>]</b><br/>  </summary>
            /// <remarks><see href="https://registry.khronos.org/OpenGL/extensions/OES/OES_fixed_point.txt"/></remarks>
            public static void PointSizexOES(int size) => GLPointers._glPointSizexOES_fnptr(size);
            
            /// <summary> <b>[requires: GL_OES_fixed_point]</b> <b>[entry point: <c>glPolygonOffsetxOES</c>]</b><br/>  </summary>
            /// <remarks><see href="https://registry.khronos.org/OpenGL/extensions/OES/OES_fixed_point.txt"/></remarks>
            public static void PolygonOffsetxOES(int factor, int units) => GLPointers._glPolygonOffsetxOES_fnptr(factor, units);
            
            /// <summary> <b>[requires: GL_OES_fixed_point]</b> <b>[entry point: <c>glPrioritizeTexturesxOES</c>]</b><br/>  </summary>
            /// <remarks><see href="https://registry.khronos.org/OpenGL/extensions/OES/OES_fixed_point.txt"/></remarks>
            public static void PrioritizeTexturesxOES(int n, int* textures, int* priorities) => GLPointers._glPrioritizeTexturesxOES_fnptr(n, textures, priorities);
=======
            /// <remarks><see href="https://www.khronos.org/registry/OpenGL-Refpages/es1.1/xhtml/glPointSizePointerOES.xml" /></remarks>
            public static void PointSizePointerOES(All type, int stride, void* pointer) => GLPointers.glPointSizePointerOES_Lazy((uint)type, stride, pointer);
            
            /// <summary> <b>[requires: GL_OES_fixed_point]</b> <b>[entry point: <c>glPointSizexOES</c>]</b><br/>  </summary>
            public static void PointSizexOES(int size) => GLPointers.glPointSizexOES_Lazy(size);
            
            /// <summary> <b>[requires: GL_OES_fixed_point]</b> <b>[entry point: <c>glPolygonOffsetxOES</c>]</b><br/>  </summary>
            public static void PolygonOffsetxOES(int factor, int units) => GLPointers.glPolygonOffsetxOES_Lazy(factor, units);
            
            /// <summary> <b>[requires: GL_OES_fixed_point]</b> <b>[entry point: <c>glPrioritizeTexturesxOES</c>]</b><br/>  </summary>
            public static void PrioritizeTexturesxOES(int n, int* textures, int* priorities) => GLPointers.glPrioritizeTexturesxOES_Lazy(n, textures, priorities);
>>>>>>> fbab23ca
            
            /// <summary> <b>[requires: GL_OES_query_matrix]</b> <b>[entry point: <c>glQueryMatrixxOES</c>]</b><br/> Return the values of the current matrix. </summary>
            /// <param name="mantissa">Returns the mantissa values of the current matrix.</param>
            /// <param name="exponent">Returns the exponents of the current matrix.</param>
<<<<<<< HEAD
            /// <remarks><see href="https://www.khronos.org/registry/OpenGL-Refpages/es1.1/xhtml/glQueryMatrix.xml"/><br/><see href="https://registry.khronos.org/OpenGL/extensions/OES/OES_query_matrix.txt"/></remarks>
            public static uint QueryMatrixxOES(int* mantissa, int* exponent) => GLPointers._glQueryMatrixxOES_fnptr(mantissa, exponent);
            
            /// <summary> <b>[requires: GL_OES_fixed_point]</b> <b>[entry point: <c>glRasterPos2xOES</c>]</b><br/>  </summary>
            /// <remarks><see href="https://registry.khronos.org/OpenGL/extensions/OES/OES_fixed_point.txt"/></remarks>
            public static void RasterPos2xOES(int x, int y) => GLPointers._glRasterPos2xOES_fnptr(x, y);
            
            /// <summary> <b>[requires: GL_OES_fixed_point]</b> <b>[entry point: <c>glRasterPos2xvOES</c>]</b><br/>  </summary>
            /// <remarks><see href="https://registry.khronos.org/OpenGL/extensions/OES/OES_fixed_point.txt"/></remarks>
            public static void RasterPos2xvOES(int* coords) => GLPointers._glRasterPos2xvOES_fnptr(coords);
            
            /// <summary> <b>[requires: GL_OES_fixed_point]</b> <b>[entry point: <c>glRasterPos3xOES</c>]</b><br/>  </summary>
            /// <remarks><see href="https://registry.khronos.org/OpenGL/extensions/OES/OES_fixed_point.txt"/></remarks>
            public static void RasterPos3xOES(int x, int y, int z) => GLPointers._glRasterPos3xOES_fnptr(x, y, z);
            
            /// <summary> <b>[requires: GL_OES_fixed_point]</b> <b>[entry point: <c>glRasterPos3xvOES</c>]</b><br/>  </summary>
            /// <remarks><see href="https://registry.khronos.org/OpenGL/extensions/OES/OES_fixed_point.txt"/></remarks>
            public static void RasterPos3xvOES(int* coords) => GLPointers._glRasterPos3xvOES_fnptr(coords);
            
            /// <summary> <b>[requires: GL_OES_fixed_point]</b> <b>[entry point: <c>glRasterPos4xOES</c>]</b><br/>  </summary>
            /// <remarks><see href="https://registry.khronos.org/OpenGL/extensions/OES/OES_fixed_point.txt"/></remarks>
            public static void RasterPos4xOES(int x, int y, int z, int w) => GLPointers._glRasterPos4xOES_fnptr(x, y, z, w);
            
            /// <summary> <b>[requires: GL_OES_fixed_point]</b> <b>[entry point: <c>glRasterPos4xvOES</c>]</b><br/>  </summary>
            /// <remarks><see href="https://registry.khronos.org/OpenGL/extensions/OES/OES_fixed_point.txt"/></remarks>
            public static void RasterPos4xvOES(int* coords) => GLPointers._glRasterPos4xvOES_fnptr(coords);
            
            /// <summary> <b>[requires: GL_OES_fixed_point]</b> <b>[entry point: <c>glRectxOES</c>]</b><br/>  </summary>
            /// <remarks><see href="https://registry.khronos.org/OpenGL/extensions/OES/OES_fixed_point.txt"/></remarks>
            public static void RectxOES(int x1, int y1, int x2, int y2) => GLPointers._glRectxOES_fnptr(x1, y1, x2, y2);
            
            /// <summary> <b>[requires: GL_OES_fixed_point]</b> <b>[entry point: <c>glRectxvOES</c>]</b><br/>  </summary>
            /// <remarks><see href="https://registry.khronos.org/OpenGL/extensions/OES/OES_fixed_point.txt"/></remarks>
            public static void RectxvOES(int* v1, int* v2) => GLPointers._glRectxvOES_fnptr(v1, v2);
            
            /// <summary> <b>[requires: GL_OES_framebuffer_object]</b> <b>[entry point: <c>glRenderbufferStorageOES</c>]</b><br/>  </summary>
            /// <remarks><see href="https://registry.khronos.org/OpenGL/extensions/OES/OES_framebuffer_object.txt"/></remarks>
            public static void RenderbufferStorageOES(RenderbufferTarget target, InternalFormat internalformat, int width, int height) => GLPointers._glRenderbufferStorageOES_fnptr((uint)target, (uint)internalformat, width, height);
            
            /// <summary> <b>[requires: GL_OES_fixed_point]</b> <b>[entry point: <c>glRotatexOES</c>]</b><br/>  </summary>
            /// <remarks><see href="https://registry.khronos.org/OpenGL/extensions/OES/OES_fixed_point.txt"/></remarks>
            public static void RotatexOES(int angle, int x, int y, int z) => GLPointers._glRotatexOES_fnptr(angle, x, y, z);
            
            /// <summary> <b>[requires: GL_OES_fixed_point]</b> <b>[entry point: <c>glSampleCoveragexOES</c>]</b><br/>  </summary>
            /// <remarks><see href="https://registry.khronos.org/OpenGL/extensions/OES/OES_fixed_point.txt"/></remarks>
            public static void SampleCoveragexOES(int value, bool invert) => GLPointers._glSampleCoveragexOES_fnptr(value, (byte)(invert ? 1 : 0));
            
            /// <summary> <b>[requires: GL_OES_fixed_point]</b> <b>[entry point: <c>glScalexOES</c>]</b><br/>  </summary>
            /// <remarks><see href="https://registry.khronos.org/OpenGL/extensions/OES/OES_fixed_point.txt"/></remarks>
            public static void ScalexOES(int x, int y, int z) => GLPointers._glScalexOES_fnptr(x, y, z);
            
            /// <summary> <b>[requires: GL_OES_byte_coordinates]</b> <b>[entry point: <c>glTexCoord1bOES</c>]</b><br/>  </summary>
            /// <remarks><see href="https://registry.khronos.org/OpenGL/extensions/OES/OES_byte_coordinates.txt"/></remarks>
            public static void TexCoord1bOES(sbyte s) => GLPointers._glTexCoord1bOES_fnptr(s);
            
            /// <summary> <b>[requires: GL_OES_byte_coordinates]</b> <b>[entry point: <c>glTexCoord1bvOES</c>]</b><br/>  </summary>
            /// <remarks><see href="https://registry.khronos.org/OpenGL/extensions/OES/OES_byte_coordinates.txt"/></remarks>
            public static void TexCoord1bvOES(sbyte* coords) => GLPointers._glTexCoord1bvOES_fnptr(coords);
            
            /// <summary> <b>[requires: GL_OES_fixed_point]</b> <b>[entry point: <c>glTexCoord1xOES</c>]</b><br/>  </summary>
            /// <remarks><see href="https://registry.khronos.org/OpenGL/extensions/OES/OES_fixed_point.txt"/></remarks>
            public static void TexCoord1xOES(int s) => GLPointers._glTexCoord1xOES_fnptr(s);
            
            /// <summary> <b>[requires: GL_OES_fixed_point]</b> <b>[entry point: <c>glTexCoord1xvOES</c>]</b><br/>  </summary>
            /// <remarks><see href="https://registry.khronos.org/OpenGL/extensions/OES/OES_fixed_point.txt"/></remarks>
            public static void TexCoord1xvOES(int* coords) => GLPointers._glTexCoord1xvOES_fnptr(coords);
            
            /// <summary> <b>[requires: GL_OES_byte_coordinates]</b> <b>[entry point: <c>glTexCoord2bOES</c>]</b><br/>  </summary>
            /// <remarks><see href="https://registry.khronos.org/OpenGL/extensions/OES/OES_byte_coordinates.txt"/></remarks>
            public static void TexCoord2bOES(sbyte s, sbyte t) => GLPointers._glTexCoord2bOES_fnptr(s, t);
            
            /// <summary> <b>[requires: GL_OES_byte_coordinates]</b> <b>[entry point: <c>glTexCoord2bvOES</c>]</b><br/>  </summary>
            /// <remarks><see href="https://registry.khronos.org/OpenGL/extensions/OES/OES_byte_coordinates.txt"/></remarks>
            public static void TexCoord2bvOES(sbyte* coords) => GLPointers._glTexCoord2bvOES_fnptr(coords);
            
            /// <summary> <b>[requires: GL_OES_fixed_point]</b> <b>[entry point: <c>glTexCoord2xOES</c>]</b><br/>  </summary>
            /// <remarks><see href="https://registry.khronos.org/OpenGL/extensions/OES/OES_fixed_point.txt"/></remarks>
            public static void TexCoord2xOES(int s, int t) => GLPointers._glTexCoord2xOES_fnptr(s, t);
            
            /// <summary> <b>[requires: GL_OES_fixed_point]</b> <b>[entry point: <c>glTexCoord2xvOES</c>]</b><br/>  </summary>
            /// <remarks><see href="https://registry.khronos.org/OpenGL/extensions/OES/OES_fixed_point.txt"/></remarks>
            public static void TexCoord2xvOES(int* coords) => GLPointers._glTexCoord2xvOES_fnptr(coords);
            
            /// <summary> <b>[requires: GL_OES_byte_coordinates]</b> <b>[entry point: <c>glTexCoord3bOES</c>]</b><br/>  </summary>
            /// <remarks><see href="https://registry.khronos.org/OpenGL/extensions/OES/OES_byte_coordinates.txt"/></remarks>
            public static void TexCoord3bOES(sbyte s, sbyte t, sbyte r) => GLPointers._glTexCoord3bOES_fnptr(s, t, r);
            
            /// <summary> <b>[requires: GL_OES_byte_coordinates]</b> <b>[entry point: <c>glTexCoord3bvOES</c>]</b><br/>  </summary>
            /// <remarks><see href="https://registry.khronos.org/OpenGL/extensions/OES/OES_byte_coordinates.txt"/></remarks>
            public static void TexCoord3bvOES(sbyte* coords) => GLPointers._glTexCoord3bvOES_fnptr(coords);
            
            /// <summary> <b>[requires: GL_OES_fixed_point]</b> <b>[entry point: <c>glTexCoord3xOES</c>]</b><br/>  </summary>
            /// <remarks><see href="https://registry.khronos.org/OpenGL/extensions/OES/OES_fixed_point.txt"/></remarks>
            public static void TexCoord3xOES(int s, int t, int r) => GLPointers._glTexCoord3xOES_fnptr(s, t, r);
            
            /// <summary> <b>[requires: GL_OES_fixed_point]</b> <b>[entry point: <c>glTexCoord3xvOES</c>]</b><br/>  </summary>
            /// <remarks><see href="https://registry.khronos.org/OpenGL/extensions/OES/OES_fixed_point.txt"/></remarks>
            public static void TexCoord3xvOES(int* coords) => GLPointers._glTexCoord3xvOES_fnptr(coords);
            
            /// <summary> <b>[requires: GL_OES_byte_coordinates]</b> <b>[entry point: <c>glTexCoord4bOES</c>]</b><br/>  </summary>
            /// <remarks><see href="https://registry.khronos.org/OpenGL/extensions/OES/OES_byte_coordinates.txt"/></remarks>
            public static void TexCoord4bOES(sbyte s, sbyte t, sbyte r, sbyte q) => GLPointers._glTexCoord4bOES_fnptr(s, t, r, q);
            
            /// <summary> <b>[requires: GL_OES_byte_coordinates]</b> <b>[entry point: <c>glTexCoord4bvOES</c>]</b><br/>  </summary>
            /// <remarks><see href="https://registry.khronos.org/OpenGL/extensions/OES/OES_byte_coordinates.txt"/></remarks>
            public static void TexCoord4bvOES(sbyte* coords) => GLPointers._glTexCoord4bvOES_fnptr(coords);
            
            /// <summary> <b>[requires: GL_OES_fixed_point]</b> <b>[entry point: <c>glTexCoord4xOES</c>]</b><br/>  </summary>
            /// <remarks><see href="https://registry.khronos.org/OpenGL/extensions/OES/OES_fixed_point.txt"/></remarks>
            public static void TexCoord4xOES(int s, int t, int r, int q) => GLPointers._glTexCoord4xOES_fnptr(s, t, r, q);
            
            /// <summary> <b>[requires: GL_OES_fixed_point]</b> <b>[entry point: <c>glTexCoord4xvOES</c>]</b><br/>  </summary>
            /// <remarks><see href="https://registry.khronos.org/OpenGL/extensions/OES/OES_fixed_point.txt"/></remarks>
            public static void TexCoord4xvOES(int* coords) => GLPointers._glTexCoord4xvOES_fnptr(coords);
            
            /// <summary> <b>[requires: GL_OES_fixed_point]</b> <b>[entry point: <c>glTexEnvxOES</c>]</b><br/>  </summary>
            /// <remarks><see href="https://registry.khronos.org/OpenGL/extensions/OES/OES_fixed_point.txt"/></remarks>
            public static void TexEnvxOES(TextureEnvTarget target, TextureEnvParameter pname, int param) => GLPointers._glTexEnvxOES_fnptr((uint)target, (uint)pname, param);
            
            /// <summary> <b>[requires: GL_OES_fixed_point]</b> <b>[entry point: <c>glTexEnvxvOES</c>]</b><br/>  </summary>
            /// <remarks><see href="https://registry.khronos.org/OpenGL/extensions/OES/OES_fixed_point.txt"/></remarks>
            public static void TexEnvxvOES(TextureEnvTarget target, TextureEnvParameter pname, int* parameters) => GLPointers._glTexEnvxvOES_fnptr((uint)target, (uint)pname, parameters);
            
            /// <summary> <b>[requires: GL_OES_texture_cube_map]</b> <b>[entry point: <c>glTexGenfOES</c>]</b><br/>  </summary>
            /// <remarks><see href="https://registry.khronos.org/OpenGL/extensions/OES/OES_texture_cube_map.txt"/></remarks>
            public static void TexGenfOES(TextureCoordName coord, TextureGenParameter pname, float param) => GLPointers._glTexGenfOES_fnptr((uint)coord, (uint)pname, param);
            
            /// <summary> <b>[requires: GL_OES_texture_cube_map]</b> <b>[entry point: <c>glTexGenfvOES</c>]</b><br/>  </summary>
            /// <remarks><see href="https://registry.khronos.org/OpenGL/extensions/OES/OES_texture_cube_map.txt"/></remarks>
            public static void TexGenfvOES(TextureCoordName coord, TextureGenParameter pname, float* parameters) => GLPointers._glTexGenfvOES_fnptr((uint)coord, (uint)pname, parameters);
            
            /// <summary> <b>[requires: GL_OES_texture_cube_map]</b> <b>[entry point: <c>glTexGeniOES</c>]</b><br/>  </summary>
            /// <remarks><see href="https://registry.khronos.org/OpenGL/extensions/OES/OES_texture_cube_map.txt"/></remarks>
            public static void TexGeniOES(TextureCoordName coord, TextureGenParameter pname, int param) => GLPointers._glTexGeniOES_fnptr((uint)coord, (uint)pname, param);
            
            /// <summary> <b>[requires: GL_OES_texture_cube_map]</b> <b>[entry point: <c>glTexGenivOES</c>]</b><br/>  </summary>
            /// <remarks><see href="https://registry.khronos.org/OpenGL/extensions/OES/OES_texture_cube_map.txt"/></remarks>
            public static void TexGenivOES(TextureCoordName coord, TextureGenParameter pname, int* parameters) => GLPointers._glTexGenivOES_fnptr((uint)coord, (uint)pname, parameters);
            
            /// <summary> <b>[requires: GL_OES_fixed_point | GL_OES_texture_cube_map]</b> <b>[entry point: <c>glTexGenxOES</c>]</b><br/>  </summary>
            /// <remarks><see href="https://registry.khronos.org/OpenGL/extensions/OES/OES_fixed_point.txt"/><br/><see href="https://registry.khronos.org/OpenGL/extensions/OES/OES_texture_cube_map.txt"/></remarks>
            public static void TexGenxOES(TextureCoordName coord, TextureGenParameter pname, int param) => GLPointers._glTexGenxOES_fnptr((uint)coord, (uint)pname, param);
            
            /// <summary> <b>[requires: GL_OES_fixed_point | GL_OES_texture_cube_map]</b> <b>[entry point: <c>glTexGenxvOES</c>]</b><br/>  </summary>
            /// <remarks><see href="https://registry.khronos.org/OpenGL/extensions/OES/OES_fixed_point.txt"/><br/><see href="https://registry.khronos.org/OpenGL/extensions/OES/OES_texture_cube_map.txt"/></remarks>
            public static void TexGenxvOES(TextureCoordName coord, TextureGenParameter pname, int* parameters) => GLPointers._glTexGenxvOES_fnptr((uint)coord, (uint)pname, parameters);
            
            /// <summary> <b>[requires: GL_OES_fixed_point]</b> <b>[entry point: <c>glTexParameterxOES</c>]</b><br/>  </summary>
            /// <remarks><see href="https://registry.khronos.org/OpenGL/extensions/OES/OES_fixed_point.txt"/></remarks>
            public static void TexParameterxOES(TextureTarget target, GetTextureParameter pname, int param) => GLPointers._glTexParameterxOES_fnptr((uint)target, (uint)pname, param);
            
            /// <summary> <b>[requires: GL_OES_fixed_point]</b> <b>[entry point: <c>glTexParameterxvOES</c>]</b><br/>  </summary>
            /// <remarks><see href="https://registry.khronos.org/OpenGL/extensions/OES/OES_fixed_point.txt"/></remarks>
            public static void TexParameterxvOES(TextureTarget target, GetTextureParameter pname, int* parameters) => GLPointers._glTexParameterxvOES_fnptr((uint)target, (uint)pname, parameters);
            
            /// <summary> <b>[requires: GL_OES_fixed_point]</b> <b>[entry point: <c>glTranslatexOES</c>]</b><br/>  </summary>
            /// <remarks><see href="https://registry.khronos.org/OpenGL/extensions/OES/OES_fixed_point.txt"/></remarks>
            public static void TranslatexOES(int x, int y, int z) => GLPointers._glTranslatexOES_fnptr(x, y, z);
            
            /// <summary> <b>[requires: GL_OES_mapbuffer]</b> <b>[entry point: <c>glUnmapBufferOES</c>]</b><br/>  </summary>
            /// <remarks><see href="https://registry.khronos.org/OpenGL/extensions/OES/OES_mapbuffer.txt"/></remarks>
            public static bool UnmapBufferOES(All target) => GLPointers._glUnmapBufferOES_fnptr((uint)target) != 0;
            
            /// <summary> <b>[requires: GL_OES_byte_coordinates]</b> <b>[entry point: <c>glVertex2bOES</c>]</b><br/>  </summary>
            /// <remarks><see href="https://registry.khronos.org/OpenGL/extensions/OES/OES_byte_coordinates.txt"/></remarks>
            public static void Vertex2bOES(sbyte x, sbyte y) => GLPointers._glVertex2bOES_fnptr(x, y);
            
            /// <summary> <b>[requires: GL_OES_byte_coordinates]</b> <b>[entry point: <c>glVertex2bvOES</c>]</b><br/>  </summary>
            /// <remarks><see href="https://registry.khronos.org/OpenGL/extensions/OES/OES_byte_coordinates.txt"/></remarks>
            public static void Vertex2bvOES(sbyte* coords) => GLPointers._glVertex2bvOES_fnptr(coords);
            
            /// <summary> <b>[requires: GL_OES_fixed_point]</b> <b>[entry point: <c>glVertex2xOES</c>]</b><br/>  </summary>
            /// <remarks><see href="https://registry.khronos.org/OpenGL/extensions/OES/OES_fixed_point.txt"/></remarks>
            public static void Vertex2xOES(int x) => GLPointers._glVertex2xOES_fnptr(x);
            
            /// <summary> <b>[requires: GL_OES_fixed_point]</b> <b>[entry point: <c>glVertex2xvOES</c>]</b><br/>  </summary>
            /// <remarks><see href="https://registry.khronos.org/OpenGL/extensions/OES/OES_fixed_point.txt"/></remarks>
            public static void Vertex2xvOES(int* coords) => GLPointers._glVertex2xvOES_fnptr(coords);
            
            /// <summary> <b>[requires: GL_OES_byte_coordinates]</b> <b>[entry point: <c>glVertex3bOES</c>]</b><br/>  </summary>
            /// <remarks><see href="https://registry.khronos.org/OpenGL/extensions/OES/OES_byte_coordinates.txt"/></remarks>
            public static void Vertex3bOES(sbyte x, sbyte y, sbyte z) => GLPointers._glVertex3bOES_fnptr(x, y, z);
            
            /// <summary> <b>[requires: GL_OES_byte_coordinates]</b> <b>[entry point: <c>glVertex3bvOES</c>]</b><br/>  </summary>
            /// <remarks><see href="https://registry.khronos.org/OpenGL/extensions/OES/OES_byte_coordinates.txt"/></remarks>
            public static void Vertex3bvOES(sbyte* coords) => GLPointers._glVertex3bvOES_fnptr(coords);
            
            /// <summary> <b>[requires: GL_OES_fixed_point]</b> <b>[entry point: <c>glVertex3xOES</c>]</b><br/>  </summary>
            /// <remarks><see href="https://registry.khronos.org/OpenGL/extensions/OES/OES_fixed_point.txt"/></remarks>
            public static void Vertex3xOES(int x, int y) => GLPointers._glVertex3xOES_fnptr(x, y);
            
            /// <summary> <b>[requires: GL_OES_fixed_point]</b> <b>[entry point: <c>glVertex3xvOES</c>]</b><br/>  </summary>
            /// <remarks><see href="https://registry.khronos.org/OpenGL/extensions/OES/OES_fixed_point.txt"/></remarks>
            public static void Vertex3xvOES(int* coords) => GLPointers._glVertex3xvOES_fnptr(coords);
            
            /// <summary> <b>[requires: GL_OES_byte_coordinates]</b> <b>[entry point: <c>glVertex4bOES</c>]</b><br/>  </summary>
            /// <remarks><see href="https://registry.khronos.org/OpenGL/extensions/OES/OES_byte_coordinates.txt"/></remarks>
            public static void Vertex4bOES(sbyte x, sbyte y, sbyte z, sbyte w) => GLPointers._glVertex4bOES_fnptr(x, y, z, w);
            
            /// <summary> <b>[requires: GL_OES_byte_coordinates]</b> <b>[entry point: <c>glVertex4bvOES</c>]</b><br/>  </summary>
            /// <remarks><see href="https://registry.khronos.org/OpenGL/extensions/OES/OES_byte_coordinates.txt"/></remarks>
            public static void Vertex4bvOES(sbyte* coords) => GLPointers._glVertex4bvOES_fnptr(coords);
            
            /// <summary> <b>[requires: GL_OES_fixed_point]</b> <b>[entry point: <c>glVertex4xOES</c>]</b><br/>  </summary>
            /// <remarks><see href="https://registry.khronos.org/OpenGL/extensions/OES/OES_fixed_point.txt"/></remarks>
            public static void Vertex4xOES(int x, int y, int z) => GLPointers._glVertex4xOES_fnptr(x, y, z);
            
            /// <summary> <b>[requires: GL_OES_fixed_point]</b> <b>[entry point: <c>glVertex4xvOES</c>]</b><br/>  </summary>
            /// <remarks><see href="https://registry.khronos.org/OpenGL/extensions/OES/OES_fixed_point.txt"/></remarks>
            public static void Vertex4xvOES(int* coords) => GLPointers._glVertex4xvOES_fnptr(coords);
=======
            /// <remarks><see href="https://www.khronos.org/registry/OpenGL-Refpages/es1.1/xhtml/glQueryMatrix.xml" /></remarks>
            public static uint QueryMatrixxOES(int* mantissa, int* exponent) => GLPointers.glQueryMatrixxOES_Lazy(mantissa, exponent);
            
            /// <summary> <b>[requires: GL_OES_fixed_point]</b> <b>[entry point: <c>glRasterPos2xOES</c>]</b><br/>  </summary>
            public static void RasterPos2xOES(int x, int y) => GLPointers.glRasterPos2xOES_Lazy(x, y);
            
            /// <summary> <b>[requires: GL_OES_fixed_point]</b> <b>[entry point: <c>glRasterPos2xvOES</c>]</b><br/>  </summary>
            public static void RasterPos2xvOES(int* coords) => GLPointers.glRasterPos2xvOES_Lazy(coords);
            
            /// <summary> <b>[requires: GL_OES_fixed_point]</b> <b>[entry point: <c>glRasterPos3xOES</c>]</b><br/>  </summary>
            public static void RasterPos3xOES(int x, int y, int z) => GLPointers.glRasterPos3xOES_Lazy(x, y, z);
            
            /// <summary> <b>[requires: GL_OES_fixed_point]</b> <b>[entry point: <c>glRasterPos3xvOES</c>]</b><br/>  </summary>
            public static void RasterPos3xvOES(int* coords) => GLPointers.glRasterPos3xvOES_Lazy(coords);
            
            /// <summary> <b>[requires: GL_OES_fixed_point]</b> <b>[entry point: <c>glRasterPos4xOES</c>]</b><br/>  </summary>
            public static void RasterPos4xOES(int x, int y, int z, int w) => GLPointers.glRasterPos4xOES_Lazy(x, y, z, w);
            
            /// <summary> <b>[requires: GL_OES_fixed_point]</b> <b>[entry point: <c>glRasterPos4xvOES</c>]</b><br/>  </summary>
            public static void RasterPos4xvOES(int* coords) => GLPointers.glRasterPos4xvOES_Lazy(coords);
            
            /// <summary> <b>[requires: GL_OES_fixed_point]</b> <b>[entry point: <c>glRectxOES</c>]</b><br/>  </summary>
            public static void RectxOES(int x1, int y1, int x2, int y2) => GLPointers.glRectxOES_Lazy(x1, y1, x2, y2);
            
            /// <summary> <b>[requires: GL_OES_fixed_point]</b> <b>[entry point: <c>glRectxvOES</c>]</b><br/>  </summary>
            public static void RectxvOES(int* v1, int* v2) => GLPointers.glRectxvOES_Lazy(v1, v2);
            
            /// <summary> <b>[requires: GL_OES_framebuffer_object]</b> <b>[entry point: <c>glRenderbufferStorageOES</c>]</b><br/>  </summary>
            public static void RenderbufferStorageOES(RenderbufferTarget target, InternalFormat internalformat, int width, int height) => GLPointers.glRenderbufferStorageOES_Lazy((uint)target, (uint)internalformat, width, height);
            
            /// <summary> <b>[requires: GL_OES_fixed_point]</b> <b>[entry point: <c>glRotatexOES</c>]</b><br/>  </summary>
            public static void RotatexOES(int angle, int x, int y, int z) => GLPointers.glRotatexOES_Lazy(angle, x, y, z);
            
            /// <summary> <b>[requires: GL_OES_fixed_point]</b> <b>[entry point: <c>glSampleCoveragexOES</c>]</b><br/>  </summary>
            public static void SampleCoveragexOES(int value, bool invert) => GLPointers.glSampleCoveragexOES_Lazy(value, (byte)(invert ? 1 : 0));
            
            /// <summary> <b>[requires: GL_OES_fixed_point]</b> <b>[entry point: <c>glScalexOES</c>]</b><br/>  </summary>
            public static void ScalexOES(int x, int y, int z) => GLPointers.glScalexOES_Lazy(x, y, z);
            
            /// <summary> <b>[requires: GL_OES_byte_coordinates]</b> <b>[entry point: <c>glTexCoord1bOES</c>]</b><br/>  </summary>
            public static void TexCoord1bOES(sbyte s) => GLPointers.glTexCoord1bOES_Lazy(s);
            
            /// <summary> <b>[requires: GL_OES_byte_coordinates]</b> <b>[entry point: <c>glTexCoord1bvOES</c>]</b><br/>  </summary>
            public static void TexCoord1bvOES(sbyte* coords) => GLPointers.glTexCoord1bvOES_Lazy(coords);
            
            /// <summary> <b>[requires: GL_OES_fixed_point]</b> <b>[entry point: <c>glTexCoord1xOES</c>]</b><br/>  </summary>
            public static void TexCoord1xOES(int s) => GLPointers.glTexCoord1xOES_Lazy(s);
            
            /// <summary> <b>[requires: GL_OES_fixed_point]</b> <b>[entry point: <c>glTexCoord1xvOES</c>]</b><br/>  </summary>
            public static void TexCoord1xvOES(int* coords) => GLPointers.glTexCoord1xvOES_Lazy(coords);
            
            /// <summary> <b>[requires: GL_OES_byte_coordinates]</b> <b>[entry point: <c>glTexCoord2bOES</c>]</b><br/>  </summary>
            public static void TexCoord2bOES(sbyte s, sbyte t) => GLPointers.glTexCoord2bOES_Lazy(s, t);
            
            /// <summary> <b>[requires: GL_OES_byte_coordinates]</b> <b>[entry point: <c>glTexCoord2bvOES</c>]</b><br/>  </summary>
            public static void TexCoord2bvOES(sbyte* coords) => GLPointers.glTexCoord2bvOES_Lazy(coords);
            
            /// <summary> <b>[requires: GL_OES_fixed_point]</b> <b>[entry point: <c>glTexCoord2xOES</c>]</b><br/>  </summary>
            public static void TexCoord2xOES(int s, int t) => GLPointers.glTexCoord2xOES_Lazy(s, t);
            
            /// <summary> <b>[requires: GL_OES_fixed_point]</b> <b>[entry point: <c>glTexCoord2xvOES</c>]</b><br/>  </summary>
            public static void TexCoord2xvOES(int* coords) => GLPointers.glTexCoord2xvOES_Lazy(coords);
            
            /// <summary> <b>[requires: GL_OES_byte_coordinates]</b> <b>[entry point: <c>glTexCoord3bOES</c>]</b><br/>  </summary>
            public static void TexCoord3bOES(sbyte s, sbyte t, sbyte r) => GLPointers.glTexCoord3bOES_Lazy(s, t, r);
            
            /// <summary> <b>[requires: GL_OES_byte_coordinates]</b> <b>[entry point: <c>glTexCoord3bvOES</c>]</b><br/>  </summary>
            public static void TexCoord3bvOES(sbyte* coords) => GLPointers.glTexCoord3bvOES_Lazy(coords);
            
            /// <summary> <b>[requires: GL_OES_fixed_point]</b> <b>[entry point: <c>glTexCoord3xOES</c>]</b><br/>  </summary>
            public static void TexCoord3xOES(int s, int t, int r) => GLPointers.glTexCoord3xOES_Lazy(s, t, r);
            
            /// <summary> <b>[requires: GL_OES_fixed_point]</b> <b>[entry point: <c>glTexCoord3xvOES</c>]</b><br/>  </summary>
            public static void TexCoord3xvOES(int* coords) => GLPointers.glTexCoord3xvOES_Lazy(coords);
            
            /// <summary> <b>[requires: GL_OES_byte_coordinates]</b> <b>[entry point: <c>glTexCoord4bOES</c>]</b><br/>  </summary>
            public static void TexCoord4bOES(sbyte s, sbyte t, sbyte r, sbyte q) => GLPointers.glTexCoord4bOES_Lazy(s, t, r, q);
            
            /// <summary> <b>[requires: GL_OES_byte_coordinates]</b> <b>[entry point: <c>glTexCoord4bvOES</c>]</b><br/>  </summary>
            public static void TexCoord4bvOES(sbyte* coords) => GLPointers.glTexCoord4bvOES_Lazy(coords);
            
            /// <summary> <b>[requires: GL_OES_fixed_point]</b> <b>[entry point: <c>glTexCoord4xOES</c>]</b><br/>  </summary>
            public static void TexCoord4xOES(int s, int t, int r, int q) => GLPointers.glTexCoord4xOES_Lazy(s, t, r, q);
            
            /// <summary> <b>[requires: GL_OES_fixed_point]</b> <b>[entry point: <c>glTexCoord4xvOES</c>]</b><br/>  </summary>
            public static void TexCoord4xvOES(int* coords) => GLPointers.glTexCoord4xvOES_Lazy(coords);
            
            /// <summary> <b>[requires: GL_OES_fixed_point]</b> <b>[entry point: <c>glTexEnvxOES</c>]</b><br/>  </summary>
            public static void TexEnvxOES(TextureEnvTarget target, TextureEnvParameter pname, int param) => GLPointers.glTexEnvxOES_Lazy((uint)target, (uint)pname, param);
            
            /// <summary> <b>[requires: GL_OES_fixed_point]</b> <b>[entry point: <c>glTexEnvxvOES</c>]</b><br/>  </summary>
            public static void TexEnvxvOES(TextureEnvTarget target, TextureEnvParameter pname, int* parameters) => GLPointers.glTexEnvxvOES_Lazy((uint)target, (uint)pname, parameters);
            
            /// <summary> <b>[requires: GL_OES_texture_cube_map]</b> <b>[entry point: <c>glTexGenfOES</c>]</b><br/>  </summary>
            public static void TexGenfOES(TextureCoordName coord, TextureGenParameter pname, float param) => GLPointers.glTexGenfOES_Lazy((uint)coord, (uint)pname, param);
            
            /// <summary> <b>[requires: GL_OES_texture_cube_map]</b> <b>[entry point: <c>glTexGenfvOES</c>]</b><br/>  </summary>
            public static void TexGenfvOES(TextureCoordName coord, TextureGenParameter pname, float* parameters) => GLPointers.glTexGenfvOES_Lazy((uint)coord, (uint)pname, parameters);
            
            /// <summary> <b>[requires: GL_OES_texture_cube_map]</b> <b>[entry point: <c>glTexGeniOES</c>]</b><br/>  </summary>
            public static void TexGeniOES(TextureCoordName coord, TextureGenParameter pname, int param) => GLPointers.glTexGeniOES_Lazy((uint)coord, (uint)pname, param);
            
            /// <summary> <b>[requires: GL_OES_texture_cube_map]</b> <b>[entry point: <c>glTexGenivOES</c>]</b><br/>  </summary>
            public static void TexGenivOES(TextureCoordName coord, TextureGenParameter pname, int* parameters) => GLPointers.glTexGenivOES_Lazy((uint)coord, (uint)pname, parameters);
            
            /// <summary> <b>[requires: GL_OES_fixed_point | GL_OES_texture_cube_map]</b> <b>[entry point: <c>glTexGenxOES</c>]</b><br/>  </summary>
            public static void TexGenxOES(TextureCoordName coord, TextureGenParameter pname, int param) => GLPointers.glTexGenxOES_Lazy((uint)coord, (uint)pname, param);
            
            /// <summary> <b>[requires: GL_OES_fixed_point | GL_OES_texture_cube_map]</b> <b>[entry point: <c>glTexGenxvOES</c>]</b><br/>  </summary>
            public static void TexGenxvOES(TextureCoordName coord, TextureGenParameter pname, int* parameters) => GLPointers.glTexGenxvOES_Lazy((uint)coord, (uint)pname, parameters);
            
            /// <summary> <b>[requires: GL_OES_fixed_point]</b> <b>[entry point: <c>glTexParameterxOES</c>]</b><br/>  </summary>
            public static void TexParameterxOES(TextureTarget target, GetTextureParameter pname, int param) => GLPointers.glTexParameterxOES_Lazy((uint)target, (uint)pname, param);
            
            /// <summary> <b>[requires: GL_OES_fixed_point]</b> <b>[entry point: <c>glTexParameterxvOES</c>]</b><br/>  </summary>
            public static void TexParameterxvOES(TextureTarget target, GetTextureParameter pname, int* parameters) => GLPointers.glTexParameterxvOES_Lazy((uint)target, (uint)pname, parameters);
            
            /// <summary> <b>[requires: GL_OES_fixed_point]</b> <b>[entry point: <c>glTranslatexOES</c>]</b><br/>  </summary>
            public static void TranslatexOES(int x, int y, int z) => GLPointers.glTranslatexOES_Lazy(x, y, z);
            
            /// <summary> <b>[requires: GL_OES_mapbuffer]</b> <b>[entry point: <c>glUnmapBufferOES</c>]</b><br/>  </summary>
            public static bool UnmapBufferOES(All target) => GLPointers.glUnmapBufferOES_Lazy((uint)target) != 0;
            
            /// <summary> <b>[requires: GL_OES_byte_coordinates]</b> <b>[entry point: <c>glVertex2bOES</c>]</b><br/>  </summary>
            public static void Vertex2bOES(sbyte x, sbyte y) => GLPointers.glVertex2bOES_Lazy(x, y);
            
            /// <summary> <b>[requires: GL_OES_byte_coordinates]</b> <b>[entry point: <c>glVertex2bvOES</c>]</b><br/>  </summary>
            public static void Vertex2bvOES(sbyte* coords) => GLPointers.glVertex2bvOES_Lazy(coords);
            
            /// <summary> <b>[requires: GL_OES_fixed_point]</b> <b>[entry point: <c>glVertex2xOES</c>]</b><br/>  </summary>
            public static void Vertex2xOES(int x) => GLPointers.glVertex2xOES_Lazy(x);
            
            /// <summary> <b>[requires: GL_OES_fixed_point]</b> <b>[entry point: <c>glVertex2xvOES</c>]</b><br/>  </summary>
            public static void Vertex2xvOES(int* coords) => GLPointers.glVertex2xvOES_Lazy(coords);
            
            /// <summary> <b>[requires: GL_OES_byte_coordinates]</b> <b>[entry point: <c>glVertex3bOES</c>]</b><br/>  </summary>
            public static void Vertex3bOES(sbyte x, sbyte y, sbyte z) => GLPointers.glVertex3bOES_Lazy(x, y, z);
            
            /// <summary> <b>[requires: GL_OES_byte_coordinates]</b> <b>[entry point: <c>glVertex3bvOES</c>]</b><br/>  </summary>
            public static void Vertex3bvOES(sbyte* coords) => GLPointers.glVertex3bvOES_Lazy(coords);
            
            /// <summary> <b>[requires: GL_OES_fixed_point]</b> <b>[entry point: <c>glVertex3xOES</c>]</b><br/>  </summary>
            public static void Vertex3xOES(int x, int y) => GLPointers.glVertex3xOES_Lazy(x, y);
            
            /// <summary> <b>[requires: GL_OES_fixed_point]</b> <b>[entry point: <c>glVertex3xvOES</c>]</b><br/>  </summary>
            public static void Vertex3xvOES(int* coords) => GLPointers.glVertex3xvOES_Lazy(coords);
            
            /// <summary> <b>[requires: GL_OES_byte_coordinates]</b> <b>[entry point: <c>glVertex4bOES</c>]</b><br/>  </summary>
            public static void Vertex4bOES(sbyte x, sbyte y, sbyte z, sbyte w) => GLPointers.glVertex4bOES_Lazy(x, y, z, w);
            
            /// <summary> <b>[requires: GL_OES_byte_coordinates]</b> <b>[entry point: <c>glVertex4bvOES</c>]</b><br/>  </summary>
            public static void Vertex4bvOES(sbyte* coords) => GLPointers.glVertex4bvOES_Lazy(coords);
            
            /// <summary> <b>[requires: GL_OES_fixed_point]</b> <b>[entry point: <c>glVertex4xOES</c>]</b><br/>  </summary>
            public static void Vertex4xOES(int x, int y, int z) => GLPointers.glVertex4xOES_Lazy(x, y, z);
            
            /// <summary> <b>[requires: GL_OES_fixed_point]</b> <b>[entry point: <c>glVertex4xvOES</c>]</b><br/>  </summary>
            public static void Vertex4xvOES(int* coords) => GLPointers.glVertex4xvOES_Lazy(coords);
>>>>>>> fbab23ca
            
            /// <summary> <b>[requires: GL_OES_matrix_palette]</b> <b>[entry point: <c>glWeightPointerOES</c>]</b><br/> Define an array of weights. </summary>
            /// <param name="size"> Specifies the number of weights per vertex. Must be is less than or equal to GL_MAX_VERTEX_UNITS_OES. The initial value is 0. </param>
            /// <param name="type"> Specifies the data type of each weight in the array. Symbolic constant GL_FIXED is accepted. However, the common profile also accepts the symbolic constant GL_FLOAT as well. The initial value is GL_FIXED for the common lite profile, or GL_FLOAT for the common profile. </param>
            /// <param name="stride"> Specifies the byte offset between consecutive weights. If stride is 0, the weights are understood to be tightly packed in the array. The initial value is 0. </param>
            /// <param name="pointer"> Specifies a pointer to the first weight of the first vertex in the array. The initial value is 0. </param>
<<<<<<< HEAD
            /// <remarks><see href="https://www.khronos.org/registry/OpenGL-Refpages/es1.1/xhtml/glWeightPointer.xml"/><br/><see href="https://registry.khronos.org/OpenGL/extensions/OES/OES_matrix_palette.txt"/></remarks>
            public static void WeightPointerOES(int size, All type, int stride, void* pointer) => GLPointers._glWeightPointerOES_fnptr(size, (uint)type, stride, pointer);
=======
            /// <remarks><see href="https://www.khronos.org/registry/OpenGL-Refpages/es1.1/xhtml/glWeightPointer.xml" /></remarks>
            public static void WeightPointerOES(int size, All type, int stride, void* pointer) => GLPointers.glWeightPointerOES_Lazy(size, (uint)type, stride, pointer);
>>>>>>> fbab23ca
            
        }
        /// <summary>QCOM extensions.</summary>
        public static unsafe partial class QCOM
        {
            /// <summary> <b>[requires: GL_QCOM_driver_control]</b> <b>[entry point: <c>glDisableDriverControlQCOM</c>]</b><br/>  </summary>
<<<<<<< HEAD
            /// <remarks><see href="https://registry.khronos.org/OpenGL/extensions/QCOM/QCOM_driver_control.txt"/></remarks>
            public static void DisableDriverControlQCOM(uint driverControl) => GLPointers._glDisableDriverControlQCOM_fnptr(driverControl);
            
            /// <summary> <b>[requires: GL_QCOM_driver_control]</b> <b>[entry point: <c>glEnableDriverControlQCOM</c>]</b><br/>  </summary>
            /// <remarks><see href="https://registry.khronos.org/OpenGL/extensions/QCOM/QCOM_driver_control.txt"/></remarks>
            public static void EnableDriverControlQCOM(uint driverControl) => GLPointers._glEnableDriverControlQCOM_fnptr(driverControl);
            
            /// <summary> <b>[requires: GL_QCOM_tiled_rendering]</b> <b>[entry point: <c>glEndTilingQCOM</c>]</b><br/>  </summary>
            /// <remarks><see href="https://registry.khronos.org/OpenGL/extensions/QCOM/QCOM_tiled_rendering.txt"/></remarks>
            public static void EndTilingQCOM(BufferBitQCOM preserveMask) => GLPointers._glEndTilingQCOM_fnptr((uint)preserveMask);
            
            /// <summary> <b>[requires: GL_QCOM_extended_get]</b> <b>[entry point: <c>glExtGetBufferPointervQCOM</c>]</b><br/>  </summary>
            /// <remarks><see href="https://registry.khronos.org/OpenGL/extensions/QCOM/QCOM_extended_get.txt"/></remarks>
            public static void ExtGetBufferPointervQCOM(All target, void** parameters) => GLPointers._glExtGetBufferPointervQCOM_fnptr((uint)target, parameters);
            
            /// <summary> <b>[requires: GL_QCOM_extended_get]</b> <b>[entry point: <c>glExtGetBuffersQCOM</c>]</b><br/>  </summary>
            /// <remarks><see href="https://registry.khronos.org/OpenGL/extensions/QCOM/QCOM_extended_get.txt"/></remarks>
            public static void ExtGetBuffersQCOM(int* buffers, int maxBuffers, int* numBuffers) => GLPointers._glExtGetBuffersQCOM_fnptr(buffers, maxBuffers, numBuffers);
            
            /// <summary> <b>[requires: GL_QCOM_extended_get]</b> <b>[entry point: <c>glExtGetFramebuffersQCOM</c>]</b><br/>  </summary>
            /// <remarks><see href="https://registry.khronos.org/OpenGL/extensions/QCOM/QCOM_extended_get.txt"/></remarks>
            public static void ExtGetFramebuffersQCOM(int* framebuffers, int maxFramebuffers, int* numFramebuffers) => GLPointers._glExtGetFramebuffersQCOM_fnptr(framebuffers, maxFramebuffers, numFramebuffers);
            
            /// <summary> <b>[requires: GL_QCOM_extended_get2]</b> <b>[entry point: <c>glExtGetProgramBinarySourceQCOM</c>]</b><br/>  </summary>
            /// <remarks><see href="https://registry.khronos.org/OpenGL/extensions/QCOM/QCOM_extended_get2.txt"/></remarks>
            public static void ExtGetProgramBinarySourceQCOM(int program, ShaderType shadertype, byte* source, int* length) => GLPointers._glExtGetProgramBinarySourceQCOM_fnptr(program, (uint)shadertype, source, length);
            
            /// <summary> <b>[requires: GL_QCOM_extended_get2]</b> <b>[entry point: <c>glExtGetProgramsQCOM</c>]</b><br/>  </summary>
            /// <remarks><see href="https://registry.khronos.org/OpenGL/extensions/QCOM/QCOM_extended_get2.txt"/></remarks>
            public static void ExtGetProgramsQCOM(int* programs, int maxPrograms, int* numPrograms) => GLPointers._glExtGetProgramsQCOM_fnptr(programs, maxPrograms, numPrograms);
            
            /// <summary> <b>[requires: GL_QCOM_extended_get]</b> <b>[entry point: <c>glExtGetRenderbuffersQCOM</c>]</b><br/>  </summary>
            /// <remarks><see href="https://registry.khronos.org/OpenGL/extensions/QCOM/QCOM_extended_get.txt"/></remarks>
            public static void ExtGetRenderbuffersQCOM(int* renderbuffers, int maxRenderbuffers, int* numRenderbuffers) => GLPointers._glExtGetRenderbuffersQCOM_fnptr(renderbuffers, maxRenderbuffers, numRenderbuffers);
            
            /// <summary> <b>[requires: GL_QCOM_extended_get2]</b> <b>[entry point: <c>glExtGetShadersQCOM</c>]</b><br/>  </summary>
            /// <remarks><see href="https://registry.khronos.org/OpenGL/extensions/QCOM/QCOM_extended_get2.txt"/></remarks>
            public static void ExtGetShadersQCOM(int* shaders, int maxShaders, int* numShaders) => GLPointers._glExtGetShadersQCOM_fnptr(shaders, maxShaders, numShaders);
            
            /// <summary> <b>[requires: GL_QCOM_extended_get]</b> <b>[entry point: <c>glExtGetTexLevelParameterivQCOM</c>]</b><br/>  </summary>
            /// <remarks><see href="https://registry.khronos.org/OpenGL/extensions/QCOM/QCOM_extended_get.txt"/></remarks>
            public static void ExtGetTexLevelParameterivQCOM(int texture, All face, int level, All pname, int* parameters) => GLPointers._glExtGetTexLevelParameterivQCOM_fnptr(texture, (uint)face, level, (uint)pname, parameters);
            
            /// <summary> <b>[requires: GL_QCOM_extended_get]</b> <b>[entry point: <c>glExtGetTexSubImageQCOM</c>]</b><br/>  </summary>
            /// <remarks><see href="https://registry.khronos.org/OpenGL/extensions/QCOM/QCOM_extended_get.txt"/></remarks>
            public static void ExtGetTexSubImageQCOM(All target, int level, int xoffset, int yoffset, int zoffset, int width, int height, int depth, PixelFormat format, PixelType type, void* texels) => GLPointers._glExtGetTexSubImageQCOM_fnptr((uint)target, level, xoffset, yoffset, zoffset, width, height, depth, (uint)format, (uint)type, texels);
            
            /// <summary> <b>[requires: GL_QCOM_extended_get]</b> <b>[entry point: <c>glExtGetTexturesQCOM</c>]</b><br/>  </summary>
            /// <remarks><see href="https://registry.khronos.org/OpenGL/extensions/QCOM/QCOM_extended_get.txt"/></remarks>
            public static void ExtGetTexturesQCOM(int* textures, int maxTextures, int* numTextures) => GLPointers._glExtGetTexturesQCOM_fnptr(textures, maxTextures, numTextures);
            
            /// <summary> <b>[requires: GL_QCOM_extended_get2]</b> <b>[entry point: <c>glExtIsProgramBinaryQCOM</c>]</b><br/>  </summary>
            /// <remarks><see href="https://registry.khronos.org/OpenGL/extensions/QCOM/QCOM_extended_get2.txt"/></remarks>
            public static bool ExtIsProgramBinaryQCOM(int program) => GLPointers._glExtIsProgramBinaryQCOM_fnptr(program) != 0;
            
            /// <summary> <b>[requires: GL_QCOM_extended_get]</b> <b>[entry point: <c>glExtTexObjectStateOverrideiQCOM</c>]</b><br/>  </summary>
            /// <remarks><see href="https://registry.khronos.org/OpenGL/extensions/QCOM/QCOM_extended_get.txt"/></remarks>
            public static void ExtTexObjectStateOverrideiQCOM(All target, All pname, int param) => GLPointers._glExtTexObjectStateOverrideiQCOM_fnptr((uint)target, (uint)pname, param);
            
            /// <summary> <b>[requires: GL_QCOM_driver_control]</b> <b>[entry point: <c>glGetDriverControlsQCOM</c>]</b><br/>  </summary>
            /// <remarks><see href="https://registry.khronos.org/OpenGL/extensions/QCOM/QCOM_driver_control.txt"/></remarks>
            public static void GetDriverControlsQCOM(int* num, int size, uint* driverControls) => GLPointers._glGetDriverControlsQCOM_fnptr(num, size, driverControls);
            
            /// <summary> <b>[requires: GL_QCOM_driver_control]</b> <b>[entry point: <c>glGetDriverControlStringQCOM</c>]</b><br/>  </summary>
            /// <remarks><see href="https://registry.khronos.org/OpenGL/extensions/QCOM/QCOM_driver_control.txt"/></remarks>
            public static void GetDriverControlStringQCOM(uint driverControl, int bufSize, int* length, byte* driverControlString) => GLPointers._glGetDriverControlStringQCOM_fnptr(driverControl, bufSize, length, driverControlString);
            
            /// <summary> <b>[requires: GL_QCOM_tiled_rendering]</b> <b>[entry point: <c>glStartTilingQCOM</c>]</b><br/>  </summary>
            /// <remarks><see href="https://registry.khronos.org/OpenGL/extensions/QCOM/QCOM_tiled_rendering.txt"/></remarks>
            public static void StartTilingQCOM(uint x, uint y, uint width, uint height, BufferBitQCOM preserveMask) => GLPointers._glStartTilingQCOM_fnptr(x, y, width, height, (uint)preserveMask);
=======
            public static void DisableDriverControlQCOM(uint driverControl) => GLPointers.glDisableDriverControlQCOM_Lazy(driverControl);
            
            /// <summary> <b>[requires: GL_QCOM_driver_control]</b> <b>[entry point: <c>glEnableDriverControlQCOM</c>]</b><br/>  </summary>
            public static void EnableDriverControlQCOM(uint driverControl) => GLPointers.glEnableDriverControlQCOM_Lazy(driverControl);
            
            /// <summary> <b>[requires: GL_QCOM_tiled_rendering]</b> <b>[entry point: <c>glEndTilingQCOM</c>]</b><br/>  </summary>
            public static void EndTilingQCOM(BufferBitQCOM preserveMask) => GLPointers.glEndTilingQCOM_Lazy((uint)preserveMask);
            
            /// <summary> <b>[requires: GL_QCOM_extended_get]</b> <b>[entry point: <c>glExtGetBufferPointervQCOM</c>]</b><br/>  </summary>
            public static void ExtGetBufferPointervQCOM(All target, void** parameters) => GLPointers.glExtGetBufferPointervQCOM_Lazy((uint)target, parameters);
            
            /// <summary> <b>[requires: GL_QCOM_extended_get]</b> <b>[entry point: <c>glExtGetBuffersQCOM</c>]</b><br/>  </summary>
            public static void ExtGetBuffersQCOM(int* buffers, int maxBuffers, int* numBuffers) => GLPointers.glExtGetBuffersQCOM_Lazy(buffers, maxBuffers, numBuffers);
            
            /// <summary> <b>[requires: GL_QCOM_extended_get]</b> <b>[entry point: <c>glExtGetFramebuffersQCOM</c>]</b><br/>  </summary>
            public static void ExtGetFramebuffersQCOM(int* framebuffers, int maxFramebuffers, int* numFramebuffers) => GLPointers.glExtGetFramebuffersQCOM_Lazy(framebuffers, maxFramebuffers, numFramebuffers);
            
            /// <summary> <b>[requires: GL_QCOM_extended_get2]</b> <b>[entry point: <c>glExtGetProgramBinarySourceQCOM</c>]</b><br/>  </summary>
            public static void ExtGetProgramBinarySourceQCOM(int program, ShaderType shadertype, byte* source, int* length) => GLPointers.glExtGetProgramBinarySourceQCOM_Lazy(program, (uint)shadertype, source, length);
            
            /// <summary> <b>[requires: GL_QCOM_extended_get2]</b> <b>[entry point: <c>glExtGetProgramsQCOM</c>]</b><br/>  </summary>
            public static void ExtGetProgramsQCOM(int* programs, int maxPrograms, int* numPrograms) => GLPointers.glExtGetProgramsQCOM_Lazy(programs, maxPrograms, numPrograms);
            
            /// <summary> <b>[requires: GL_QCOM_extended_get]</b> <b>[entry point: <c>glExtGetRenderbuffersQCOM</c>]</b><br/>  </summary>
            public static void ExtGetRenderbuffersQCOM(int* renderbuffers, int maxRenderbuffers, int* numRenderbuffers) => GLPointers.glExtGetRenderbuffersQCOM_Lazy(renderbuffers, maxRenderbuffers, numRenderbuffers);
            
            /// <summary> <b>[requires: GL_QCOM_extended_get2]</b> <b>[entry point: <c>glExtGetShadersQCOM</c>]</b><br/>  </summary>
            public static void ExtGetShadersQCOM(int* shaders, int maxShaders, int* numShaders) => GLPointers.glExtGetShadersQCOM_Lazy(shaders, maxShaders, numShaders);
            
            /// <summary> <b>[requires: GL_QCOM_extended_get]</b> <b>[entry point: <c>glExtGetTexLevelParameterivQCOM</c>]</b><br/>  </summary>
            public static void ExtGetTexLevelParameterivQCOM(int texture, All face, int level, All pname, int* parameters) => GLPointers.glExtGetTexLevelParameterivQCOM_Lazy(texture, (uint)face, level, (uint)pname, parameters);
            
            /// <summary> <b>[requires: GL_QCOM_extended_get]</b> <b>[entry point: <c>glExtGetTexSubImageQCOM</c>]</b><br/>  </summary>
            public static void ExtGetTexSubImageQCOM(All target, int level, int xoffset, int yoffset, int zoffset, int width, int height, int depth, PixelFormat format, PixelType type, void* texels) => GLPointers.glExtGetTexSubImageQCOM_Lazy((uint)target, level, xoffset, yoffset, zoffset, width, height, depth, (uint)format, (uint)type, texels);
            
            /// <summary> <b>[requires: GL_QCOM_extended_get]</b> <b>[entry point: <c>glExtGetTexturesQCOM</c>]</b><br/>  </summary>
            public static void ExtGetTexturesQCOM(int* textures, int maxTextures, int* numTextures) => GLPointers.glExtGetTexturesQCOM_Lazy(textures, maxTextures, numTextures);
            
            /// <summary> <b>[requires: GL_QCOM_extended_get2]</b> <b>[entry point: <c>glExtIsProgramBinaryQCOM</c>]</b><br/>  </summary>
            public static bool ExtIsProgramBinaryQCOM(int program) => GLPointers.glExtIsProgramBinaryQCOM_Lazy(program) != 0;
            
            /// <summary> <b>[requires: GL_QCOM_extended_get]</b> <b>[entry point: <c>glExtTexObjectStateOverrideiQCOM</c>]</b><br/>  </summary>
            public static void ExtTexObjectStateOverrideiQCOM(All target, All pname, int param) => GLPointers.glExtTexObjectStateOverrideiQCOM_Lazy((uint)target, (uint)pname, param);
            
            /// <summary> <b>[requires: GL_QCOM_driver_control]</b> <b>[entry point: <c>glGetDriverControlsQCOM</c>]</b><br/>  </summary>
            public static void GetDriverControlsQCOM(int* num, int size, uint* driverControls) => GLPointers.glGetDriverControlsQCOM_Lazy(num, size, driverControls);
            
            /// <summary> <b>[requires: GL_QCOM_driver_control]</b> <b>[entry point: <c>glGetDriverControlStringQCOM</c>]</b><br/>  </summary>
            public static void GetDriverControlStringQCOM(uint driverControl, int bufSize, int* length, byte* driverControlString) => GLPointers.glGetDriverControlStringQCOM_Lazy(driverControl, bufSize, length, driverControlString);
            
            /// <summary> <b>[requires: GL_QCOM_tiled_rendering]</b> <b>[entry point: <c>glStartTilingQCOM</c>]</b><br/>  </summary>
            public static void StartTilingQCOM(uint x, uint y, uint width, uint height, BufferBitQCOM preserveMask) => GLPointers.glStartTilingQCOM_Lazy(x, y, width, height, (uint)preserveMask);
>>>>>>> fbab23ca
            
        }
    }
}<|MERGE_RESOLUTION|>--- conflicted
+++ resolved
@@ -1,8 +1,4 @@
-<<<<<<< HEAD
 // This file is auto generated, do not edit.
-=======
-// This file is auto generated, do not edit. Generated: 2025-08-22 01:00:25 GMT+02:00
->>>>>>> fbab23ca
 using System;
 using System.Runtime.InteropServices;
 using OpenTK.Graphics;
@@ -17,258 +13,147 @@
     {
         /// <summary> <b>[requires: v1.0]</b> <b>[entry point: <c>glActiveTexture</c>]</b><br/> Select server-side active texture unit. </summary>
         /// <param name="texture"> Specifies which texture unit to make active. The number of texture units is implementation dependent, but must be at least two. texture must be one of GL_TEXTUREi, where 0 &lt;= i &lt; GL_MAX_TEXTURE_UNITS , which is an implementation-dependent value. The initial value is GL_TEXTURE0. </param>
-<<<<<<< HEAD
         /// <remarks><see href="https://www.khronos.org/registry/OpenGL-Refpages/es1.1/xhtml/glActiveTexture.xml"/></remarks>
-        public static void ActiveTexture(TextureUnit texture) => GLPointers._glActiveTexture_fnptr((uint)texture);
-=======
-        /// <remarks><see href="https://www.khronos.org/registry/OpenGL-Refpages/es1.1/xhtml/glActiveTexture.xml" /></remarks>
         public static void ActiveTexture(TextureUnit texture) => GLPointers.glActiveTexture_Lazy((uint)texture);
->>>>>>> fbab23ca
         
         /// <summary> <b>[requires: v1.0]</b> <b>[entry point: <c>glAlphaFunc</c>]</b><br/> Specify the alpha test function. </summary>
         /// <param name="func">Specifies the alpha comparison function. Symbolic constants GL_NEVER, GL_LESS, GL_EQUAL, GL_LEQUAL, GL_GREATER, GL_NOTEQUAL, GL_GEQUAL, and GL_ALWAYS are accepted. The initial value is GL_ALWAYS. </param>
         /// <param name="reference">Specifies the reference value that incoming alpha values are compared to. This value is clamped to the range [0, 1], where 0 represents the lowest possible alpha value and 1 the highest possible value. The initial reference value is 0. </param>
-<<<<<<< HEAD
         /// <remarks><see href="https://www.khronos.org/registry/OpenGL-Refpages/es1.1/xhtml/glAlphaFunc.xml"/></remarks>
-        public static void AlphaFunc(AlphaFunction func, float reference) => GLPointers._glAlphaFunc_fnptr((uint)func, reference);
-=======
-        /// <remarks><see href="https://www.khronos.org/registry/OpenGL-Refpages/es1.1/xhtml/glAlphaFunc.xml" /></remarks>
         public static void AlphaFunc(AlphaFunction func, float reference) => GLPointers.glAlphaFunc_Lazy((uint)func, reference);
->>>>>>> fbab23ca
         
         /// <summary> <b>[requires: v1.0]</b> <b>[entry point: <c>glAlphaFuncx</c>]</b><br/> Specify the alpha test function. </summary>
         /// <param name="func">Specifies the alpha comparison function. Symbolic constants GL_NEVER, GL_LESS, GL_EQUAL, GL_LEQUAL, GL_GREATER, GL_NOTEQUAL, GL_GEQUAL, and GL_ALWAYS are accepted. The initial value is GL_ALWAYS. </param>
         /// <param name="reference">Specifies the reference value that incoming alpha values are compared to. This value is clamped to the range [0, 1], where 0 represents the lowest possible alpha value and 1 the highest possible value. The initial reference value is 0. </param>
-<<<<<<< HEAD
         /// <remarks><see href="https://www.khronos.org/registry/OpenGL-Refpages/es1.1/xhtml/glAlphaFunc.xml"/></remarks>
-        public static void AlphaFuncx(AlphaFunction func, int reference) => GLPointers._glAlphaFuncx_fnptr((uint)func, reference);
-=======
-        /// <remarks><see href="https://www.khronos.org/registry/OpenGL-Refpages/es1.1/xhtml/glAlphaFunc.xml" /></remarks>
         public static void AlphaFuncx(AlphaFunction func, int reference) => GLPointers.glAlphaFuncx_Lazy((uint)func, reference);
->>>>>>> fbab23ca
         
         /// <summary> <b>[requires: v1.0]</b> <b>[entry point: <c>glBindBuffer</c>]</b><br/> Bind a named buffer to a target. </summary>
         /// <param name="target"> Specifies the target to which the buffer is bound. The symbolic constant must be GL_ARRAY_BUFFER or GL_ELEMENT_ARRAY_BUFFER. </param>
         /// <param name="buffer">Specifies the name of a buffer object.</param>
-<<<<<<< HEAD
         /// <remarks><see href="https://www.khronos.org/registry/OpenGL-Refpages/es1.1/xhtml/glBindBuffer.xml"/></remarks>
-        public static void BindBuffer(BufferTarget target, int buffer) => GLPointers._glBindBuffer_fnptr((uint)target, buffer);
-=======
-        /// <remarks><see href="https://www.khronos.org/registry/OpenGL-Refpages/es1.1/xhtml/glBindBuffer.xml" /></remarks>
         public static void BindBuffer(BufferTarget target, int buffer) => GLPointers.glBindBuffer_Lazy((uint)target, buffer);
->>>>>>> fbab23ca
         
         /// <summary> <b>[requires: v1.0]</b> <b>[entry point: <c>glBindTexture</c>]</b><br/> Bind a named texture to a texturing target. </summary>
         /// <param name="target">Specifies the target to which the texture is bound. Must be GL_TEXTURE_2D.</param>
         /// <param name="texture">Specifies the name of a texture.</param>
-<<<<<<< HEAD
         /// <remarks><see href="https://www.khronos.org/registry/OpenGL-Refpages/es1.1/xhtml/glBindTexture.xml"/></remarks>
-        public static void BindTexture(TextureTarget target, int texture) => GLPointers._glBindTexture_fnptr((uint)target, texture);
-=======
-        /// <remarks><see href="https://www.khronos.org/registry/OpenGL-Refpages/es1.1/xhtml/glBindTexture.xml" /></remarks>
         public static void BindTexture(TextureTarget target, int texture) => GLPointers.glBindTexture_Lazy((uint)target, texture);
->>>>>>> fbab23ca
         
         /// <summary> <b>[requires: v1.0]</b> <b>[entry point: <c>glBlendFunc</c>]</b><br/> Specify pixel arithmetic. </summary>
         /// <param name="sfactor"> Specifies how the red, green, blue, and alpha source blending factors are computed. The following symbolic constants are accepted: GL_ZERO, GL_ONE, GL_DST_COLOR, GL_ONE_MINUS_DST_COLOR, GL_SRC_ALPHA, GL_ONE_MINUS_SRC_ALPHA, GL_DST_ALPHA, GL_ONE_MINUS_DST_ALPHA, and GL_SRC_ALPHA_SATURATE. The initial value is GL_ONE. </param>
         /// <param name="dfactor">Specifies how the red, green, blue, and alpha destination blending factors are computed. Eight symbolic constants are accepted: GL_ZERO, GL_ONE, GL_SRC_COLOR, GL_ONE_MINUS_SRC_COLOR, GL_SRC_ALPHA, GL_ONE_MINUS_SRC_ALPHA, GL_DST_ALPHA, and GL_ONE_MINUS_DST_ALPHA. The initial value is GL_ZERO.</param>
-<<<<<<< HEAD
         /// <remarks><see href="https://www.khronos.org/registry/OpenGL-Refpages/es1.1/xhtml/glBlendFunc.xml"/></remarks>
-        public static void BlendFunc(BlendingFactor sfactor, BlendingFactor dfactor) => GLPointers._glBlendFunc_fnptr((uint)sfactor, (uint)dfactor);
-=======
-        /// <remarks><see href="https://www.khronos.org/registry/OpenGL-Refpages/es1.1/xhtml/glBlendFunc.xml" /></remarks>
         public static void BlendFunc(BlendingFactor sfactor, BlendingFactor dfactor) => GLPointers.glBlendFunc_Lazy((uint)sfactor, (uint)dfactor);
->>>>>>> fbab23ca
         
         /// <summary> <b>[requires: v1.0]</b> <b>[entry point: <c>glBufferData</c>]</b><br/> Creates and initializes a buffer object&apos;s data store.. </summary>
         /// <param name="target"> Specifies the target buffer object. The symbolic constant must be GL_ARRAY_BUFFER or GL_ELEMENT_ARRAY_BUFFER. </param>
         /// <param name="size">Specifies the size in bytes of the buffer object&apos;s new data store.</param>
         /// <param name="data">Specifies a pointer to data that will be copied into the data store for initialization, or NULL if no data is to be copied.</param>
         /// <param name="usage"> Specifies the expected usage pattern of the data store. The symbolic constant must be GL_STATIC_DRAW or GL_DYNAMIC_DRAW. </param>
-<<<<<<< HEAD
         /// <remarks><see href="https://www.khronos.org/registry/OpenGL-Refpages/es1.1/xhtml/glBufferData.xml"/></remarks>
-        public static void BufferData(BufferTarget target, nint size, void* data, BufferUsage usage) => GLPointers._glBufferData_fnptr((uint)target, size, data, (uint)usage);
-=======
-        /// <remarks><see href="https://www.khronos.org/registry/OpenGL-Refpages/es1.1/xhtml/glBufferData.xml" /></remarks>
         public static void BufferData(BufferTarget target, nint size, void* data, BufferUsage usage) => GLPointers.glBufferData_Lazy((uint)target, size, data, (uint)usage);
->>>>>>> fbab23ca
         
         /// <summary> <b>[requires: v1.0]</b> <b>[entry point: <c>glBufferSubData</c>]</b><br/> Updates a subset of a buffer object&apos;s data store.. </summary>
         /// <param name="target"> Specifies the target buffer object. The symbolic constant must be GL_ARRAY_BUFFER or GL_ELEMENT_ARRAY_BUFFER. </param>
         /// <param name="offset">Specifies the offset into the buffer object&apos;s data store where data replacement will begin, measured in bytes.</param>
         /// <param name="size">Specifies the size in bytes of the data store region being replaced.</param>
         /// <param name="data"> Specifies a pointer to the new data that will be copied into the data store.</param>
-<<<<<<< HEAD
         /// <remarks><see href="https://www.khronos.org/registry/OpenGL-Refpages/es1.1/xhtml/glBufferSubData.xml"/></remarks>
-        public static void BufferSubData(BufferTarget target, IntPtr offset, nint size, void* data) => GLPointers._glBufferSubData_fnptr((uint)target, offset, size, data);
+        public static void BufferSubData(BufferTarget target, IntPtr offset, nint size, void* data) => GLPointers.glBufferSubData_Lazy((uint)target, offset, size, data);
         
         /// <summary> <b>[requires: v1.0]</b> <b>[entry point: <c>glClear</c>]</b><br/> Clear buffers to preset values. </summary>
         /// <param name="mask">Bitwise OR of masks that indicate the buffers to be cleared. Valid masks are GL_COLOR_BUFFER_BIT, GL_DEPTH_BUFFER_BIT, and GL_STENCIL_BUFFER_BIT.</param>
         /// <remarks><see href="https://www.khronos.org/registry/OpenGL-Refpages/es1.1/xhtml/glClear.xml"/></remarks>
-        public static void Clear(ClearBufferMask mask) => GLPointers._glClear_fnptr((uint)mask);
-=======
-        /// <remarks><see href="https://www.khronos.org/registry/OpenGL-Refpages/es1.1/xhtml/glBufferSubData.xml" /></remarks>
-        public static void BufferSubData(BufferTarget target, IntPtr offset, nint size, void* data) => GLPointers.glBufferSubData_Lazy((uint)target, offset, size, data);
-        
-        /// <summary> <b>[requires: v1.0]</b> <b>[entry point: <c>glClear</c>]</b><br/> Clear buffers to preset values. </summary>
-        /// <param name="mask">Bitwise OR of masks that indicate the buffers to be cleared. Valid masks are GL_COLOR_BUFFER_BIT, GL_DEPTH_BUFFER_BIT, and GL_STENCIL_BUFFER_BIT.</param>
-        /// <remarks><see href="https://www.khronos.org/registry/OpenGL-Refpages/es1.1/xhtml/glClear.xml" /></remarks>
         public static void Clear(ClearBufferMask mask) => GLPointers.glClear_Lazy((uint)mask);
->>>>>>> fbab23ca
         
         /// <summary> <b>[requires: v1.0]</b> <b>[entry point: <c>glClearColor</c>]</b><br/> Specify clear values for the color buffer. </summary>
         /// <param name="red">Specify the red, green, blue, and alpha values used when the color buffer is cleared. The initial values are all 0.</param>
         /// <param name="green">Specify the red, green, blue, and alpha values used when the color buffer is cleared. The initial values are all 0.</param>
         /// <param name="blue">Specify the red, green, blue, and alpha values used when the color buffer is cleared. The initial values are all 0.</param>
         /// <param name="alpha">Specify the red, green, blue, and alpha values used when the color buffer is cleared. The initial values are all 0.</param>
-<<<<<<< HEAD
         /// <remarks><see href="https://www.khronos.org/registry/OpenGL-Refpages/es1.1/xhtml/glClearColor.xml"/></remarks>
-        public static void ClearColor(float red, float green, float blue, float alpha) => GLPointers._glClearColor_fnptr(red, green, blue, alpha);
-=======
-        /// <remarks><see href="https://www.khronos.org/registry/OpenGL-Refpages/es1.1/xhtml/glClearColor.xml" /></remarks>
         public static void ClearColor(float red, float green, float blue, float alpha) => GLPointers.glClearColor_Lazy(red, green, blue, alpha);
->>>>>>> fbab23ca
         
         /// <summary> <b>[requires: v1.0]</b> <b>[entry point: <c>glClearColorx</c>]</b><br/> Specify clear values for the color buffer. </summary>
         /// <param name="red">Specify the red, green, blue, and alpha values used when the color buffer is cleared. The initial values are all 0.</param>
         /// <param name="green">Specify the red, green, blue, and alpha values used when the color buffer is cleared. The initial values are all 0.</param>
         /// <param name="blue">Specify the red, green, blue, and alpha values used when the color buffer is cleared. The initial values are all 0.</param>
         /// <param name="alpha">Specify the red, green, blue, and alpha values used when the color buffer is cleared. The initial values are all 0.</param>
-<<<<<<< HEAD
         /// <remarks><see href="https://www.khronos.org/registry/OpenGL-Refpages/es1.1/xhtml/glClearColor.xml"/></remarks>
-        public static void ClearColorx(int red, int green, int blue, int alpha) => GLPointers._glClearColorx_fnptr(red, green, blue, alpha);
+        public static void ClearColorx(int red, int green, int blue, int alpha) => GLPointers.glClearColorx_Lazy(red, green, blue, alpha);
         
         /// <summary> <b>[requires: v1.0]</b> <b>[entry point: <c>glClearDepthf</c>]</b><br/> Specify the clear value for the depth buffer. </summary>
         /// <param name="d">Specifies the depth value used when the depth buffer is cleared. The initial value is 1.</param>
         /// <remarks><see href="https://www.khronos.org/registry/OpenGL-Refpages/es1.1/xhtml/glClearDepth.xml"/></remarks>
-        public static void ClearDepthf(float d) => GLPointers._glClearDepthf_fnptr(d);
+        public static void ClearDepthf(float d) => GLPointers.glClearDepthf_Lazy(d);
         
         /// <summary> <b>[requires: v1.0]</b> <b>[entry point: <c>glClearDepthx</c>]</b><br/> Specify the clear value for the depth buffer. </summary>
         /// <param name="depth">Specifies the depth value used when the depth buffer is cleared. The initial value is 1.</param>
         /// <remarks><see href="https://www.khronos.org/registry/OpenGL-Refpages/es1.1/xhtml/glClearDepth.xml"/></remarks>
-        public static void ClearDepthx(int depth) => GLPointers._glClearDepthx_fnptr(depth);
+        public static void ClearDepthx(int depth) => GLPointers.glClearDepthx_Lazy(depth);
         
         /// <summary> <b>[requires: v1.0]</b> <b>[entry point: <c>glClearStencil</c>]</b><br/> Specify the clear value for the stencil buffer. </summary>
         /// <param name="s">Specifies the index used when the stencil buffer is cleared. The initial value is 0.</param>
         /// <remarks><see href="https://www.khronos.org/registry/OpenGL-Refpages/es1.1/xhtml/glClearStencil.xml"/></remarks>
-        public static void ClearStencil(int s) => GLPointers._glClearStencil_fnptr(s);
+        public static void ClearStencil(int s) => GLPointers.glClearStencil_Lazy(s);
         
         /// <summary> <b>[requires: v1.0]</b> <b>[entry point: <c>glClientActiveTexture</c>]</b><br/> Select client-side active texture unit. </summary>
         /// <param name="texture"> Specifies which texture unit to make active. The number of texture units is implementation dependent, but must be at least two. texture must be one of GL_TEXTUREi, 0 &lt;= i &lt; GL_MAX_TEXTURE_UNITS , which is an implementation-dependent value. The initial value is GL_TEXTURE0. </param>
         /// <remarks><see href="https://www.khronos.org/registry/OpenGL-Refpages/es1.1/xhtml/glClientActiveTexture.xml"/></remarks>
-        public static void ClientActiveTexture(TextureUnit texture) => GLPointers._glClientActiveTexture_fnptr((uint)texture);
+        public static void ClientActiveTexture(TextureUnit texture) => GLPointers.glClientActiveTexture_Lazy((uint)texture);
         
         /// <summary> <b>[requires: v1.0]</b> <b>[entry point: <c>glClipPlanef</c>]</b><br/> Specify a plane against which all geometry is    clipped. </summary>
         /// <param name="p">Specifies which clipping plane is being positioned. Symbolic names of the form GL_CLIP_PLANEi, where i is an integer between 0 and GL_MAX_CLIP_PLANES -1 , are accepted.</param>
         /// <param name="eqn">Specifies the address of an array of four fixed-point or floating-point values. These are the coefficients of a plane equation in object coordinates: p1, p2, p3, and p4, in that order.</param>
         /// <remarks><see href="https://www.khronos.org/registry/OpenGL-Refpages/es1.1/xhtml/glClipPlane.xml"/></remarks>
-        public static void ClipPlanef(ClipPlaneName p, float* eqn) => GLPointers._glClipPlanef_fnptr((uint)p, eqn);
-=======
-        /// <remarks><see href="https://www.khronos.org/registry/OpenGL-Refpages/es1.1/xhtml/glClearColor.xml" /></remarks>
-        public static void ClearColorx(int red, int green, int blue, int alpha) => GLPointers.glClearColorx_Lazy(red, green, blue, alpha);
-        
-        /// <summary> <b>[requires: v1.0]</b> <b>[entry point: <c>glClearDepthf</c>]</b><br/> Specify the clear value for the depth buffer. </summary>
-        /// <param name="depth">Specifies the depth value used when the depth buffer is cleared. The initial value is 1.</param>
-        /// <remarks><see href="https://www.khronos.org/registry/OpenGL-Refpages/es1.1/xhtml/glClearDepth.xml" /></remarks>
-        public static void ClearDepthf(float d) => GLPointers.glClearDepthf_Lazy(d);
-        
-        /// <summary> <b>[requires: v1.0]</b> <b>[entry point: <c>glClearDepthx</c>]</b><br/> Specify the clear value for the depth buffer. </summary>
-        /// <param name="depth">Specifies the depth value used when the depth buffer is cleared. The initial value is 1.</param>
-        /// <remarks><see href="https://www.khronos.org/registry/OpenGL-Refpages/es1.1/xhtml/glClearDepth.xml" /></remarks>
-        public static void ClearDepthx(int depth) => GLPointers.glClearDepthx_Lazy(depth);
-        
-        /// <summary> <b>[requires: v1.0]</b> <b>[entry point: <c>glClearStencil</c>]</b><br/> Specify the clear value for the stencil buffer. </summary>
-        /// <param name="s">Specifies the index used when the stencil buffer is cleared. The initial value is 0.</param>
-        /// <remarks><see href="https://www.khronos.org/registry/OpenGL-Refpages/es1.1/xhtml/glClearStencil.xml" /></remarks>
-        public static void ClearStencil(int s) => GLPointers.glClearStencil_Lazy(s);
-        
-        /// <summary> <b>[requires: v1.0]</b> <b>[entry point: <c>glClientActiveTexture</c>]</b><br/> Select client-side active texture unit. </summary>
-        /// <param name="texture"> Specifies which texture unit to make active. The number of texture units is implementation dependent, but must be at least two. texture must be one of GL_TEXTUREi, 0 &lt;= i &lt; GL_MAX_TEXTURE_UNITS , which is an implementation-dependent value. The initial value is GL_TEXTURE0. </param>
-        /// <remarks><see href="https://www.khronos.org/registry/OpenGL-Refpages/es1.1/xhtml/glClientActiveTexture.xml" /></remarks>
-        public static void ClientActiveTexture(TextureUnit texture) => GLPointers.glClientActiveTexture_Lazy((uint)texture);
-        
-        /// <summary> <b>[requires: v1.0]</b> <b>[entry point: <c>glClipPlanef</c>]</b><br/> Specify a plane against which all geometry is    clipped. </summary>
-        /// <param name="plane">Specifies which clipping plane is being positioned. Symbolic names of the form GL_CLIP_PLANEi, where i is an integer between 0 and GL_MAX_CLIP_PLANES -1 , are accepted.</param>
-        /// <param name="equation">Specifies the address of an array of four fixed-point or floating-point values. These are the coefficients of a plane equation in object coordinates: p1, p2, p3, and p4, in that order.</param>
-        /// <remarks><see href="https://www.khronos.org/registry/OpenGL-Refpages/es1.1/xhtml/glClipPlane.xml" /></remarks>
         public static void ClipPlanef(ClipPlaneName p, float* eqn) => GLPointers.glClipPlanef_Lazy((uint)p, eqn);
->>>>>>> fbab23ca
         
         /// <summary> <b>[requires: v1.0]</b> <b>[entry point: <c>glClipPlanex</c>]</b><br/> Specify a plane against which all geometry is    clipped. </summary>
         /// <param name="plane">Specifies which clipping plane is being positioned. Symbolic names of the form GL_CLIP_PLANEi, where i is an integer between 0 and GL_MAX_CLIP_PLANES -1 , are accepted.</param>
         /// <param name="equation">Specifies the address of an array of four fixed-point or floating-point values. These are the coefficients of a plane equation in object coordinates: p1, p2, p3, and p4, in that order.</param>
-<<<<<<< HEAD
         /// <remarks><see href="https://www.khronos.org/registry/OpenGL-Refpages/es1.1/xhtml/glClipPlane.xml"/></remarks>
-        public static void ClipPlanex(ClipPlaneName plane, int* equation) => GLPointers._glClipPlanex_fnptr((uint)plane, equation);
-=======
-        /// <remarks><see href="https://www.khronos.org/registry/OpenGL-Refpages/es1.1/xhtml/glClipPlane.xml" /></remarks>
         public static void ClipPlanex(ClipPlaneName plane, int* equation) => GLPointers.glClipPlanex_Lazy((uint)plane, equation);
->>>>>>> fbab23ca
         
         /// <summary> <b>[requires: v1.0]</b> <b>[entry point: <c>glColor4f</c>]</b><br/> Set the current color. </summary>
         /// <param name="red">Specify new red, green, blue, and alpha values for the current color.</param>
         /// <param name="green">Specify new red, green, blue, and alpha values for the current color.</param>
         /// <param name="blue">Specify new red, green, blue, and alpha values for the current color.</param>
         /// <param name="alpha">Specify new red, green, blue, and alpha values for the current color.</param>
-<<<<<<< HEAD
         /// <remarks><see href="https://www.khronos.org/registry/OpenGL-Refpages/es1.1/xhtml/glColor.xml"/></remarks>
-        public static void Color4f(float red, float green, float blue, float alpha) => GLPointers._glColor4f_fnptr(red, green, blue, alpha);
-=======
-        /// <remarks><see href="https://www.khronos.org/registry/OpenGL-Refpages/es1.1/xhtml/glColor.xml" /></remarks>
         public static void Color4f(float red, float green, float blue, float alpha) => GLPointers.glColor4f_Lazy(red, green, blue, alpha);
->>>>>>> fbab23ca
         
         /// <summary> <b>[requires: v1.0]</b> <b>[entry point: <c>glColor4ub</c>]</b><br/> Set the current color. </summary>
         /// <param name="red">Specify new red, green, blue, and alpha values for the current color.</param>
         /// <param name="green">Specify new red, green, blue, and alpha values for the current color.</param>
         /// <param name="blue">Specify new red, green, blue, and alpha values for the current color.</param>
         /// <param name="alpha">Specify new red, green, blue, and alpha values for the current color.</param>
-<<<<<<< HEAD
         /// <remarks><see href="https://www.khronos.org/registry/OpenGL-Refpages/es1.1/xhtml/glColor.xml"/></remarks>
-        public static void Color4ub(byte red, byte green, byte blue, byte alpha) => GLPointers._glColor4ub_fnptr(red, green, blue, alpha);
-=======
-        /// <remarks><see href="https://www.khronos.org/registry/OpenGL-Refpages/es1.1/xhtml/glColor.xml" /></remarks>
         public static void Color4ub(byte red, byte green, byte blue, byte alpha) => GLPointers.glColor4ub_Lazy(red, green, blue, alpha);
->>>>>>> fbab23ca
         
         /// <summary> <b>[requires: v1.0]</b> <b>[entry point: <c>glColor4x</c>]</b><br/> Set the current color. </summary>
         /// <param name="red">Specify new red, green, blue, and alpha values for the current color.</param>
         /// <param name="green">Specify new red, green, blue, and alpha values for the current color.</param>
         /// <param name="blue">Specify new red, green, blue, and alpha values for the current color.</param>
         /// <param name="alpha">Specify new red, green, blue, and alpha values for the current color.</param>
-<<<<<<< HEAD
         /// <remarks><see href="https://www.khronos.org/registry/OpenGL-Refpages/es1.1/xhtml/glColor.xml"/></remarks>
-        public static void Color4x(int red, int green, int blue, int alpha) => GLPointers._glColor4x_fnptr(red, green, blue, alpha);
-=======
-        /// <remarks><see href="https://www.khronos.org/registry/OpenGL-Refpages/es1.1/xhtml/glColor.xml" /></remarks>
         public static void Color4x(int red, int green, int blue, int alpha) => GLPointers.glColor4x_Lazy(red, green, blue, alpha);
->>>>>>> fbab23ca
         
         /// <summary> <b>[requires: v1.0]</b> <b>[entry point: <c>glColorMask</c>]</b><br/> Enable and disable writing of color buffer        components. </summary>
         /// <param name="red">Specify whether red, green, blue, and alpha can or cannot be written into the color buffer. The initial values are all GL_TRUE, indicating that all color components can be written.</param>
         /// <param name="green">Specify whether red, green, blue, and alpha can or cannot be written into the color buffer. The initial values are all GL_TRUE, indicating that all color components can be written.</param>
         /// <param name="blue">Specify whether red, green, blue, and alpha can or cannot be written into the color buffer. The initial values are all GL_TRUE, indicating that all color components can be written.</param>
         /// <param name="alpha">Specify whether red, green, blue, and alpha can or cannot be written into the color buffer. The initial values are all GL_TRUE, indicating that all color components can be written.</param>
-<<<<<<< HEAD
         /// <remarks><see href="https://www.khronos.org/registry/OpenGL-Refpages/es1.1/xhtml/glColorMask.xml"/></remarks>
-        public static void ColorMask(bool red, bool green, bool blue, bool alpha) => GLPointers._glColorMask_fnptr((byte)(red ? 1 : 0), (byte)(green ? 1 : 0), (byte)(blue ? 1 : 0), (byte)(alpha ? 1 : 0));
-=======
-        /// <remarks><see href="https://www.khronos.org/registry/OpenGL-Refpages/es1.1/xhtml/glColorMask.xml" /></remarks>
         public static void ColorMask(bool red, bool green, bool blue, bool alpha) => GLPointers.glColorMask_Lazy((byte)(red ? 1 : 0), (byte)(green ? 1 : 0), (byte)(blue ? 1 : 0), (byte)(alpha ? 1 : 0));
->>>>>>> fbab23ca
         
         /// <summary> <b>[requires: v1.0]</b> <b>[entry point: <c>glColorPointer</c>]</b><br/> Define an array of colors. </summary>
         /// <param name="size">Specifies the number of components per color. Must be 4. The initial value is 4.</param>
         /// <param name="type">Specifies the data type of each color component in the array. Symbolic constants GL_UNSIGNED_BYTE and GL_FIXED are accepted. However, the initial value is GL_FLOAT.</param>
         /// <param name="stride">Specifies the byte offset between consecutive colors. If stride is 0, the colors are understood to be tightly packed in the array. The initial value is 0.</param>
         /// <param name="pointer">Specifies a pointer to the first component of the first color element in the array.</param>
-<<<<<<< HEAD
         /// <remarks><see href="https://www.khronos.org/registry/OpenGL-Refpages/es1.1/xhtml/glColorPointer.xml"/></remarks>
-        public static void ColorPointer(int size, ColorPointerType type, int stride, void* pointer) => GLPointers._glColorPointer_fnptr(size, (uint)type, stride, pointer);
-=======
-        /// <remarks><see href="https://www.khronos.org/registry/OpenGL-Refpages/es1.1/xhtml/glColorPointer.xml" /></remarks>
         public static void ColorPointer(int size, ColorPointerType type, int stride, void* pointer) => GLPointers.glColorPointer_Lazy(size, (uint)type, stride, pointer);
->>>>>>> fbab23ca
         
         /// <summary> <b>[requires: v1.0]</b> <b>[entry point: <c>glCompressedTexImage2D</c>]</b><br/> Specify a two-dimensional compressed texture image. </summary>
         /// <param name="target">Specifies the target texture. Must be GL_TEXTURE_2D.</param>
@@ -279,13 +164,8 @@
         /// <param name="border">Specifies the width of the border. Must be 0.</param>
         /// <param name="imageSize">Specifies the size of the compressed image data in bytes.</param>
         /// <param name="data">Specifies a pointer to the compressed image data in memory.</param>
-<<<<<<< HEAD
         /// <remarks><see href="https://www.khronos.org/registry/OpenGL-Refpages/es1.1/xhtml/glCompressedTexImage2D.xml"/></remarks>
-        public static void CompressedTexImage2D(TextureTarget target, int level, InternalFormat internalformat, int width, int height, int border, int imageSize, void* data) => GLPointers._glCompressedTexImage2D_fnptr((uint)target, level, (uint)internalformat, width, height, border, imageSize, data);
-=======
-        /// <remarks><see href="https://www.khronos.org/registry/OpenGL-Refpages/es1.1/xhtml/glCompressedTexImage2D.xml" /></remarks>
         public static void CompressedTexImage2D(TextureTarget target, int level, InternalFormat internalformat, int width, int height, int border, int imageSize, void* data) => GLPointers.glCompressedTexImage2D_Lazy((uint)target, level, (uint)internalformat, width, height, border, imageSize, data);
->>>>>>> fbab23ca
         
         /// <summary> <b>[requires: v1.0]</b> <b>[entry point: <c>glCompressedTexSubImage2D</c>]</b><br/> Specify a two-dimensional compressed texture subimage. </summary>
         /// <param name="target">Specifies the target texture. Must be GL_TEXTURE_2D.</param>
@@ -297,13 +177,8 @@
         /// <param name="format">Specifies the format of the pixel data. Currently, there is no supported format.</param>
         /// <param name="imageSize">Specifies the size of the compressed pixel data in bytes.</param>
         /// <param name="data">Specifies a pointer to the compressed image data in memory.</param>
-<<<<<<< HEAD
         /// <remarks><see href="https://www.khronos.org/registry/OpenGL-Refpages/es1.1/xhtml/glCompressedTexSubImage2D.xml"/></remarks>
-        public static void CompressedTexSubImage2D(TextureTarget target, int level, int xoffset, int yoffset, int width, int height, InternalFormat format, int imageSize, void* data) => GLPointers._glCompressedTexSubImage2D_fnptr((uint)target, level, xoffset, yoffset, width, height, (uint)format, imageSize, data);
-=======
-        /// <remarks><see href="https://www.khronos.org/registry/OpenGL-Refpages/es1.1/xhtml/glCompressedTexSubImage2D.xml" /></remarks>
         public static void CompressedTexSubImage2D(TextureTarget target, int level, int xoffset, int yoffset, int width, int height, InternalFormat format, int imageSize, void* data) => GLPointers.glCompressedTexSubImage2D_Lazy((uint)target, level, xoffset, yoffset, width, height, (uint)format, imageSize, data);
->>>>>>> fbab23ca
         
         /// <summary> <b>[requires: v1.0]</b> <b>[entry point: <c>glCopyTexImage2D</c>]</b><br/> Specify a two-dimensional texture image with pixels from the color buffer. </summary>
         /// <param name="target">Specifies the target texture. Must be GL_TEXTURE_2D.</param>
@@ -314,13 +189,8 @@
         /// <param name="width">Specifies the width of the texture image. Must be 0 or 2n for some integer n.</param>
         /// <param name="height">Specifies the height of the texture image. Must be 0 or 2m for some integer m.</param>
         /// <param name="border">Specifies the width of the border. Must be 0.</param>
-<<<<<<< HEAD
         /// <remarks><see href="https://www.khronos.org/registry/OpenGL-Refpages/es1.1/xhtml/glCopyTexImage2D.xml"/></remarks>
-        public static void CopyTexImage2D(TextureTarget target, int level, InternalFormat internalformat, int x, int y, int width, int height, int border) => GLPointers._glCopyTexImage2D_fnptr((uint)target, level, (uint)internalformat, x, y, width, height, border);
-=======
-        /// <remarks><see href="https://www.khronos.org/registry/OpenGL-Refpages/es1.1/xhtml/glCopyTexImage2D.xml" /></remarks>
         public static void CopyTexImage2D(TextureTarget target, int level, InternalFormat internalformat, int x, int y, int width, int height, int border) => GLPointers.glCopyTexImage2D_Lazy((uint)target, level, (uint)internalformat, x, y, width, height, border);
->>>>>>> fbab23ca
         
         /// <summary> <b>[requires: v1.0]</b> <b>[entry point: <c>glCopyTexSubImage2D</c>]</b><br/> Specify a two-dimensional texture subimage with pixels from the color buffer. </summary>
         /// <param name="target">Specifies the target texture. Must be GL_TEXTURE_2D.</param>
@@ -331,181 +201,96 @@
         /// <param name="y">Specify the window coordinates of the lower left corner of the rectangular region of pixels to be copied.</param>
         /// <param name="width">Specifies the width of the texture subimage.</param>
         /// <param name="height">Specifies the height of the texture subimage.</param>
-<<<<<<< HEAD
         /// <remarks><see href="https://www.khronos.org/registry/OpenGL-Refpages/es1.1/xhtml/glCopyTexSubImage2D.xml"/></remarks>
-        public static void CopyTexSubImage2D(TextureTarget target, int level, int xoffset, int yoffset, int x, int y, int width, int height) => GLPointers._glCopyTexSubImage2D_fnptr((uint)target, level, xoffset, yoffset, x, y, width, height);
+        public static void CopyTexSubImage2D(TextureTarget target, int level, int xoffset, int yoffset, int x, int y, int width, int height) => GLPointers.glCopyTexSubImage2D_Lazy((uint)target, level, xoffset, yoffset, x, y, width, height);
         
         /// <summary> <b>[requires: v1.0]</b> <b>[entry point: <c>glCullFace</c>]</b><br/> Specify whether front- or back-facing polygons are        culled. </summary>
         /// <param name="mode">Specifies whether front- or back-facing polygons are culled. Symbolic constants GL_FRONT, GL_BACK, and GL_FRONT_AND_BACK are accepted. The initial value is GL_BACK.</param>
         /// <remarks><see href="https://www.khronos.org/registry/OpenGL-Refpages/es1.1/xhtml/glCullFace.xml"/></remarks>
-        public static void CullFace(TriangleFace mode) => GLPointers._glCullFace_fnptr((uint)mode);
-=======
-        /// <remarks><see href="https://www.khronos.org/registry/OpenGL-Refpages/es1.1/xhtml/glCopyTexSubImage2D.xml" /></remarks>
-        public static void CopyTexSubImage2D(TextureTarget target, int level, int xoffset, int yoffset, int x, int y, int width, int height) => GLPointers.glCopyTexSubImage2D_Lazy((uint)target, level, xoffset, yoffset, x, y, width, height);
-        
-        /// <summary> <b>[requires: v1.0]</b> <b>[entry point: <c>glCullFace</c>]</b><br/> Specify whether front- or back-facing polygons are        culled. </summary>
-        /// <param name="mode">Specifies whether front- or back-facing polygons are culled. Symbolic constants GL_FRONT, GL_BACK, and GL_FRONT_AND_BACK are accepted. The initial value is GL_BACK.</param>
-        /// <remarks><see href="https://www.khronos.org/registry/OpenGL-Refpages/es1.1/xhtml/glCullFace.xml" /></remarks>
         public static void CullFace(TriangleFace mode) => GLPointers.glCullFace_Lazy((uint)mode);
->>>>>>> fbab23ca
         
         /// <summary> <b>[requires: v1.0]</b> <b>[entry point: <c>glDeleteBuffers</c>]</b><br/> Delete named buffer objects. </summary>
         /// <param name="n">Specifies the number of buffer objects to be deleted.</param>
         /// <param name="buffers">Specifies an array of buffer object names to be deleted.</param>
-<<<<<<< HEAD
         /// <remarks><see href="https://www.khronos.org/registry/OpenGL-Refpages/es1.1/xhtml/glDeleteBuffers.xml"/></remarks>
-        public static void DeleteBuffers(int n, int* buffers) => GLPointers._glDeleteBuffers_fnptr(n, buffers);
-=======
-        /// <remarks><see href="https://www.khronos.org/registry/OpenGL-Refpages/es1.1/xhtml/glDeleteBuffers.xml" /></remarks>
         public static void DeleteBuffers(int n, int* buffers) => GLPointers.glDeleteBuffers_Lazy(n, buffers);
->>>>>>> fbab23ca
         
         /// <summary> <b>[requires: v1.0]</b> <b>[entry point: <c>glDeleteTextures</c>]</b><br/> Delete named textures. </summary>
         /// <param name="n">Specifies the number of textures to be deleted.</param>
         /// <param name="textures">Specifies an array of textures to be deleted.</param>
-<<<<<<< HEAD
         /// <remarks><see href="https://www.khronos.org/registry/OpenGL-Refpages/es1.1/xhtml/glDeleteTextures.xml"/></remarks>
-        public static void DeleteTextures(int n, int* textures) => GLPointers._glDeleteTextures_fnptr(n, textures);
+        public static void DeleteTextures(int n, int* textures) => GLPointers.glDeleteTextures_Lazy(n, textures);
         
         /// <summary> <b>[requires: v1.0]</b> <b>[entry point: <c>glDepthFunc</c>]</b><br/> Specify the value used for depth buffer comparisons. </summary>
         /// <param name="func">Specifies the depth comparison function. Symbolic constants GL_NEVER, GL_LESS, GL_EQUAL, GL_LEQUAL, GL_GREATER, GL_NOTEQUAL, GL_GEQUAL, and GL_ALWAYS are accepted. The initial value is GL_LESS.</param>
         /// <remarks><see href="https://www.khronos.org/registry/OpenGL-Refpages/es1.1/xhtml/glDepthFunc.xml"/></remarks>
-        public static void DepthFunc(DepthFunction func) => GLPointers._glDepthFunc_fnptr((uint)func);
+        public static void DepthFunc(DepthFunction func) => GLPointers.glDepthFunc_Lazy((uint)func);
         
         /// <summary> <b>[requires: v1.0]</b> <b>[entry point: <c>glDepthMask</c>]</b><br/> Enable or disable writing into the depth buffer. </summary>
         /// <param name="flag">Specifies whether the depth buffer is enabled for writing. If flag is GL_FALSE, depth buffer writing is disabled, otherwise it is enabled. The initial value is GL_TRUE.</param>
         /// <remarks><see href="https://www.khronos.org/registry/OpenGL-Refpages/es1.1/xhtml/glDepthMask.xml"/></remarks>
-        public static void DepthMask(bool flag) => GLPointers._glDepthMask_fnptr((byte)(flag ? 1 : 0));
+        public static void DepthMask(bool flag) => GLPointers.glDepthMask_Lazy((byte)(flag ? 1 : 0));
         
         /// <summary> <b>[requires: v1.0]</b> <b>[entry point: <c>glDepthRangef</c>]</b><br/> Specify mapping of depth values from normalized        device coordinates to window coordinates. </summary>
         /// <param name="n">Specifies the mapping of the near clipping plane to window coordinates. The initial value is 0.</param>
         /// <param name="f">Specifies the mapping of the far clipping plane to window coordinates. The initial value is 1.</param>
         /// <remarks><see href="https://www.khronos.org/registry/OpenGL-Refpages/es1.1/xhtml/glDepthRange.xml"/></remarks>
-        public static void DepthRangef(float n, float f) => GLPointers._glDepthRangef_fnptr(n, f);
+        public static void DepthRangef(float n, float f) => GLPointers.glDepthRangef_Lazy(n, f);
         
         /// <summary> <b>[requires: v1.0]</b> <b>[entry point: <c>glDepthRangex</c>]</b><br/> Specify mapping of depth values from normalized        device coordinates to window coordinates. </summary>
         /// <param name="n">Specifies the mapping of the near clipping plane to window coordinates. The initial value is 0.</param>
         /// <param name="f">Specifies the mapping of the far clipping plane to window coordinates. The initial value is 1.</param>
         /// <remarks><see href="https://www.khronos.org/registry/OpenGL-Refpages/es1.1/xhtml/glDepthRange.xml"/></remarks>
-        public static void DepthRangex(int n, int f) => GLPointers._glDepthRangex_fnptr(n, f);
+        public static void DepthRangex(int n, int f) => GLPointers.glDepthRangex_Lazy(n, f);
         
         /// <summary> <b>[requires: v1.0]</b> <b>[entry point: <c>glDisable</c>]</b><br/> Enable or disable server-side GL capabilities. </summary>
         /// <param name="cap">Specifies a symbolic constant indicating a GL capability.</param>
         /// <remarks><see href="https://www.khronos.org/registry/OpenGL-Refpages/es1.1/xhtml/glEnable.xml"/></remarks>
-        public static void Disable(EnableCap cap) => GLPointers._glDisable_fnptr((uint)cap);
+        public static void Disable(EnableCap cap) => GLPointers.glDisable_Lazy((uint)cap);
         
         /// <summary> <b>[requires: v1.0]</b> <b>[entry point: <c>glDisableClientState</c>]</b><br/> Enable or disable client-side capability. </summary>
         /// <param name="array"> Specifies the capability to enable or disable. Symbolic constants GL_COLOR_ARRAY, GL_MATRIX_INDEX_ARRAY_OES, GL_NORMAL_ARRAY, GL_POINT_SIZE_ARRAY_OES, GL_TEXTURE_COORD_ARRAY, and GL_VERTEX_ARRAY, and GL_WEIGHT_ARRAY_OES are accepted. </param>
         /// <remarks><see href="https://www.khronos.org/registry/OpenGL-Refpages/es1.1/xhtml/glEnableClientState.xml"/></remarks>
-        public static void DisableClientState(EnableCap array) => GLPointers._glDisableClientState_fnptr((uint)array);
-=======
-        /// <remarks><see href="https://www.khronos.org/registry/OpenGL-Refpages/es1.1/xhtml/glDeleteTextures.xml" /></remarks>
-        public static void DeleteTextures(int n, int* textures) => GLPointers.glDeleteTextures_Lazy(n, textures);
-        
-        /// <summary> <b>[requires: v1.0]</b> <b>[entry point: <c>glDepthFunc</c>]</b><br/> Specify the value used for depth buffer comparisons. </summary>
-        /// <param name="func">Specifies the depth comparison function. Symbolic constants GL_NEVER, GL_LESS, GL_EQUAL, GL_LEQUAL, GL_GREATER, GL_NOTEQUAL, GL_GEQUAL, and GL_ALWAYS are accepted. The initial value is GL_LESS.</param>
-        /// <remarks><see href="https://www.khronos.org/registry/OpenGL-Refpages/es1.1/xhtml/glDepthFunc.xml" /></remarks>
-        public static void DepthFunc(DepthFunction func) => GLPointers.glDepthFunc_Lazy((uint)func);
-        
-        /// <summary> <b>[requires: v1.0]</b> <b>[entry point: <c>glDepthMask</c>]</b><br/> Enable or disable writing into the depth buffer. </summary>
-        /// <param name="flag">Specifies whether the depth buffer is enabled for writing. If flag is GL_FALSE, depth buffer writing is disabled, otherwise it is enabled. The initial value is GL_TRUE.</param>
-        /// <remarks><see href="https://www.khronos.org/registry/OpenGL-Refpages/es1.1/xhtml/glDepthMask.xml" /></remarks>
-        public static void DepthMask(bool flag) => GLPointers.glDepthMask_Lazy((byte)(flag ? 1 : 0));
-        
-        /// <summary> <b>[requires: v1.0]</b> <b>[entry point: <c>glDepthRangef</c>]</b><br/> Specify mapping of depth values from normalized        device coordinates to window coordinates. </summary>
-        /// <param name="near">Specifies the mapping of the near clipping plane to window coordinates. The initial value is 0.</param>
-        /// <param name="far">Specifies the mapping of the far clipping plane to window coordinates. The initial value is 1.</param>
-        /// <remarks><see href="https://www.khronos.org/registry/OpenGL-Refpages/es1.1/xhtml/glDepthRange.xml" /></remarks>
-        public static void DepthRangef(float n, float f) => GLPointers.glDepthRangef_Lazy(n, f);
-        
-        /// <summary> <b>[requires: v1.0]</b> <b>[entry point: <c>glDepthRangex</c>]</b><br/> Specify mapping of depth values from normalized        device coordinates to window coordinates. </summary>
-        /// <param name="near">Specifies the mapping of the near clipping plane to window coordinates. The initial value is 0.</param>
-        /// <param name="far">Specifies the mapping of the far clipping plane to window coordinates. The initial value is 1.</param>
-        /// <remarks><see href="https://www.khronos.org/registry/OpenGL-Refpages/es1.1/xhtml/glDepthRange.xml" /></remarks>
-        public static void DepthRangex(int n, int f) => GLPointers.glDepthRangex_Lazy(n, f);
-        
-        /// <summary> <b>[requires: v1.0]</b> <b>[entry point: <c>glDisable</c>]</b><br/> Enable or disable server-side GL capabilities. </summary>
-        /// <param name="cap">Specifies a symbolic constant indicating a GL capability.</param>
-        /// <remarks><see href="https://www.khronos.org/registry/OpenGL-Refpages/es1.1/xhtml/glEnable.xml" /></remarks>
-        public static void Disable(EnableCap cap) => GLPointers.glDisable_Lazy((uint)cap);
-        
-        /// <summary> <b>[requires: v1.0]</b> <b>[entry point: <c>glDisableClientState</c>]</b><br/> Enable or disable client-side capability. </summary>
-        /// <param name="array"> Specifies the capability to enable or disable. Symbolic constants GL_COLOR_ARRAY, GL_MATRIX_INDEX_ARRAY_OES, GL_NORMAL_ARRAY, GL_POINT_SIZE_ARRAY_OES, GL_TEXTURE_COORD_ARRAY, and GL_VERTEX_ARRAY, and GL_WEIGHT_ARRAY_OES are accepted. </param>
-        /// <remarks><see href="https://www.khronos.org/registry/OpenGL-Refpages/es1.1/xhtml/glEnableClientState.xml" /></remarks>
         public static void DisableClientState(EnableCap array) => GLPointers.glDisableClientState_Lazy((uint)array);
->>>>>>> fbab23ca
         
         /// <summary> <b>[requires: v1.0]</b> <b>[entry point: <c>glDrawArrays</c>]</b><br/> Render primitives from array data. </summary>
         /// <param name="mode">Specifies what kind of primitives to render. Symbolic constants GL_POINTS, GL_LINE_STRIP, GL_LINE_LOOP, GL_LINES, GL_TRIANGLE_STRIP, GL_TRIANGLE_FAN, and GL_TRIANGLES are accepted.</param>
         /// <param name="first">Specifies the starting index in the enabled arrays.</param>
         /// <param name="count">Specifies the number of indices to be rendered.</param>
-<<<<<<< HEAD
         /// <remarks><see href="https://www.khronos.org/registry/OpenGL-Refpages/es1.1/xhtml/glDrawArrays.xml"/></remarks>
-        public static void DrawArrays(PrimitiveType mode, int first, int count) => GLPointers._glDrawArrays_fnptr((uint)mode, first, count);
-=======
-        /// <remarks><see href="https://www.khronos.org/registry/OpenGL-Refpages/es1.1/xhtml/glDrawArrays.xml" /></remarks>
         public static void DrawArrays(PrimitiveType mode, int first, int count) => GLPointers.glDrawArrays_Lazy((uint)mode, first, count);
->>>>>>> fbab23ca
         
         /// <summary> <b>[requires: v1.0]</b> <b>[entry point: <c>glDrawElements</c>]</b><br/> Render primitives from array data. </summary>
         /// <param name="mode">Specifies what kind of primitives to render. Symbolic constants GL_POINTS, GL_LINE_STRIP, GL_LINE_LOOP, GL_LINES, GL_TRIANGLE_STRIP, GL_TRIANGLE_FAN, and GL_TRIANGLES are accepted.</param>
         /// <param name="count">Specifies the number of elements to be rendered.</param>
         /// <param name="type">Specifies the type of the values in indices. Must be either GL_UNSIGNED_BYTE or GL_UNSIGNED_SHORT.</param>
         /// <param name="indices">Specifies a pointer to the location where the indices are stored.</param>
-<<<<<<< HEAD
         /// <remarks><see href="https://www.khronos.org/registry/OpenGL-Refpages/es1.1/xhtml/glDrawElements.xml"/></remarks>
-        public static void DrawElements(PrimitiveType mode, int count, DrawElementsType type, void* indices) => GLPointers._glDrawElements_fnptr((uint)mode, count, (uint)type, indices);
+        public static void DrawElements(PrimitiveType mode, int count, DrawElementsType type, void* indices) => GLPointers.glDrawElements_Lazy((uint)mode, count, (uint)type, indices);
         
         /// <summary> <b>[requires: v1.0]</b> <b>[entry point: <c>glEnable</c>]</b><br/> Enable or disable server-side GL capabilities. </summary>
         /// <param name="cap">Specifies a symbolic constant indicating a GL capability.</param>
         /// <remarks><see href="https://www.khronos.org/registry/OpenGL-Refpages/es1.1/xhtml/glEnable.xml"/></remarks>
-        public static void Enable(EnableCap cap) => GLPointers._glEnable_fnptr((uint)cap);
+        public static void Enable(EnableCap cap) => GLPointers.glEnable_Lazy((uint)cap);
         
         /// <summary> <b>[requires: v1.0]</b> <b>[entry point: <c>glEnableClientState</c>]</b><br/> Enable or disable client-side capability. </summary>
         /// <param name="array"> Specifies the capability to enable or disable. Symbolic constants GL_COLOR_ARRAY, GL_MATRIX_INDEX_ARRAY_OES, GL_NORMAL_ARRAY, GL_POINT_SIZE_ARRAY_OES, GL_TEXTURE_COORD_ARRAY, and GL_VERTEX_ARRAY, and GL_WEIGHT_ARRAY_OES are accepted. </param>
         /// <remarks><see href="https://www.khronos.org/registry/OpenGL-Refpages/es1.1/xhtml/glEnableClientState.xml"/></remarks>
-        public static void EnableClientState(EnableCap array) => GLPointers._glEnableClientState_fnptr((uint)array);
+        public static void EnableClientState(EnableCap array) => GLPointers.glEnableClientState_Lazy((uint)array);
         
         /// <summary> <b>[requires: v1.0]</b> <b>[entry point: <c>glFinish</c>]</b><br/> Block until all GL execution is complete. </summary>
         /// <remarks><see href="https://www.khronos.org/registry/OpenGL-Refpages/es1.1/xhtml/glFinish.xml"/></remarks>
-        public static void Finish() => GLPointers._glFinish_fnptr();
+        public static void Finish() => GLPointers.glFinish_Lazy();
         
         /// <summary> <b>[requires: v1.0]</b> <b>[entry point: <c>glFlush</c>]</b><br/> Force execution of GL commands in finite time. </summary>
         /// <remarks><see href="https://www.khronos.org/registry/OpenGL-Refpages/es1.1/xhtml/glFlush.xml"/></remarks>
-        public static void Flush() => GLPointers._glFlush_fnptr();
-=======
-        /// <remarks><see href="https://www.khronos.org/registry/OpenGL-Refpages/es1.1/xhtml/glDrawElements.xml" /></remarks>
-        public static void DrawElements(PrimitiveType mode, int count, DrawElementsType type, void* indices) => GLPointers.glDrawElements_Lazy((uint)mode, count, (uint)type, indices);
-        
-        /// <summary> <b>[requires: v1.0]</b> <b>[entry point: <c>glEnable</c>]</b><br/> Enable or disable server-side GL capabilities. </summary>
-        /// <param name="cap">Specifies a symbolic constant indicating a GL capability.</param>
-        /// <remarks><see href="https://www.khronos.org/registry/OpenGL-Refpages/es1.1/xhtml/glEnable.xml" /></remarks>
-        public static void Enable(EnableCap cap) => GLPointers.glEnable_Lazy((uint)cap);
-        
-        /// <summary> <b>[requires: v1.0]</b> <b>[entry point: <c>glEnableClientState</c>]</b><br/> Enable or disable client-side capability. </summary>
-        /// <param name="array"> Specifies the capability to enable or disable. Symbolic constants GL_COLOR_ARRAY, GL_MATRIX_INDEX_ARRAY_OES, GL_NORMAL_ARRAY, GL_POINT_SIZE_ARRAY_OES, GL_TEXTURE_COORD_ARRAY, and GL_VERTEX_ARRAY, and GL_WEIGHT_ARRAY_OES are accepted. </param>
-        /// <remarks><see href="https://www.khronos.org/registry/OpenGL-Refpages/es1.1/xhtml/glEnableClientState.xml" /></remarks>
-        public static void EnableClientState(EnableCap array) => GLPointers.glEnableClientState_Lazy((uint)array);
-        
-        /// <summary> <b>[requires: v1.0]</b> <b>[entry point: <c>glFinish</c>]</b><br/> Block until all GL execution is complete. </summary>
-        /// <remarks><see href="https://www.khronos.org/registry/OpenGL-Refpages/es1.1/xhtml/glFinish.xml" /></remarks>
-        public static void Finish() => GLPointers.glFinish_Lazy();
-        
-        /// <summary> <b>[requires: v1.0]</b> <b>[entry point: <c>glFlush</c>]</b><br/> Force execution of GL commands in finite time. </summary>
-        /// <remarks><see href="https://www.khronos.org/registry/OpenGL-Refpages/es1.1/xhtml/glFlush.xml" /></remarks>
         public static void Flush() => GLPointers.glFlush_Lazy();
->>>>>>> fbab23ca
         
         /// <summary> <b>[requires: v1.0]</b> <b>[entry point: <c>glFogf</c>]</b><br/> Specify fog parameters. </summary>
         /// <param name="pname">Specifies a single-valued fog parameter. GL_FOG_MODE, GL_FOG_DENSITY, GL_FOG_START, and GL_FOG_END are accepted.</param>
         /// <param name="param">Specifies the value that pname will be set to.</param>
-<<<<<<< HEAD
         /// <remarks><see href="https://www.khronos.org/registry/OpenGL-Refpages/es1.1/xhtml/glFog.xml"/></remarks>
-        public static void Fogf(FogParameter pname, float param) => GLPointers._glFogf_fnptr((uint)pname, param);
-=======
-        /// <remarks><see href="https://www.khronos.org/registry/OpenGL-Refpages/es1.1/xhtml/glFog.xml" /></remarks>
         public static void Fogf(FogParameter pname, float param) => GLPointers.glFogf_Lazy((uint)pname, param);
->>>>>>> fbab23ca
         
         /// <summary> <b>[requires: v1.0]</b> <b>[entry point: <c>glFogfv</c>]</b><br/>  </summary>
         public static void Fogfv(FogParameter pname, float* parameters) => GLPointers.glFogfv_Lazy((uint)pname, parameters);
@@ -513,22 +298,16 @@
         /// <summary> <b>[requires: v1.0]</b> <b>[entry point: <c>glFogx</c>]</b><br/> Specify fog parameters. </summary>
         /// <param name="pname">Specifies a single-valued fog parameter. GL_FOG_MODE, GL_FOG_DENSITY, GL_FOG_START, and GL_FOG_END are accepted.</param>
         /// <param name="param">Specifies the value that pname will be set to.</param>
-<<<<<<< HEAD
         /// <remarks><see href="https://www.khronos.org/registry/OpenGL-Refpages/es1.1/xhtml/glFog.xml"/></remarks>
-        public static void Fogx(FogPName pname, int param) => GLPointers._glFogx_fnptr((uint)pname, param);
-=======
-        /// <remarks><see href="https://www.khronos.org/registry/OpenGL-Refpages/es1.1/xhtml/glFog.xml" /></remarks>
         public static void Fogx(FogPName pname, int param) => GLPointers.glFogx_Lazy((uint)pname, param);
->>>>>>> fbab23ca
         
         /// <summary> <b>[requires: v1.0]</b> <b>[entry point: <c>glFogxv</c>]</b><br/>  </summary>
         public static void Fogxv(FogPName pname, int* param) => GLPointers.glFogxv_Lazy((uint)pname, param);
         
         /// <summary> <b>[requires: v1.0]</b> <b>[entry point: <c>glFrontFace</c>]</b><br/> Define front- and back-facing polygons. </summary>
         /// <param name="mode">Specifies the orientation of front-facing polygons. GL_CW and GL_CCW are accepted. The initial value is GL_CCW.</param>
-<<<<<<< HEAD
         /// <remarks><see href="https://www.khronos.org/registry/OpenGL-Refpages/es1.1/xhtml/glFrontFace.xml"/></remarks>
-        public static void FrontFace(FrontFaceDirection mode) => GLPointers._glFrontFace_fnptr((uint)mode);
+        public static void FrontFace(FrontFaceDirection mode) => GLPointers.glFrontFace_Lazy((uint)mode);
         
         /// <summary> <b>[requires: v1.0]</b> <b>[entry point: <c>glFrustumf</c>]</b><br/> Multiply the current matrix by a perspective matrix. </summary>
         /// <param name="l">Specify the coordinates for the left and right vertical clipping planes.</param>
@@ -538,7 +317,7 @@
         /// <param name="n">Specify the distances to the near and far depth clipping planes. Both distances must be positive.</param>
         /// <param name="f">Specify the distances to the near and far depth clipping planes. Both distances must be positive.</param>
         /// <remarks><see href="https://www.khronos.org/registry/OpenGL-Refpages/es1.1/xhtml/glFrustum.xml"/></remarks>
-        public static void Frustumf(float l, float r, float b, float t, float n, float f) => GLPointers._glFrustumf_fnptr(l, r, b, t, n, f);
+        public static void Frustumf(float l, float r, float b, float t, float n, float f) => GLPointers.glFrustumf_Lazy(l, r, b, t, n, f);
         
         /// <summary> <b>[requires: v1.0]</b> <b>[entry point: <c>glFrustumx</c>]</b><br/> Multiply the current matrix by a perspective matrix. </summary>
         /// <param name="l">Specify the coordinates for the left and right vertical clipping planes.</param>
@@ -548,336 +327,175 @@
         /// <param name="n">Specify the distances to the near and far depth clipping planes. Both distances must be positive.</param>
         /// <param name="f">Specify the distances to the near and far depth clipping planes. Both distances must be positive.</param>
         /// <remarks><see href="https://www.khronos.org/registry/OpenGL-Refpages/es1.1/xhtml/glFrustum.xml"/></remarks>
-        public static void Frustumx(int l, int r, int b, int t, int n, int f) => GLPointers._glFrustumx_fnptr(l, r, b, t, n, f);
-=======
-        /// <remarks><see href="https://www.khronos.org/registry/OpenGL-Refpages/es1.1/xhtml/glFrontFace.xml" /></remarks>
-        public static void FrontFace(FrontFaceDirection mode) => GLPointers.glFrontFace_Lazy((uint)mode);
-        
-        /// <summary> <b>[requires: v1.0]</b> <b>[entry point: <c>glFrustumf</c>]</b><br/> Multiply the current matrix by a perspective matrix. </summary>
-        /// <param name="left">Specify the coordinates for the left and right vertical clipping planes.</param>
-        /// <param name="right">Specify the coordinates for the left and right vertical clipping planes.</param>
-        /// <param name="bottom">Specify the coordinates for the bottom and top horizontal clipping planes.</param>
-        /// <param name="top">Specify the coordinates for the bottom and top horizontal clipping planes.</param>
-        /// <param name="near">Specify the distances to the near and far depth clipping planes. Both distances must be positive.</param>
-        /// <param name="far">Specify the distances to the near and far depth clipping planes. Both distances must be positive.</param>
-        /// <remarks><see href="https://www.khronos.org/registry/OpenGL-Refpages/es1.1/xhtml/glFrustum.xml" /></remarks>
-        public static void Frustumf(float l, float r, float b, float t, float n, float f) => GLPointers.glFrustumf_Lazy(l, r, b, t, n, f);
-        
-        /// <summary> <b>[requires: v1.0]</b> <b>[entry point: <c>glFrustumx</c>]</b><br/> Multiply the current matrix by a perspective matrix. </summary>
-        /// <param name="left">Specify the coordinates for the left and right vertical clipping planes.</param>
-        /// <param name="right">Specify the coordinates for the left and right vertical clipping planes.</param>
-        /// <param name="bottom">Specify the coordinates for the bottom and top horizontal clipping planes.</param>
-        /// <param name="top">Specify the coordinates for the bottom and top horizontal clipping planes.</param>
-        /// <param name="near">Specify the distances to the near and far depth clipping planes. Both distances must be positive.</param>
-        /// <param name="far">Specify the distances to the near and far depth clipping planes. Both distances must be positive.</param>
-        /// <remarks><see href="https://www.khronos.org/registry/OpenGL-Refpages/es1.1/xhtml/glFrustum.xml" /></remarks>
         public static void Frustumx(int l, int r, int b, int t, int n, int f) => GLPointers.glFrustumx_Lazy(l, r, b, t, n, f);
->>>>>>> fbab23ca
         
         /// <summary> <b>[requires: v1.0]</b> <b>[entry point: <c>glGenBuffers</c>]</b><br/> Generate buffer object names. </summary>
         /// <param name="n">Specifies the number of buffer object names to be generated.</param>
         /// <param name="buffers">Specifies an array in which the generated buffer object names are stored.</param>
-<<<<<<< HEAD
         /// <remarks><see href="https://www.khronos.org/registry/OpenGL-Refpages/es1.1/xhtml/glGenBuffers.xml"/></remarks>
-        public static void GenBuffers(int n, int* buffers) => GLPointers._glGenBuffers_fnptr(n, buffers);
-=======
-        /// <remarks><see href="https://www.khronos.org/registry/OpenGL-Refpages/es1.1/xhtml/glGenBuffers.xml" /></remarks>
         public static void GenBuffers(int n, int* buffers) => GLPointers.glGenBuffers_Lazy(n, buffers);
->>>>>>> fbab23ca
         
         /// <summary> <b>[requires: v1.0]</b> <b>[entry point: <c>glGenTextures</c>]</b><br/> Generate texture names. </summary>
         /// <param name="n">Specifies the number of texture names to be generated.</param>
         /// <param name="textures">Specifies an array in which the generated texture names are stored.</param>
-<<<<<<< HEAD
         /// <remarks><see href="https://www.khronos.org/registry/OpenGL-Refpages/es1.1/xhtml/glGenTextures.xml"/></remarks>
-        public static void GenTextures(int n, int* textures) => GLPointers._glGenTextures_fnptr(n, textures);
+        public static void GenTextures(int n, int* textures) => GLPointers.glGenTextures_Lazy(n, textures);
         
         /// <summary> <b>[requires: v1.0]</b> <b>[entry point: <c>glGetBooleanv</c>]</b><br/> Return the value or values of a selected parameter. </summary>
         /// <param name="pname">Specifies the parameter value to be returned. The symbolic constants in the list below are accepted.</param>
         /// <param name="data">Returns the value or values of the specified parameter.</param>
         /// <remarks><see href="https://www.khronos.org/registry/OpenGL-Refpages/es1.1/xhtml/glGet.xml"/></remarks>
-        public static void GetBooleanv(GetPName pname, bool* data) => GLPointers._glGetBooleanv_fnptr((uint)pname, (byte*)data);
-=======
-        /// <remarks><see href="https://www.khronos.org/registry/OpenGL-Refpages/es1.1/xhtml/glGenTextures.xml" /></remarks>
-        public static void GenTextures(int n, int* textures) => GLPointers.glGenTextures_Lazy(n, textures);
-        
-        /// <summary> <b>[requires: v1.0]</b> <b>[entry point: <c>glGetBooleanv</c>]</b><br/> Return the value or values of a selected parameter. </summary>
-        /// <param name="pname">Specifies the parameter value to be returned. The symbolic constants in the list below are accepted.</param>
-        /// <param name="parameters">Returns the value or values of the specified parameter.</param>
-        /// <remarks><see href="https://www.khronos.org/registry/OpenGL-Refpages/es1.1/xhtml/glGet.xml" /></remarks>
         public static void GetBooleanv(GetPName pname, bool* data) => GLPointers.glGetBooleanv_Lazy((uint)pname, (byte*)data);
->>>>>>> fbab23ca
         
         /// <summary> <b>[requires: v1.0]</b> <b>[entry point: <c>glGetBufferParameteriv</c>]</b><br/> Return parameters of a buffer object. </summary>
         /// <param name="target"> Specifies the target buffer object. The symbolic constant must be GL_ARRAY_BUFFER or GL_ELEMENT_ARRAY_BUFFER. </param>
         /// <param name="pname"> Specifies the symbolic name of a buffer object parameter. Accepted values are GL_BUFFER_SIZE or GL_BUFFER_USAGE. </param>
         /// <param name="parameters">Returns the requested parameter.</param>
-<<<<<<< HEAD
         /// <remarks><see href="https://www.khronos.org/registry/OpenGL-Refpages/es1.1/xhtml/glGetBufferParameteriv.xml"/></remarks>
-        public static void GetBufferParameteriv(BufferTarget target, BufferPName pname, int* parameters) => GLPointers._glGetBufferParameteriv_fnptr((uint)target, (uint)pname, parameters);
-=======
-        /// <remarks><see href="https://www.khronos.org/registry/OpenGL-Refpages/es1.1/xhtml/glGetBufferParameteriv.xml" /></remarks>
         public static void GetBufferParameteriv(BufferTarget target, BufferPName pname, int* parameters) => GLPointers.glGetBufferParameteriv_Lazy((uint)target, (uint)pname, parameters);
->>>>>>> fbab23ca
         
         /// <summary> <b>[requires: v1.0]</b> <b>[entry point: <c>glGetClipPlanef</c>]</b><br/> Return the coefficients of the specified clipping    plane. </summary>
         /// <param name="plane">Specifies a clipping plane. The number of clipping planes depends on the implementation, but at least six clipping planes are supported. Symbolic names of the form GL_CLIP_PLANE i, where i is an integer between 0 and GL_MAX_CLIP_PLANES -1 , are accepted.</param>
         /// <param name="equation">Returns four fixed-point or floating-point values that are the coefficients of the plane equation of plane in eye coordinates in the order p1, p2, p3, and p4. The initial value is (0, 0, 0, 0).</param>
-<<<<<<< HEAD
         /// <remarks><see href="https://www.khronos.org/registry/OpenGL-Refpages/es1.1/xhtml/glGetClipPlane.xml"/></remarks>
-        public static void GetClipPlanef(ClipPlaneName plane, float* equation) => GLPointers._glGetClipPlanef_fnptr((uint)plane, equation);
-=======
-        /// <remarks><see href="https://www.khronos.org/registry/OpenGL-Refpages/es1.1/xhtml/glGetClipPlane.xml" /></remarks>
         public static void GetClipPlanef(ClipPlaneName plane, float* equation) => GLPointers.glGetClipPlanef_Lazy((uint)plane, equation);
->>>>>>> fbab23ca
         
         /// <summary> <b>[requires: v1.0]</b> <b>[entry point: <c>glGetClipPlanex</c>]</b><br/> Return the coefficients of the specified clipping    plane. </summary>
         /// <param name="plane">Specifies a clipping plane. The number of clipping planes depends on the implementation, but at least six clipping planes are supported. Symbolic names of the form GL_CLIP_PLANE i, where i is an integer between 0 and GL_MAX_CLIP_PLANES -1 , are accepted.</param>
         /// <param name="equation">Returns four fixed-point or floating-point values that are the coefficients of the plane equation of plane in eye coordinates in the order p1, p2, p3, and p4. The initial value is (0, 0, 0, 0).</param>
-<<<<<<< HEAD
         /// <remarks><see href="https://www.khronos.org/registry/OpenGL-Refpages/es1.1/xhtml/glGetClipPlane.xml"/></remarks>
-        public static void GetClipPlanex(ClipPlaneName plane, int* equation) => GLPointers._glGetClipPlanex_fnptr((uint)plane, equation);
+        public static void GetClipPlanex(ClipPlaneName plane, int* equation) => GLPointers.glGetClipPlanex_Lazy((uint)plane, equation);
         
         /// <summary> <b>[requires: v1.0]</b> <b>[entry point: <c>glGetError</c>]</b><br/> Return error information. </summary>
         /// <remarks><see href="https://www.khronos.org/registry/OpenGL-Refpages/es1.1/xhtml/glGetError.xml"/></remarks>
-        public static ErrorCode GetError() => (ErrorCode) GLPointers._glGetError_fnptr();
-=======
-        /// <remarks><see href="https://www.khronos.org/registry/OpenGL-Refpages/es1.1/xhtml/glGetClipPlane.xml" /></remarks>
-        public static void GetClipPlanex(ClipPlaneName plane, int* equation) => GLPointers.glGetClipPlanex_Lazy((uint)plane, equation);
-        
-        /// <summary> <b>[requires: v1.0]</b> <b>[entry point: <c>glGetError</c>]</b><br/> Return error information. </summary>
-        /// <remarks><see href="https://www.khronos.org/registry/OpenGL-Refpages/es1.1/xhtml/glGetError.xml" /></remarks>
         public static ErrorCode GetError() => (ErrorCode) GLPointers.glGetError_Lazy();
->>>>>>> fbab23ca
         
         /// <summary> <b>[requires: v1.0]</b> <b>[entry point: <c>glGetFixedv</c>]</b><br/> Return the value or values of a selected parameter. </summary>
         /// <param name="pname">Specifies the parameter value to be returned. The symbolic constants in the list below are accepted.</param>
         /// <param name="parameters">Returns the value or values of the specified parameter.</param>
-<<<<<<< HEAD
         /// <remarks><see href="https://www.khronos.org/registry/OpenGL-Refpages/es1.1/xhtml/glGet.xml"/></remarks>
-        public static void GetFixedv(GetPName pname, int* parameters) => GLPointers._glGetFixedv_fnptr((uint)pname, parameters);
+        public static void GetFixedv(GetPName pname, int* parameters) => GLPointers.glGetFixedv_Lazy((uint)pname, parameters);
         
         /// <summary> <b>[requires: v1.0]</b> <b>[entry point: <c>glGetFloatv</c>]</b><br/> Return the value or values of a selected parameter. </summary>
         /// <param name="pname">Specifies the parameter value to be returned. The symbolic constants in the list below are accepted.</param>
         /// <param name="data">Returns the value or values of the specified parameter.</param>
         /// <remarks><see href="https://www.khronos.org/registry/OpenGL-Refpages/es1.1/xhtml/glGet.xml"/></remarks>
-        public static void GetFloatv(GetPName pname, float* data) => GLPointers._glGetFloatv_fnptr((uint)pname, data);
+        public static void GetFloatv(GetPName pname, float* data) => GLPointers.glGetFloatv_Lazy((uint)pname, data);
         
         /// <summary> <b>[requires: v1.0]</b> <b>[entry point: <c>glGetIntegerv</c>]</b><br/> Return the value or values of a selected parameter. </summary>
         /// <param name="pname">Specifies the parameter value to be returned. The symbolic constants in the list below are accepted.</param>
         /// <param name="data">Returns the value or values of the specified parameter.</param>
         /// <remarks><see href="https://www.khronos.org/registry/OpenGL-Refpages/es1.1/xhtml/glGet.xml"/></remarks>
-        public static void GetIntegerv(GetPName pname, int* data) => GLPointers._glGetIntegerv_fnptr((uint)pname, data);
-=======
-        /// <remarks><see href="https://www.khronos.org/registry/OpenGL-Refpages/es1.1/xhtml/glGet.xml" /></remarks>
-        public static void GetFixedv(GetPName pname, int* parameters) => GLPointers.glGetFixedv_Lazy((uint)pname, parameters);
-        
-        /// <summary> <b>[requires: v1.0]</b> <b>[entry point: <c>glGetFloatv</c>]</b><br/> Return the value or values of a selected parameter. </summary>
-        /// <param name="pname">Specifies the parameter value to be returned. The symbolic constants in the list below are accepted.</param>
-        /// <param name="parameters">Returns the value or values of the specified parameter.</param>
-        /// <remarks><see href="https://www.khronos.org/registry/OpenGL-Refpages/es1.1/xhtml/glGet.xml" /></remarks>
-        public static void GetFloatv(GetPName pname, float* data) => GLPointers.glGetFloatv_Lazy((uint)pname, data);
-        
-        /// <summary> <b>[requires: v1.0]</b> <b>[entry point: <c>glGetIntegerv</c>]</b><br/> Return the value or values of a selected parameter. </summary>
-        /// <param name="pname">Specifies the parameter value to be returned. The symbolic constants in the list below are accepted.</param>
-        /// <param name="parameters">Returns the value or values of the specified parameter.</param>
-        /// <remarks><see href="https://www.khronos.org/registry/OpenGL-Refpages/es1.1/xhtml/glGet.xml" /></remarks>
         public static void GetIntegerv(GetPName pname, int* data) => GLPointers.glGetIntegerv_Lazy((uint)pname, data);
->>>>>>> fbab23ca
         
         /// <summary> <b>[requires: v1.0]</b> <b>[entry point: <c>glGetLightfv</c>]</b><br/> Return light source parameter values. </summary>
         /// <param name="light"> Specifies a light source. The number of possible lights depends on the implementation, but at least eight lights are supported. They are identified by symbolic names of the form GL_LIGHTi where 0&lt;i&lt; GL_MAX_LIGHTS </param>
         /// <param name="pname"> Specifies a light source parameter for light. Accepted symbolic names are GL_AMBIENT, GL_DIFFUSE, GL_SPECULAR, GL_POSITION, GL_SPOT_DIRECTION, GL_SPOT_EXPONENT, GL_SPOT_CUTOFF, GL_CONSTANT_ATTENUATION, GL_LINEAR_ATTENUATION, and GL_QUADRATIC_ATTENUATION. </param>
         /// <param name="parameters"> Returns the requested data. </param>
-<<<<<<< HEAD
         /// <remarks><see href="https://www.khronos.org/registry/OpenGL-Refpages/es1.1/xhtml/glGetLight.xml"/></remarks>
-        public static void GetLightfv(LightName light, LightParameter pname, float* parameters) => GLPointers._glGetLightfv_fnptr((uint)light, (uint)pname, parameters);
-=======
-        /// <remarks><see href="https://www.khronos.org/registry/OpenGL-Refpages/es1.1/xhtml/glGetLight.xml" /></remarks>
         public static void GetLightfv(LightName light, LightParameter pname, float* parameters) => GLPointers.glGetLightfv_Lazy((uint)light, (uint)pname, parameters);
->>>>>>> fbab23ca
         
         /// <summary> <b>[requires: v1.0]</b> <b>[entry point: <c>glGetLightxv</c>]</b><br/> Return light source parameter values. </summary>
         /// <param name="light"> Specifies a light source. The number of possible lights depends on the implementation, but at least eight lights are supported. They are identified by symbolic names of the form GL_LIGHTi where 0&lt;i&lt; GL_MAX_LIGHTS </param>
         /// <param name="pname"> Specifies a light source parameter for light. Accepted symbolic names are GL_AMBIENT, GL_DIFFUSE, GL_SPECULAR, GL_POSITION, GL_SPOT_DIRECTION, GL_SPOT_EXPONENT, GL_SPOT_CUTOFF, GL_CONSTANT_ATTENUATION, GL_LINEAR_ATTENUATION, and GL_QUADRATIC_ATTENUATION. </param>
         /// <param name="parameters"> Returns the requested data. </param>
-<<<<<<< HEAD
         /// <remarks><see href="https://www.khronos.org/registry/OpenGL-Refpages/es1.1/xhtml/glGetLight.xml"/></remarks>
-        public static void GetLightxv(LightName light, LightParameter pname, int* parameters) => GLPointers._glGetLightxv_fnptr((uint)light, (uint)pname, parameters);
-=======
-        /// <remarks><see href="https://www.khronos.org/registry/OpenGL-Refpages/es1.1/xhtml/glGetLight.xml" /></remarks>
         public static void GetLightxv(LightName light, LightParameter pname, int* parameters) => GLPointers.glGetLightxv_Lazy((uint)light, (uint)pname, parameters);
->>>>>>> fbab23ca
         
         /// <summary> <b>[requires: v1.0]</b> <b>[entry point: <c>glGetMaterialfv</c>]</b><br/> Return material parameters values. </summary>
         /// <param name="face"> Specifies which of the two materials is being queried. GL_FRONT or GL_BACK are accepted, representing the front and back materials, respectively. </param>
         /// <param name="pname"> Specifies the material parameter to return. Accepted symbolic names are GL_AMBIENT, GL_DIFFUSE, GL_SPECULAR, GL_EMISSION, and GL_SHININESS. </param>
         /// <param name="parameters"> Returns the requested data. </param>
-<<<<<<< HEAD
         /// <remarks><see href="https://www.khronos.org/registry/OpenGL-Refpages/es1.1/xhtml/glGetMaterial.xml"/></remarks>
-        public static void GetMaterialfv(TriangleFace face, MaterialParameter pname, float* parameters) => GLPointers._glGetMaterialfv_fnptr((uint)face, (uint)pname, parameters);
-=======
-        /// <remarks><see href="https://www.khronos.org/registry/OpenGL-Refpages/es1.1/xhtml/glGetMaterial.xml" /></remarks>
         public static void GetMaterialfv(TriangleFace face, MaterialParameter pname, float* parameters) => GLPointers.glGetMaterialfv_Lazy((uint)face, (uint)pname, parameters);
->>>>>>> fbab23ca
         
         /// <summary> <b>[requires: v1.0]</b> <b>[entry point: <c>glGetMaterialxv</c>]</b><br/> Return material parameters values. </summary>
         /// <param name="face"> Specifies which of the two materials is being queried. GL_FRONT or GL_BACK are accepted, representing the front and back materials, respectively. </param>
         /// <param name="pname"> Specifies the material parameter to return. Accepted symbolic names are GL_AMBIENT, GL_DIFFUSE, GL_SPECULAR, GL_EMISSION, and GL_SHININESS. </param>
         /// <param name="parameters"> Returns the requested data. </param>
-<<<<<<< HEAD
         /// <remarks><see href="https://www.khronos.org/registry/OpenGL-Refpages/es1.1/xhtml/glGetMaterial.xml"/></remarks>
-        public static void GetMaterialxv(TriangleFace face, MaterialParameter pname, int* parameters) => GLPointers._glGetMaterialxv_fnptr((uint)face, (uint)pname, parameters);
-=======
-        /// <remarks><see href="https://www.khronos.org/registry/OpenGL-Refpages/es1.1/xhtml/glGetMaterial.xml" /></remarks>
         public static void GetMaterialxv(TriangleFace face, MaterialParameter pname, int* parameters) => GLPointers.glGetMaterialxv_Lazy((uint)face, (uint)pname, parameters);
->>>>>>> fbab23ca
         
         /// <summary> <b>[requires: v1.0 | GL_KHR_debug]</b> <b>[entry point: <c>glGetPointerv</c>]</b><br/> Return the address of the specified pointer. </summary>
         /// <param name="pname"> Specifies the array or buffer pointer to be returned. Accepted symbolic names are GL_COLOR_ARRAY_POINTER, GL_MATRIX_INDEX_ARRAY_POINTER_OES, GL_NORMAL_ARRAY_POINTER, GL_POINT_SIZE_ARRAY_POINTER_OES, GL_TEXTURE_COORD_ARRAY_POINTER, and GL_VERTEX_ARRAY_POINTER., and GL_WEIGHT_ARRAY_POINTER_OES. </param>
         /// <param name="parameters"> Returns the pointer value specified by pname. </param>
-<<<<<<< HEAD
         /// <remarks><see href="https://www.khronos.org/registry/OpenGL-Refpages/es1.1/xhtml/glGetPointerv.xml"/><br/><see href="https://registry.khronos.org/OpenGL/extensions/KHR/KHR_debug.txt"/></remarks>
-        public static void GetPointerv(GetPointervPName pname, void** parameters) => GLPointers._glGetPointerv_fnptr((uint)pname, parameters);
+        public static void GetPointerv(GetPointervPName pname, void** parameters) => GLPointers.glGetPointerv_Lazy((uint)pname, parameters);
         
         /// <summary> <b>[requires: v1.0]</b> <b>[entry point: <c>glGetString</c>]</b><br/> Return a string describing the current GL        connection. </summary>
         /// <param name="name">Specifies a symbolic constant, one of GL_VENDOR, GL_RENDERER, GL_VERSION, or GL_EXTENSIONS.</param>
         /// <remarks><see href="https://www.khronos.org/registry/OpenGL-Refpages/es1.1/xhtml/glGetString.xml"/></remarks>
-        public static byte* GetString_(StringName name) => GLPointers._glGetString_fnptr((uint)name);
-=======
-        /// <remarks><see href="https://www.khronos.org/registry/OpenGL-Refpages/es1.1/xhtml/glGetPointerv.xml" /></remarks>
-        public static void GetPointerv(GetPointervPName pname, void** parameters) => GLPointers.glGetPointerv_Lazy((uint)pname, parameters);
-        
-        /// <summary> <b>[requires: v1.0]</b> <b>[entry point: <c>glGetString</c>]</b><br/> Return a string describing the current GL        connection. </summary>
-        /// <param name="name">Specifies a symbolic constant, one of GL_VENDOR, GL_RENDERER, GL_VERSION, or GL_EXTENSIONS.</param>
-        /// <remarks><see href="https://www.khronos.org/registry/OpenGL-Refpages/es1.1/xhtml/glGetString.xml" /></remarks>
         public static byte* GetString_(StringName name) => GLPointers.glGetString_Lazy((uint)name);
->>>>>>> fbab23ca
         
         /// <summary> <b>[requires: v1.0]</b> <b>[entry point: <c>glGetTexEnvfv</c>]</b><br/> Return texture environment parameters. </summary>
         /// <param name="target"> Specifies a texture environment. May be GL_TEXTURE_ENV or GL_POINT_SPRITE_OES. </param>
         /// <param name="pname"> Specifies the symbolic name of a texture environment parameter. Accepted values are GL_TEXTURE_ENV_MODE, GL_TEXTURE_ENV_COLOR, GL_COMBINE_RGB, GL_COMBINE_ALPHA, GL_SRC0_RGB, GL_SRC1_RGB, GL_SRC2_RGB, GL_SRC0_ALPHA, GL_SRC1_ALPHA, GL_SRC2_ALPHA, GL_OPERAND0_RGB, GL_OPERAND1_RGB, GL_OPERAND2_RGB, GL_OPERAND0_ALPHA, GL_OPERAND1_ALPHA, GL_OPERAND2_ALPHA, GL_RGB_SCALE, GL_ALPHA_SCALE, or GL_COORD_REPLACE_OES. </param>
         /// <param name="parameters"> Returns the requested data. </param>
-<<<<<<< HEAD
         /// <remarks><see href="https://www.khronos.org/registry/OpenGL-Refpages/es1.1/xhtml/glGetTexEnv.xml"/></remarks>
-        public static void GetTexEnvfv(TextureEnvTarget target, TextureEnvParameter pname, float* parameters) => GLPointers._glGetTexEnvfv_fnptr((uint)target, (uint)pname, parameters);
-=======
-        /// <remarks><see href="https://www.khronos.org/registry/OpenGL-Refpages/es1.1/xhtml/glGetTexEnv.xml" /></remarks>
         public static void GetTexEnvfv(TextureEnvTarget target, TextureEnvParameter pname, float* parameters) => GLPointers.glGetTexEnvfv_Lazy((uint)target, (uint)pname, parameters);
->>>>>>> fbab23ca
         
         /// <summary> <b>[requires: v1.0]</b> <b>[entry point: <c>glGetTexEnviv</c>]</b><br/> Return texture environment parameters. </summary>
         /// <param name="target"> Specifies a texture environment. May be GL_TEXTURE_ENV or GL_POINT_SPRITE_OES. </param>
         /// <param name="pname"> Specifies the symbolic name of a texture environment parameter. Accepted values are GL_TEXTURE_ENV_MODE, GL_TEXTURE_ENV_COLOR, GL_COMBINE_RGB, GL_COMBINE_ALPHA, GL_SRC0_RGB, GL_SRC1_RGB, GL_SRC2_RGB, GL_SRC0_ALPHA, GL_SRC1_ALPHA, GL_SRC2_ALPHA, GL_OPERAND0_RGB, GL_OPERAND1_RGB, GL_OPERAND2_RGB, GL_OPERAND0_ALPHA, GL_OPERAND1_ALPHA, GL_OPERAND2_ALPHA, GL_RGB_SCALE, GL_ALPHA_SCALE, or GL_COORD_REPLACE_OES. </param>
         /// <param name="parameters"> Returns the requested data. </param>
-<<<<<<< HEAD
         /// <remarks><see href="https://www.khronos.org/registry/OpenGL-Refpages/es1.1/xhtml/glGetTexEnv.xml"/></remarks>
-        public static void GetTexEnviv(TextureEnvTarget target, TextureEnvParameter pname, int* parameters) => GLPointers._glGetTexEnviv_fnptr((uint)target, (uint)pname, parameters);
-=======
-        /// <remarks><see href="https://www.khronos.org/registry/OpenGL-Refpages/es1.1/xhtml/glGetTexEnv.xml" /></remarks>
         public static void GetTexEnviv(TextureEnvTarget target, TextureEnvParameter pname, int* parameters) => GLPointers.glGetTexEnviv_Lazy((uint)target, (uint)pname, parameters);
->>>>>>> fbab23ca
         
         /// <summary> <b>[requires: v1.0]</b> <b>[entry point: <c>glGetTexEnvxv</c>]</b><br/> Return texture environment parameters. </summary>
         /// <param name="target"> Specifies a texture environment. May be GL_TEXTURE_ENV or GL_POINT_SPRITE_OES. </param>
         /// <param name="pname"> Specifies the symbolic name of a texture environment parameter. Accepted values are GL_TEXTURE_ENV_MODE, GL_TEXTURE_ENV_COLOR, GL_COMBINE_RGB, GL_COMBINE_ALPHA, GL_SRC0_RGB, GL_SRC1_RGB, GL_SRC2_RGB, GL_SRC0_ALPHA, GL_SRC1_ALPHA, GL_SRC2_ALPHA, GL_OPERAND0_RGB, GL_OPERAND1_RGB, GL_OPERAND2_RGB, GL_OPERAND0_ALPHA, GL_OPERAND1_ALPHA, GL_OPERAND2_ALPHA, GL_RGB_SCALE, GL_ALPHA_SCALE, or GL_COORD_REPLACE_OES. </param>
         /// <param name="parameters"> Returns the requested data. </param>
-<<<<<<< HEAD
         /// <remarks><see href="https://www.khronos.org/registry/OpenGL-Refpages/es1.1/xhtml/glGetTexEnv.xml"/></remarks>
-        public static void GetTexEnvxv(TextureEnvTarget target, TextureEnvParameter pname, int* parameters) => GLPointers._glGetTexEnvxv_fnptr((uint)target, (uint)pname, parameters);
-=======
-        /// <remarks><see href="https://www.khronos.org/registry/OpenGL-Refpages/es1.1/xhtml/glGetTexEnv.xml" /></remarks>
         public static void GetTexEnvxv(TextureEnvTarget target, TextureEnvParameter pname, int* parameters) => GLPointers.glGetTexEnvxv_Lazy((uint)target, (uint)pname, parameters);
->>>>>>> fbab23ca
         
         /// <summary> <b>[requires: v1.0]</b> <b>[entry point: <c>glGetTexParameterfv</c>]</b><br/> Return texture parameter values. </summary>
         /// <param name="target">Specifies the target texture, which must be GL_TEXTURE_2D.</param>
         /// <param name="pname"> Specifies the symbolic name of a texture parameter. Which can be one of the following: GL_TEXTURE_MIN_FILTER, GL_TEXTURE_MAG_FILTER, GL_TEXTURE_WRAP_S, GL_TEXTURE_WRAP_T, or GL_GENERATE_MIPMAP. </param>
         /// <param name="parameters">Returns texture parameters.</param>
-<<<<<<< HEAD
         /// <remarks><see href="https://www.khronos.org/registry/OpenGL-Refpages/es1.1/xhtml/glGetTexParameter.xml"/></remarks>
-        public static void GetTexParameterfv(TextureTarget target, GetTextureParameter pname, float* parameters) => GLPointers._glGetTexParameterfv_fnptr((uint)target, (uint)pname, parameters);
-=======
-        /// <remarks><see href="https://www.khronos.org/registry/OpenGL-Refpages/es1.1/xhtml/glGetTexParameter.xml" /></remarks>
         public static void GetTexParameterfv(TextureTarget target, GetTextureParameter pname, float* parameters) => GLPointers.glGetTexParameterfv_Lazy((uint)target, (uint)pname, parameters);
->>>>>>> fbab23ca
         
         /// <summary> <b>[requires: v1.0]</b> <b>[entry point: <c>glGetTexParameteriv</c>]</b><br/> Return texture parameter values. </summary>
         /// <param name="target">Specifies the target texture, which must be GL_TEXTURE_2D.</param>
         /// <param name="pname"> Specifies the symbolic name of a texture parameter. Which can be one of the following: GL_TEXTURE_MIN_FILTER, GL_TEXTURE_MAG_FILTER, GL_TEXTURE_WRAP_S, GL_TEXTURE_WRAP_T, or GL_GENERATE_MIPMAP. </param>
         /// <param name="parameters">Returns texture parameters.</param>
-<<<<<<< HEAD
         /// <remarks><see href="https://www.khronos.org/registry/OpenGL-Refpages/es1.1/xhtml/glGetTexParameter.xml"/></remarks>
-        public static void GetTexParameteriv(TextureTarget target, GetTextureParameter pname, int* parameters) => GLPointers._glGetTexParameteriv_fnptr((uint)target, (uint)pname, parameters);
-=======
-        /// <remarks><see href="https://www.khronos.org/registry/OpenGL-Refpages/es1.1/xhtml/glGetTexParameter.xml" /></remarks>
         public static void GetTexParameteriv(TextureTarget target, GetTextureParameter pname, int* parameters) => GLPointers.glGetTexParameteriv_Lazy((uint)target, (uint)pname, parameters);
->>>>>>> fbab23ca
         
         /// <summary> <b>[requires: v1.0]</b> <b>[entry point: <c>glGetTexParameterxv</c>]</b><br/> Return texture parameter values. </summary>
         /// <param name="target">Specifies the target texture, which must be GL_TEXTURE_2D.</param>
         /// <param name="pname"> Specifies the symbolic name of a texture parameter. Which can be one of the following: GL_TEXTURE_MIN_FILTER, GL_TEXTURE_MAG_FILTER, GL_TEXTURE_WRAP_S, GL_TEXTURE_WRAP_T, or GL_GENERATE_MIPMAP. </param>
         /// <param name="parameters">Returns texture parameters.</param>
-<<<<<<< HEAD
         /// <remarks><see href="https://www.khronos.org/registry/OpenGL-Refpages/es1.1/xhtml/glGetTexParameter.xml"/></remarks>
-        public static void GetTexParameterxv(TextureTarget target, GetTextureParameter pname, int* parameters) => GLPointers._glGetTexParameterxv_fnptr((uint)target, (uint)pname, parameters);
-=======
-        /// <remarks><see href="https://www.khronos.org/registry/OpenGL-Refpages/es1.1/xhtml/glGetTexParameter.xml" /></remarks>
         public static void GetTexParameterxv(TextureTarget target, GetTextureParameter pname, int* parameters) => GLPointers.glGetTexParameterxv_Lazy((uint)target, (uint)pname, parameters);
->>>>>>> fbab23ca
         
         /// <summary> <b>[requires: v1.0]</b> <b>[entry point: <c>glHint</c>]</b><br/> Specify implementation-specific hints. </summary>
         /// <param name="target">Specifies a symbolic constant indicating the behavior to be controlled. GL_FOG_HINT , GL_GENERATE_MIPMAP_HINT , GL_LINE_SMOOTH_HINT , GL_PERSPECTIVE_CORRECTION_HINT, and GL_POINT_SMOOTH_HINT are accepted.</param>
         /// <param name="mode">Specifies a symbolic constant indicating the desired behavior. GL_FASTEST, GL_NICEST, and GL_DONT_CARE are accepted.</param>
-<<<<<<< HEAD
         /// <remarks><see href="https://www.khronos.org/registry/OpenGL-Refpages/es1.1/xhtml/glHint.xml"/></remarks>
-        public static void Hint(HintTarget target, HintMode mode) => GLPointers._glHint_fnptr((uint)target, (uint)mode);
+        public static void Hint(HintTarget target, HintMode mode) => GLPointers.glHint_Lazy((uint)target, (uint)mode);
         
         /// <summary> <b>[requires: v1.0]</b> <b>[entry point: <c>glIsBuffer</c>]</b><br/> Determine if a name corresponds to a buffer object. </summary>
         /// <param name="buffer"> Specifies a value that may be the name of a buffer object. </param>
         /// <remarks><see href="https://www.khronos.org/registry/OpenGL-Refpages/es1.1/xhtml/glIsBuffer.xml"/></remarks>
-        public static bool IsBuffer(int buffer) => GLPointers._glIsBuffer_fnptr(buffer) != 0;
+        public static bool IsBuffer(int buffer) => GLPointers.glIsBuffer_Lazy(buffer) != 0;
         
         /// <summary> <b>[requires: v1.0]</b> <b>[entry point: <c>glIsEnabled</c>]</b><br/> Test whether a capability is enabled. </summary>
         /// <param name="cap"> Specifies a symbolic constant indicating a GL capability. </param>
         /// <remarks><see href="https://www.khronos.org/registry/OpenGL-Refpages/es1.1/xhtml/glIsEnabled.xml"/></remarks>
-        public static bool IsEnabled(EnableCap cap) => GLPointers._glIsEnabled_fnptr((uint)cap) != 0;
+        public static bool IsEnabled(EnableCap cap) => GLPointers.glIsEnabled_Lazy((uint)cap) != 0;
         
         /// <summary> <b>[requires: v1.0]</b> <b>[entry point: <c>glIsTexture</c>]</b><br/> Determine if a name corresponds to a texture. </summary>
         /// <param name="texture"> Specifies a value that may be the name of a texture. </param>
         /// <remarks><see href="https://www.khronos.org/registry/OpenGL-Refpages/es1.1/xhtml/glIsTexture.xml"/></remarks>
-        public static bool IsTexture(int texture) => GLPointers._glIsTexture_fnptr(texture) != 0;
-=======
-        /// <remarks><see href="https://www.khronos.org/registry/OpenGL-Refpages/es1.1/xhtml/glHint.xml" /></remarks>
-        public static void Hint(HintTarget target, HintMode mode) => GLPointers.glHint_Lazy((uint)target, (uint)mode);
-        
-        /// <summary> <b>[requires: v1.0]</b> <b>[entry point: <c>glIsBuffer</c>]</b><br/> Determine if a name corresponds to a buffer object. </summary>
-        /// <param name="buffer"> Specifies a value that may be the name of a buffer object. </param>
-        /// <remarks><see href="https://www.khronos.org/registry/OpenGL-Refpages/es1.1/xhtml/glIsBuffer.xml" /></remarks>
-        public static bool IsBuffer(int buffer) => GLPointers.glIsBuffer_Lazy(buffer) != 0;
-        
-        /// <summary> <b>[requires: v1.0]</b> <b>[entry point: <c>glIsEnabled</c>]</b><br/> Test whether a capability is enabled. </summary>
-        /// <param name="cap"> Specifies a symbolic constant indicating a GL capability. </param>
-        /// <remarks><see href="https://www.khronos.org/registry/OpenGL-Refpages/es1.1/xhtml/glIsEnabled.xml" /></remarks>
-        public static bool IsEnabled(EnableCap cap) => GLPointers.glIsEnabled_Lazy((uint)cap) != 0;
-        
-        /// <summary> <b>[requires: v1.0]</b> <b>[entry point: <c>glIsTexture</c>]</b><br/> Determine if a name corresponds to a texture. </summary>
-        /// <param name="texture"> Specifies a value that may be the name of a texture. </param>
-        /// <remarks><see href="https://www.khronos.org/registry/OpenGL-Refpages/es1.1/xhtml/glIsTexture.xml" /></remarks>
         public static bool IsTexture(int texture) => GLPointers.glIsTexture_Lazy(texture) != 0;
->>>>>>> fbab23ca
         
         /// <summary> <b>[requires: v1.0]</b> <b>[entry point: <c>glLightf</c>]</b><br/> Set light source parameters. </summary>
         /// <param name="light">Specifies a light. The number of lights depends on the implementation, but at least eight lights are supported. They are identified by symbolic names of the form GL_LIGHTi where 0 &lt;= i &lt; GL_MAX_LIGHTS . </param>
         /// <param name="pname">Specifies a single-valued light source parameter for light. GL_SPOT_EXPONENT, GL_SPOT_CUTOFF, GL_CONSTANT_ATTENUATION, GL_LINEAR_ATTENUATION, and GL_QUADRATIC_ATTENUATION are accepted.</param>
         /// <param name="param">Specifies the value that parameter pname of light source light will be set to.</param>
-<<<<<<< HEAD
         /// <remarks><see href="https://www.khronos.org/registry/OpenGL-Refpages/es1.1/xhtml/glLight.xml"/></remarks>
-        public static void Lightf(LightName light, LightParameter pname, float param) => GLPointers._glLightf_fnptr((uint)light, (uint)pname, param);
-=======
-        /// <remarks><see href="https://www.khronos.org/registry/OpenGL-Refpages/es1.1/xhtml/glLight.xml" /></remarks>
         public static void Lightf(LightName light, LightParameter pname, float param) => GLPointers.glLightf_Lazy((uint)light, (uint)pname, param);
->>>>>>> fbab23ca
         
         /// <summary> <b>[requires: v1.0]</b> <b>[entry point: <c>glLightfv</c>]</b><br/>  </summary>
         public static void Lightfv(LightName light, LightParameter pname, float* parameters) => GLPointers.glLightfv_Lazy((uint)light, (uint)pname, parameters);
@@ -885,13 +503,8 @@
         /// <summary> <b>[requires: v1.0]</b> <b>[entry point: <c>glLightModelf</c>]</b><br/> Set the lighting model parameters. </summary>
         /// <param name="pname">Specifies a single-valued lighting model parameter. Must be GL_LIGHT_MODEL_TWO_SIDE.</param>
         /// <param name="param">Specifies the value that param will be set to.</param>
-<<<<<<< HEAD
         /// <remarks><see href="https://www.khronos.org/registry/OpenGL-Refpages/es1.1/xhtml/glLightModel.xml"/></remarks>
-        public static void LightModelf(LightModelParameter pname, float param) => GLPointers._glLightModelf_fnptr((uint)pname, param);
-=======
-        /// <remarks><see href="https://www.khronos.org/registry/OpenGL-Refpages/es1.1/xhtml/glLightModel.xml" /></remarks>
         public static void LightModelf(LightModelParameter pname, float param) => GLPointers.glLightModelf_Lazy((uint)pname, param);
->>>>>>> fbab23ca
         
         /// <summary> <b>[requires: v1.0]</b> <b>[entry point: <c>glLightModelfv</c>]</b><br/>  </summary>
         public static void LightModelfv(LightModelParameter pname, float* parameters) => GLPointers.glLightModelfv_Lazy((uint)pname, parameters);
@@ -899,13 +512,8 @@
         /// <summary> <b>[requires: v1.0]</b> <b>[entry point: <c>glLightModelx</c>]</b><br/> Set the lighting model parameters. </summary>
         /// <param name="pname">Specifies a single-valued lighting model parameter. Must be GL_LIGHT_MODEL_TWO_SIDE.</param>
         /// <param name="param">Specifies the value that param will be set to.</param>
-<<<<<<< HEAD
         /// <remarks><see href="https://www.khronos.org/registry/OpenGL-Refpages/es1.1/xhtml/glLightModel.xml"/></remarks>
-        public static void LightModelx(LightModelParameter pname, int param) => GLPointers._glLightModelx_fnptr((uint)pname, param);
-=======
-        /// <remarks><see href="https://www.khronos.org/registry/OpenGL-Refpages/es1.1/xhtml/glLightModel.xml" /></remarks>
         public static void LightModelx(LightModelParameter pname, int param) => GLPointers.glLightModelx_Lazy((uint)pname, param);
->>>>>>> fbab23ca
         
         /// <summary> <b>[requires: v1.0]</b> <b>[entry point: <c>glLightModelxv</c>]</b><br/>  </summary>
         public static void LightModelxv(LightModelParameter pname, int* param) => GLPointers.glLightModelxv_Lazy((uint)pname, param);
@@ -914,86 +522,47 @@
         /// <param name="light">Specifies a light. The number of lights depends on the implementation, but at least eight lights are supported. They are identified by symbolic names of the form GL_LIGHTi where 0 &lt;= i &lt; GL_MAX_LIGHTS . </param>
         /// <param name="pname">Specifies a single-valued light source parameter for light. GL_SPOT_EXPONENT, GL_SPOT_CUTOFF, GL_CONSTANT_ATTENUATION, GL_LINEAR_ATTENUATION, and GL_QUADRATIC_ATTENUATION are accepted.</param>
         /// <param name="param">Specifies the value that parameter pname of light source light will be set to.</param>
-<<<<<<< HEAD
         /// <remarks><see href="https://www.khronos.org/registry/OpenGL-Refpages/es1.1/xhtml/glLight.xml"/></remarks>
-        public static void Lightx(LightName light, LightParameter pname, int param) => GLPointers._glLightx_fnptr((uint)light, (uint)pname, param);
-=======
-        /// <remarks><see href="https://www.khronos.org/registry/OpenGL-Refpages/es1.1/xhtml/glLight.xml" /></remarks>
         public static void Lightx(LightName light, LightParameter pname, int param) => GLPointers.glLightx_Lazy((uint)light, (uint)pname, param);
->>>>>>> fbab23ca
         
         /// <summary> <b>[requires: v1.0]</b> <b>[entry point: <c>glLightxv</c>]</b><br/>  </summary>
         public static void Lightxv(LightName light, LightParameter pname, int* parameters) => GLPointers.glLightxv_Lazy((uint)light, (uint)pname, parameters);
         
         /// <summary> <b>[requires: v1.0]</b> <b>[entry point: <c>glLineWidth</c>]</b><br/> Specify the width of rasterized lines. </summary>
         /// <param name="width">Specifies the width of rasterized lines. The initial value is 1.</param>
-<<<<<<< HEAD
         /// <remarks><see href="https://www.khronos.org/registry/OpenGL-Refpages/es1.1/xhtml/glLineWidth.xml"/></remarks>
-        public static void LineWidth(float width) => GLPointers._glLineWidth_fnptr(width);
+        public static void LineWidth(float width) => GLPointers.glLineWidth_Lazy(width);
         
         /// <summary> <b>[requires: v1.0]</b> <b>[entry point: <c>glLineWidthx</c>]</b><br/> Specify the width of rasterized lines. </summary>
         /// <param name="width">Specifies the width of rasterized lines. The initial value is 1.</param>
         /// <remarks><see href="https://www.khronos.org/registry/OpenGL-Refpages/es1.1/xhtml/glLineWidth.xml"/></remarks>
-        public static void LineWidthx(int width) => GLPointers._glLineWidthx_fnptr(width);
+        public static void LineWidthx(int width) => GLPointers.glLineWidthx_Lazy(width);
         
         /// <summary> <b>[requires: v1.0]</b> <b>[entry point: <c>glLoadIdentity</c>]</b><br/> Replace the current matrix with the identitymatrix. </summary>
         /// <remarks><see href="https://www.khronos.org/registry/OpenGL-Refpages/es1.1/xhtml/glLoadIdentity.xml"/></remarks>
-        public static void LoadIdentity() => GLPointers._glLoadIdentity_fnptr();
+        public static void LoadIdentity() => GLPointers.glLoadIdentity_Lazy();
         
         /// <summary> <b>[requires: v1.0]</b> <b>[entry point: <c>glLoadMatrixf</c>]</b><br/> Replace the current matrix with the specifiedmatrix. </summary>
         /// <param name="m">Specifies a pointer to 16 consecutive values, which are used as the elements of a 4x4 column-major matrix.</param>
         /// <remarks><see href="https://www.khronos.org/registry/OpenGL-Refpages/es1.1/xhtml/glLoadMatrix.xml"/></remarks>
-        public static void LoadMatrixf(float* m) => GLPointers._glLoadMatrixf_fnptr(m);
+        public static void LoadMatrixf(float* m) => GLPointers.glLoadMatrixf_Lazy(m);
         
         /// <summary> <b>[requires: v1.0]</b> <b>[entry point: <c>glLoadMatrixx</c>]</b><br/> Replace the current matrix with the specifiedmatrix. </summary>
         /// <param name="m">Specifies a pointer to 16 consecutive values, which are used as the elements of a 4x4 column-major matrix.</param>
         /// <remarks><see href="https://www.khronos.org/registry/OpenGL-Refpages/es1.1/xhtml/glLoadMatrix.xml"/></remarks>
-        public static void LoadMatrixx(int* m) => GLPointers._glLoadMatrixx_fnptr(m);
+        public static void LoadMatrixx(int* m) => GLPointers.glLoadMatrixx_Lazy(m);
         
         /// <summary> <b>[requires: v1.0]</b> <b>[entry point: <c>glLogicOp</c>]</b><br/> Specify a logical pixel operation. </summary>
         /// <param name="opcode">Specifies a symbolic constant that selects a logical operation. The following symbols are accepted: GL_CLEAR, GL_SET, GL_COPY, GL_COPY_INVERTED, GL_NOOP, GL_INVERT, GL_AND, GL_NAND, GL_OR, GL_NOR, GL_XOR, GL_EQUIV, GL_AND_REVERSE, GL_AND_INVERTED, GL_OR_REVERSE, and GL_OR_INVERTED. The initial value is GL_COPY.</param>
         /// <remarks><see href="https://www.khronos.org/registry/OpenGL-Refpages/es1.1/xhtml/glLogicOp.xml"/></remarks>
-        public static void LogicOp(LogicOp opcode) => GLPointers._glLogicOp_fnptr((uint)opcode);
-=======
-        /// <remarks><see href="https://www.khronos.org/registry/OpenGL-Refpages/es1.1/xhtml/glLineWidth.xml" /></remarks>
-        public static void LineWidth(float width) => GLPointers.glLineWidth_Lazy(width);
-        
-        /// <summary> <b>[requires: v1.0]</b> <b>[entry point: <c>glLineWidthx</c>]</b><br/> Specify the width of rasterized lines. </summary>
-        /// <param name="width">Specifies the width of rasterized lines. The initial value is 1.</param>
-        /// <remarks><see href="https://www.khronos.org/registry/OpenGL-Refpages/es1.1/xhtml/glLineWidth.xml" /></remarks>
-        public static void LineWidthx(int width) => GLPointers.glLineWidthx_Lazy(width);
-        
-        /// <summary> <b>[requires: v1.0]</b> <b>[entry point: <c>glLoadIdentity</c>]</b><br/> Replace the current matrix with the identitymatrix. </summary>
-        /// <remarks><see href="https://www.khronos.org/registry/OpenGL-Refpages/es1.1/xhtml/glLoadIdentity.xml" /></remarks>
-        public static void LoadIdentity() => GLPointers.glLoadIdentity_Lazy();
-        
-        /// <summary> <b>[requires: v1.0]</b> <b>[entry point: <c>glLoadMatrixf</c>]</b><br/> Replace the current matrix with the specifiedmatrix. </summary>
-        /// <param name="m">Specifies a pointer to 16 consecutive values, which are used as the elements of a 4x4 column-major matrix.</param>
-        /// <remarks><see href="https://www.khronos.org/registry/OpenGL-Refpages/es1.1/xhtml/glLoadMatrix.xml" /></remarks>
-        public static void LoadMatrixf(float* m) => GLPointers.glLoadMatrixf_Lazy(m);
-        
-        /// <summary> <b>[requires: v1.0]</b> <b>[entry point: <c>glLoadMatrixx</c>]</b><br/> Replace the current matrix with the specifiedmatrix. </summary>
-        /// <param name="m">Specifies a pointer to 16 consecutive values, which are used as the elements of a 4x4 column-major matrix.</param>
-        /// <remarks><see href="https://www.khronos.org/registry/OpenGL-Refpages/es1.1/xhtml/glLoadMatrix.xml" /></remarks>
-        public static void LoadMatrixx(int* m) => GLPointers.glLoadMatrixx_Lazy(m);
-        
-        /// <summary> <b>[requires: v1.0]</b> <b>[entry point: <c>glLogicOp</c>]</b><br/> Specify a logical pixel operation. </summary>
-        /// <param name="opcode">Specifies a symbolic constant that selects a logical operation. The following symbols are accepted: GL_CLEAR, GL_SET, GL_COPY, GL_COPY_INVERTED, GL_NOOP, GL_INVERT, GL_AND, GL_NAND, GL_OR, GL_NOR, GL_XOR, GL_EQUIV, GL_AND_REVERSE, GL_AND_INVERTED, GL_OR_REVERSE, and GL_OR_INVERTED. The initial value is GL_COPY.</param>
-        /// <remarks><see href="https://www.khronos.org/registry/OpenGL-Refpages/es1.1/xhtml/glLogicOp.xml" /></remarks>
         public static void LogicOp(LogicOp opcode) => GLPointers.glLogicOp_Lazy((uint)opcode);
->>>>>>> fbab23ca
         
         /// <summary> <b>[requires: v1.0]</b> <b>[entry point: <c>glMaterialf</c>]</b><br/> Specify material parameters for the lighting model. </summary>
         /// <param name="face">Specifies which face or faces are being updated. Must be GL_FRONT_AND_BACK.</param>
         /// <param name="pname">Specifies the single-valued material parameter of the face or faces that is being updated. Must be GL_SHININESS.</param>
         /// <param name="param">Specifies the value that parameter GL_SHININESS will be set to.</param>
-<<<<<<< HEAD
         /// <remarks><see href="https://www.khronos.org/registry/OpenGL-Refpages/es1.1/xhtml/glMaterial.xml"/></remarks>
-        public static void Materialf(TriangleFace face, MaterialParameter pname, float param) => GLPointers._glMaterialf_fnptr((uint)face, (uint)pname, param);
-=======
-        /// <remarks><see href="https://www.khronos.org/registry/OpenGL-Refpages/es1.1/xhtml/glMaterial.xml" /></remarks>
         public static void Materialf(TriangleFace face, MaterialParameter pname, float param) => GLPointers.glMaterialf_Lazy((uint)face, (uint)pname, param);
->>>>>>> fbab23ca
         
         /// <summary> <b>[requires: v1.0]</b> <b>[entry point: <c>glMaterialfv</c>]</b><br/>  </summary>
         public static void Materialfv(TriangleFace face, MaterialParameter pname, float* parameters) => GLPointers.glMaterialfv_Lazy((uint)face, (uint)pname, parameters);
@@ -1002,26 +571,16 @@
         /// <param name="face">Specifies which face or faces are being updated. Must be GL_FRONT_AND_BACK.</param>
         /// <param name="pname">Specifies the single-valued material parameter of the face or faces that is being updated. Must be GL_SHININESS.</param>
         /// <param name="param">Specifies the value that parameter GL_SHININESS will be set to.</param>
-<<<<<<< HEAD
         /// <remarks><see href="https://www.khronos.org/registry/OpenGL-Refpages/es1.1/xhtml/glMaterial.xml"/></remarks>
-        public static void Materialx(TriangleFace face, MaterialParameter pname, int param) => GLPointers._glMaterialx_fnptr((uint)face, (uint)pname, param);
-=======
-        /// <remarks><see href="https://www.khronos.org/registry/OpenGL-Refpages/es1.1/xhtml/glMaterial.xml" /></remarks>
         public static void Materialx(TriangleFace face, MaterialParameter pname, int param) => GLPointers.glMaterialx_Lazy((uint)face, (uint)pname, param);
->>>>>>> fbab23ca
         
         /// <summary> <b>[requires: v1.0]</b> <b>[entry point: <c>glMaterialxv</c>]</b><br/>  </summary>
         public static void Materialxv(TriangleFace face, MaterialParameter pname, int* param) => GLPointers.glMaterialxv_Lazy((uint)face, (uint)pname, param);
         
         /// <summary> <b>[requires: v1.0]</b> <b>[entry point: <c>glMatrixMode</c>]</b><br/> Specify which matrix is the current matrix. </summary>
         /// <param name="mode"> Specifies which matrix stack is the target for subsequent matrix operations. These values are accepted: GL_MODELVIEW, GL_PROJECTION, and GL_TEXTURE., and GL_MATRIX_PALETTE_OES. The initial value is GL_MODELVIEW. </param>
-<<<<<<< HEAD
         /// <remarks><see href="https://www.khronos.org/registry/OpenGL-Refpages/es1.1/xhtml/glMatrixMode.xml"/></remarks>
-        public static void MatrixMode(MatrixMode mode) => GLPointers._glMatrixMode_fnptr((uint)mode);
-=======
-        /// <remarks><see href="https://www.khronos.org/registry/OpenGL-Refpages/es1.1/xhtml/glMatrixMode.xml" /></remarks>
         public static void MatrixMode(MatrixMode mode) => GLPointers.glMatrixMode_Lazy((uint)mode);
->>>>>>> fbab23ca
         
         /// <summary> <b>[requires: v1.0]</b> <b>[entry point: <c>glMultiTexCoord4f</c>]</b><br/> Set the current texture coordinates. </summary>
         /// <param name="target">Specifies the texture unit whose coordinates should be modified. The number of texture units is implementation dependent, but must be at least twoone. Symbolic constant must be one of GL_TEXTUREi, where i ranges from 0 to GL_MAX_TEXTURE_UNITS - 1, which is an implementation-dependent value.</param>
@@ -1029,13 +588,8 @@
         /// <param name="t">Specify s, t, r, and q texture coordinates for target texture unit.</param>
         /// <param name="r">Specify s, t, r, and q texture coordinates for target texture unit.</param>
         /// <param name="q">Specify s, t, r, and q texture coordinates for target texture unit.</param>
-<<<<<<< HEAD
         /// <remarks><see href="https://www.khronos.org/registry/OpenGL-Refpages/es1.1/xhtml/glMultiTexCoord.xml"/></remarks>
-        public static void MultiTexCoord4f(TextureUnit target, float s, float t, float r, float q) => GLPointers._glMultiTexCoord4f_fnptr((uint)target, s, t, r, q);
-=======
-        /// <remarks><see href="https://www.khronos.org/registry/OpenGL-Refpages/es1.1/xhtml/glMultiTexCoord.xml" /></remarks>
         public static void MultiTexCoord4f(TextureUnit target, float s, float t, float r, float q) => GLPointers.glMultiTexCoord4f_Lazy((uint)target, s, t, r, q);
->>>>>>> fbab23ca
         
         /// <summary> <b>[requires: v1.0]</b> <b>[entry point: <c>glMultiTexCoord4x</c>]</b><br/> Set the current texture coordinates. </summary>
         /// <param name="texture">Specifies the texture unit whose coordinates should be modified. The number of texture units is implementation dependent, but must be at least twoone. Symbolic constant must be one of GL_TEXTUREi, where i ranges from 0 to GL_MAX_TEXTURE_UNITS - 1, which is an implementation-dependent value.</param>
@@ -1043,65 +597,39 @@
         /// <param name="t">Specify s, t, r, and q texture coordinates for target texture unit.</param>
         /// <param name="r">Specify s, t, r, and q texture coordinates for target texture unit.</param>
         /// <param name="q">Specify s, t, r, and q texture coordinates for target texture unit.</param>
-<<<<<<< HEAD
         /// <remarks><see href="https://www.khronos.org/registry/OpenGL-Refpages/es1.1/xhtml/glMultiTexCoord.xml"/></remarks>
-        public static void MultiTexCoord4x(TextureUnit texture, int s, int t, int r, int q) => GLPointers._glMultiTexCoord4x_fnptr((uint)texture, s, t, r, q);
+        public static void MultiTexCoord4x(TextureUnit texture, int s, int t, int r, int q) => GLPointers.glMultiTexCoord4x_Lazy((uint)texture, s, t, r, q);
         
         /// <summary> <b>[requires: v1.0]</b> <b>[entry point: <c>glMultMatrixf</c>]</b><br/> Multiply the current matrix with the specifiedmatrix. </summary>
         /// <param name="m">Points to 16 consecutive values that are used as the elements of a 4x4 column-major matrix.</param>
         /// <remarks><see href="https://www.khronos.org/registry/OpenGL-Refpages/es1.1/xhtml/glMultMatrix.xml"/></remarks>
-        public static void MultMatrixf(float* m) => GLPointers._glMultMatrixf_fnptr(m);
+        public static void MultMatrixf(float* m) => GLPointers.glMultMatrixf_Lazy(m);
         
         /// <summary> <b>[requires: v1.0]</b> <b>[entry point: <c>glMultMatrixx</c>]</b><br/> Multiply the current matrix with the specifiedmatrix. </summary>
         /// <param name="m">Points to 16 consecutive values that are used as the elements of a 4x4 column-major matrix.</param>
         /// <remarks><see href="https://www.khronos.org/registry/OpenGL-Refpages/es1.1/xhtml/glMultMatrix.xml"/></remarks>
-        public static void MultMatrixx(int* m) => GLPointers._glMultMatrixx_fnptr(m);
-=======
-        /// <remarks><see href="https://www.khronos.org/registry/OpenGL-Refpages/es1.1/xhtml/glMultiTexCoord.xml" /></remarks>
-        public static void MultiTexCoord4x(TextureUnit texture, int s, int t, int r, int q) => GLPointers.glMultiTexCoord4x_Lazy((uint)texture, s, t, r, q);
-        
-        /// <summary> <b>[requires: v1.0]</b> <b>[entry point: <c>glMultMatrixf</c>]</b><br/> Multiply the current matrix with the specifiedmatrix. </summary>
-        /// <param name="m">Points to 16 consecutive values that are used as the elements of a 4x4 column-major matrix.</param>
-        /// <remarks><see href="https://www.khronos.org/registry/OpenGL-Refpages/es1.1/xhtml/glMultMatrix.xml" /></remarks>
-        public static void MultMatrixf(float* m) => GLPointers.glMultMatrixf_Lazy(m);
-        
-        /// <summary> <b>[requires: v1.0]</b> <b>[entry point: <c>glMultMatrixx</c>]</b><br/> Multiply the current matrix with the specifiedmatrix. </summary>
-        /// <param name="m">Points to 16 consecutive values that are used as the elements of a 4x4 column-major matrix.</param>
-        /// <remarks><see href="https://www.khronos.org/registry/OpenGL-Refpages/es1.1/xhtml/glMultMatrix.xml" /></remarks>
         public static void MultMatrixx(int* m) => GLPointers.glMultMatrixx_Lazy(m);
->>>>>>> fbab23ca
         
         /// <summary> <b>[requires: v1.0]</b> <b>[entry point: <c>glNormal3f</c>]</b><br/> Set the current normal vector. </summary>
         /// <param name="nx">Specify the x, y, and z coordinates of the new current normal. The initial value is (0, 0, 1).</param>
         /// <param name="ny">Specify the x, y, and z coordinates of the new current normal. The initial value is (0, 0, 1).</param>
         /// <param name="nz">Specify the x, y, and z coordinates of the new current normal. The initial value is (0, 0, 1).</param>
-<<<<<<< HEAD
         /// <remarks><see href="https://www.khronos.org/registry/OpenGL-Refpages/es1.1/xhtml/glNormal.xml"/></remarks>
-        public static void Normal3f(float nx, float ny, float nz) => GLPointers._glNormal3f_fnptr(nx, ny, nz);
-=======
-        /// <remarks><see href="https://www.khronos.org/registry/OpenGL-Refpages/es1.1/xhtml/glNormal.xml" /></remarks>
         public static void Normal3f(float nx, float ny, float nz) => GLPointers.glNormal3f_Lazy(nx, ny, nz);
->>>>>>> fbab23ca
         
         /// <summary> <b>[requires: v1.0]</b> <b>[entry point: <c>glNormal3x</c>]</b><br/> Set the current normal vector. </summary>
         /// <param name="nx">Specify the x, y, and z coordinates of the new current normal. The initial value is (0, 0, 1).</param>
         /// <param name="ny">Specify the x, y, and z coordinates of the new current normal. The initial value is (0, 0, 1).</param>
         /// <param name="nz">Specify the x, y, and z coordinates of the new current normal. The initial value is (0, 0, 1).</param>
-<<<<<<< HEAD
         /// <remarks><see href="https://www.khronos.org/registry/OpenGL-Refpages/es1.1/xhtml/glNormal.xml"/></remarks>
-        public static void Normal3x(int nx, int ny, int nz) => GLPointers._glNormal3x_fnptr(nx, ny, nz);
-=======
-        /// <remarks><see href="https://www.khronos.org/registry/OpenGL-Refpages/es1.1/xhtml/glNormal.xml" /></remarks>
         public static void Normal3x(int nx, int ny, int nz) => GLPointers.glNormal3x_Lazy(nx, ny, nz);
->>>>>>> fbab23ca
         
         /// <summary> <b>[requires: v1.0]</b> <b>[entry point: <c>glNormalPointer</c>]</b><br/> Define an array of normals. </summary>
         /// <param name="type">Specifies the data type of each coordinate in the array. Symbolic constants GL_BYTE, GL_SHORT, and GL_FIXED are accepted. However, the initial value is GL_FLOAT.</param>
         /// <param name="stride">Specifies the byte offset between consecutive normals. If stride is 0, the normals are understood to be tightly packed in the array. The initial value is 0.</param>
         /// <param name="pointer">Specifies a pointer to the first coordinate of the first normal in the array. The initial value is 0.</param>
-<<<<<<< HEAD
         /// <remarks><see href="https://www.khronos.org/registry/OpenGL-Refpages/es1.1/xhtml/glNormalPointer.xml"/></remarks>
-        public static void NormalPointer(NormalPointerType type, int stride, void* pointer) => GLPointers._glNormalPointer_fnptr((uint)type, stride, pointer);
+        public static void NormalPointer(NormalPointerType type, int stride, void* pointer) => GLPointers.glNormalPointer_Lazy((uint)type, stride, pointer);
         
         /// <summary> <b>[requires: v1.0]</b> <b>[entry point: <c>glOrthof</c>]</b><br/> Multiply the current matrix with an orthographicmatrix. </summary>
         /// <param name="l">Specify the coordinates for the left and right vertical clipping planes.</param>
@@ -1111,7 +639,7 @@
         /// <param name="n">Specify the distances to the nearer and farther depth clipping planes. These values are negative if the plane is to be behind the viewer.</param>
         /// <param name="f">Specify the distances to the nearer and farther depth clipping planes. These values are negative if the plane is to be behind the viewer.</param>
         /// <remarks><see href="https://www.khronos.org/registry/OpenGL-Refpages/es1.1/xhtml/glOrtho.xml"/></remarks>
-        public static void Orthof(float l, float r, float b, float t, float n, float f) => GLPointers._glOrthof_fnptr(l, r, b, t, n, f);
+        public static void Orthof(float l, float r, float b, float t, float n, float f) => GLPointers.glOrthof_Lazy(l, r, b, t, n, f);
         
         /// <summary> <b>[requires: v1.0]</b> <b>[entry point: <c>glOrthox</c>]</b><br/> Multiply the current matrix with an orthographicmatrix. </summary>
         /// <param name="l">Specify the coordinates for the left and right vertical clipping planes.</param>
@@ -1121,53 +649,19 @@
         /// <param name="n">Specify the distances to the nearer and farther depth clipping planes. These values are negative if the plane is to be behind the viewer.</param>
         /// <param name="f">Specify the distances to the nearer and farther depth clipping planes. These values are negative if the plane is to be behind the viewer.</param>
         /// <remarks><see href="https://www.khronos.org/registry/OpenGL-Refpages/es1.1/xhtml/glOrtho.xml"/></remarks>
-        public static void Orthox(int l, int r, int b, int t, int n, int f) => GLPointers._glOrthox_fnptr(l, r, b, t, n, f);
-=======
-        /// <remarks><see href="https://www.khronos.org/registry/OpenGL-Refpages/es1.1/xhtml/glNormalPointer.xml" /></remarks>
-        public static void NormalPointer(NormalPointerType type, int stride, void* pointer) => GLPointers.glNormalPointer_Lazy((uint)type, stride, pointer);
-        
-        /// <summary> <b>[requires: v1.0]</b> <b>[entry point: <c>glOrthof</c>]</b><br/> Multiply the current matrix with an orthographicmatrix. </summary>
-        /// <param name="left">Specify the coordinates for the left and right vertical clipping planes.</param>
-        /// <param name="right">Specify the coordinates for the left and right vertical clipping planes.</param>
-        /// <param name="bottom">Specify the coordinates for the bottom and top horizontal clipping planes.</param>
-        /// <param name="top">Specify the coordinates for the bottom and top horizontal clipping planes.</param>
-        /// <param name="near">Specify the distances to the nearer and farther depth clipping planes. These values are negative if the plane is to be behind the viewer.</param>
-        /// <param name="far">Specify the distances to the nearer and farther depth clipping planes. These values are negative if the plane is to be behind the viewer.</param>
-        /// <remarks><see href="https://www.khronos.org/registry/OpenGL-Refpages/es1.1/xhtml/glOrtho.xml" /></remarks>
-        public static void Orthof(float l, float r, float b, float t, float n, float f) => GLPointers.glOrthof_Lazy(l, r, b, t, n, f);
-        
-        /// <summary> <b>[requires: v1.0]</b> <b>[entry point: <c>glOrthox</c>]</b><br/> Multiply the current matrix with an orthographicmatrix. </summary>
-        /// <param name="left">Specify the coordinates for the left and right vertical clipping planes.</param>
-        /// <param name="right">Specify the coordinates for the left and right vertical clipping planes.</param>
-        /// <param name="bottom">Specify the coordinates for the bottom and top horizontal clipping planes.</param>
-        /// <param name="top">Specify the coordinates for the bottom and top horizontal clipping planes.</param>
-        /// <param name="near">Specify the distances to the nearer and farther depth clipping planes. These values are negative if the plane is to be behind the viewer.</param>
-        /// <param name="far">Specify the distances to the nearer and farther depth clipping planes. These values are negative if the plane is to be behind the viewer.</param>
-        /// <remarks><see href="https://www.khronos.org/registry/OpenGL-Refpages/es1.1/xhtml/glOrtho.xml" /></remarks>
         public static void Orthox(int l, int r, int b, int t, int n, int f) => GLPointers.glOrthox_Lazy(l, r, b, t, n, f);
->>>>>>> fbab23ca
         
         /// <summary> <b>[requires: v1.0]</b> <b>[entry point: <c>glPixelStorei</c>]</b><br/> Set pixel storage modes. </summary>
         /// <param name="pname">Specifies the symbolic name of the parameter to be set. GL_PACK_ALIGNMENT affects the packing of pixel data into memory. GL_UNPACK_ALIGNMENT affects the unpacking of pixel data from memory.</param>
         /// <param name="param">Specifies the value that pname is set to.</param>
-<<<<<<< HEAD
         /// <remarks><see href="https://www.khronos.org/registry/OpenGL-Refpages/es1.1/xhtml/glPixelStorei.xml"/></remarks>
-        public static void PixelStorei(PixelStoreParameter pname, int param) => GLPointers._glPixelStorei_fnptr((uint)pname, param);
-=======
-        /// <remarks><see href="https://www.khronos.org/registry/OpenGL-Refpages/es1.1/xhtml/glPixelStorei.xml" /></remarks>
         public static void PixelStorei(PixelStoreParameter pname, int param) => GLPointers.glPixelStorei_Lazy((uint)pname, param);
->>>>>>> fbab23ca
         
         /// <summary> <b>[requires: v1.0]</b> <b>[entry point: <c>glPointParameterf</c>]</b><br/> Specify parameters for point rasterization. </summary>
         /// <param name="pname"> Specifies the single-valued parameter to be updated. Can be either GL_POINT_SIZE_MIN, GL_POINT_SIZE_MAX, or GL_POINT_FADE_THRESHOLD_SIZE. </param>
         /// <param name="param"> Specifies the value that the parameter will be set to. </param>
-<<<<<<< HEAD
         /// <remarks><see href="https://www.khronos.org/registry/OpenGL-Refpages/es1.1/xhtml/glPointParameter.xml"/></remarks>
-        public static void PointParameterf(PointParameterNameARB pname, float param) => GLPointers._glPointParameterf_fnptr((uint)pname, param);
-=======
-        /// <remarks><see href="https://www.khronos.org/registry/OpenGL-Refpages/es1.1/xhtml/glPointParameter.xml" /></remarks>
         public static void PointParameterf(PointParameterNameARB pname, float param) => GLPointers.glPointParameterf_Lazy((uint)pname, param);
->>>>>>> fbab23ca
         
         /// <summary> <b>[requires: v1.0]</b> <b>[entry point: <c>glPointParameterfv</c>]</b><br/>  </summary>
         public static void PointParameterfv(PointParameterNameARB pname, float* parameters) => GLPointers.glPointParameterfv_Lazy((uint)pname, parameters);
@@ -1175,74 +669,41 @@
         /// <summary> <b>[requires: v1.0]</b> <b>[entry point: <c>glPointParameterx</c>]</b><br/> Specify parameters for point rasterization. </summary>
         /// <param name="pname"> Specifies the single-valued parameter to be updated. Can be either GL_POINT_SIZE_MIN, GL_POINT_SIZE_MAX, or GL_POINT_FADE_THRESHOLD_SIZE. </param>
         /// <param name="param"> Specifies the value that the parameter will be set to. </param>
-<<<<<<< HEAD
         /// <remarks><see href="https://www.khronos.org/registry/OpenGL-Refpages/es1.1/xhtml/glPointParameter.xml"/></remarks>
-        public static void PointParameterx(PointParameterNameARB pname, int param) => GLPointers._glPointParameterx_fnptr((uint)pname, param);
-=======
-        /// <remarks><see href="https://www.khronos.org/registry/OpenGL-Refpages/es1.1/xhtml/glPointParameter.xml" /></remarks>
         public static void PointParameterx(PointParameterNameARB pname, int param) => GLPointers.glPointParameterx_Lazy((uint)pname, param);
->>>>>>> fbab23ca
         
         /// <summary> <b>[requires: v1.0]</b> <b>[entry point: <c>glPointParameterxv</c>]</b><br/>  </summary>
         public static void PointParameterxv(PointParameterNameARB pname, int* parameters) => GLPointers.glPointParameterxv_Lazy((uint)pname, parameters);
         
         /// <summary> <b>[requires: v1.0]</b> <b>[entry point: <c>glPointSize</c>]</b><br/> Specify the diameter of rasterized points. </summary>
         /// <param name="size">Specifies the diameter of rasterized points. The initial value is 1.</param>
-<<<<<<< HEAD
         /// <remarks><see href="https://www.khronos.org/registry/OpenGL-Refpages/es1.1/xhtml/glPointSize.xml"/></remarks>
-        public static void PointSize(float size) => GLPointers._glPointSize_fnptr(size);
+        public static void PointSize(float size) => GLPointers.glPointSize_Lazy(size);
         
         /// <summary> <b>[requires: v1.0]</b> <b>[entry point: <c>glPointSizex</c>]</b><br/> Specify the diameter of rasterized points. </summary>
         /// <param name="size">Specifies the diameter of rasterized points. The initial value is 1.</param>
         /// <remarks><see href="https://www.khronos.org/registry/OpenGL-Refpages/es1.1/xhtml/glPointSize.xml"/></remarks>
-        public static void PointSizex(int size) => GLPointers._glPointSizex_fnptr(size);
-=======
-        /// <remarks><see href="https://www.khronos.org/registry/OpenGL-Refpages/es1.1/xhtml/glPointSize.xml" /></remarks>
-        public static void PointSize(float size) => GLPointers.glPointSize_Lazy(size);
-        
-        /// <summary> <b>[requires: v1.0]</b> <b>[entry point: <c>glPointSizex</c>]</b><br/> Specify the diameter of rasterized points. </summary>
-        /// <param name="size">Specifies the diameter of rasterized points. The initial value is 1.</param>
-        /// <remarks><see href="https://www.khronos.org/registry/OpenGL-Refpages/es1.1/xhtml/glPointSize.xml" /></remarks>
         public static void PointSizex(int size) => GLPointers.glPointSizex_Lazy(size);
->>>>>>> fbab23ca
         
         /// <summary> <b>[requires: v1.0]</b> <b>[entry point: <c>glPolygonOffset</c>]</b><br/> Set the scale and units used to calculate depth        values. </summary>
         /// <param name="factor">Specifies a scale factor that is used to create a variable depth offset for each polygon. The initial value is 0.</param>
         /// <param name="units">Is multiplied by an implementation-specific value to create a constant depth offset. The initial value is 0.</param>
-<<<<<<< HEAD
         /// <remarks><see href="https://www.khronos.org/registry/OpenGL-Refpages/es1.1/xhtml/glPolygonOffset.xml"/></remarks>
-        public static void PolygonOffset(float factor, float units) => GLPointers._glPolygonOffset_fnptr(factor, units);
-=======
-        /// <remarks><see href="https://www.khronos.org/registry/OpenGL-Refpages/es1.1/xhtml/glPolygonOffset.xml" /></remarks>
         public static void PolygonOffset(float factor, float units) => GLPointers.glPolygonOffset_Lazy(factor, units);
->>>>>>> fbab23ca
         
         /// <summary> <b>[requires: v1.0]</b> <b>[entry point: <c>glPolygonOffsetx</c>]</b><br/> Set the scale and units used to calculate depth        values. </summary>
         /// <param name="factor">Specifies a scale factor that is used to create a variable depth offset for each polygon. The initial value is 0.</param>
         /// <param name="units">Is multiplied by an implementation-specific value to create a constant depth offset. The initial value is 0.</param>
-<<<<<<< HEAD
         /// <remarks><see href="https://www.khronos.org/registry/OpenGL-Refpages/es1.1/xhtml/glPolygonOffset.xml"/></remarks>
-        public static void PolygonOffsetx(int factor, int units) => GLPointers._glPolygonOffsetx_fnptr(factor, units);
+        public static void PolygonOffsetx(int factor, int units) => GLPointers.glPolygonOffsetx_Lazy(factor, units);
         
         /// <summary> <b>[requires: v1.0]</b> <b>[entry point: <c>glPopMatrix</c>]</b><br/> Push and pop the current matrix stack. </summary>
         /// <remarks><see href="https://www.khronos.org/registry/OpenGL-Refpages/es1.1/xhtml/glPushMatrix.xml"/></remarks>
-        public static void PopMatrix() => GLPointers._glPopMatrix_fnptr();
+        public static void PopMatrix() => GLPointers.glPopMatrix_Lazy();
         
         /// <summary> <b>[requires: v1.0]</b> <b>[entry point: <c>glPushMatrix</c>]</b><br/> Push and pop the current matrix stack. </summary>
         /// <remarks><see href="https://www.khronos.org/registry/OpenGL-Refpages/es1.1/xhtml/glPushMatrix.xml"/></remarks>
-        public static void PushMatrix() => GLPointers._glPushMatrix_fnptr();
-=======
-        /// <remarks><see href="https://www.khronos.org/registry/OpenGL-Refpages/es1.1/xhtml/glPolygonOffset.xml" /></remarks>
-        public static void PolygonOffsetx(int factor, int units) => GLPointers.glPolygonOffsetx_Lazy(factor, units);
-        
-        /// <summary> <b>[requires: v1.0]</b> <b>[entry point: <c>glPopMatrix</c>]</b><br/> Push and pop the current matrix stack. </summary>
-        /// <remarks><see href="https://www.khronos.org/registry/OpenGL-Refpages/es1.1/xhtml/glPushMatrix.xml" /></remarks>
-        public static void PopMatrix() => GLPointers.glPopMatrix_Lazy();
-        
-        /// <summary> <b>[requires: v1.0]</b> <b>[entry point: <c>glPushMatrix</c>]</b><br/> Push and pop the current matrix stack. </summary>
-        /// <remarks><see href="https://www.khronos.org/registry/OpenGL-Refpages/es1.1/xhtml/glPushMatrix.xml" /></remarks>
         public static void PushMatrix() => GLPointers.glPushMatrix_Lazy();
->>>>>>> fbab23ca
         
         /// <summary> <b>[requires: v1.0]</b> <b>[entry point: <c>glReadPixels</c>]</b><br/> Read a block of pixels from the color buffer. </summary>
         /// <param name="x">Specify the window coordinates of the first pixel that is read from the color buffer. This location is the lower left corner of a rectangular block of pixels.</param>
@@ -1252,167 +713,97 @@
         /// <param name="format">Specifies the format of the pixel data. Must be either GL_RGBA or the value of GL_IMPLEMENTATION_COLOR_READ_FORMAT_OES.</param>
         /// <param name="type">Specifies the data type of the pixel data. Must be either GL_UNSIGNED_BYTE or the value of GL_IMPLEMENTATION_COLOR_READ_TYPE_OES.</param>
         /// <param name="pixels">Returns the pixel data.</param>
-<<<<<<< HEAD
         /// <remarks><see href="https://www.khronos.org/registry/OpenGL-Refpages/es1.1/xhtml/glReadPixels.xml"/></remarks>
-        public static void ReadPixels(int x, int y, int width, int height, PixelFormat format, PixelType type, void* pixels) => GLPointers._glReadPixels_fnptr(x, y, width, height, (uint)format, (uint)type, pixels);
-=======
-        /// <remarks><see href="https://www.khronos.org/registry/OpenGL-Refpages/es1.1/xhtml/glReadPixels.xml" /></remarks>
         public static void ReadPixels(int x, int y, int width, int height, PixelFormat format, PixelType type, void* pixels) => GLPointers.glReadPixels_Lazy(x, y, width, height, (uint)format, (uint)type, pixels);
->>>>>>> fbab23ca
         
         /// <summary> <b>[requires: v1.0]</b> <b>[entry point: <c>glRotatef</c>]</b><br/> Multiply the current matrix by a rotation matrix. </summary>
         /// <param name="angle">Specifies the angle of rotation, in degrees.</param>
         /// <param name="x">Specify the x, y, and z coordinates of a vector, respectively.</param>
         /// <param name="y">Specify the x, y, and z coordinates of a vector, respectively.</param>
         /// <param name="z">Specify the x, y, and z coordinates of a vector, respectively.</param>
-<<<<<<< HEAD
         /// <remarks><see href="https://www.khronos.org/registry/OpenGL-Refpages/es1.1/xhtml/glRotate.xml"/></remarks>
-        public static void Rotatef(float angle, float x, float y, float z) => GLPointers._glRotatef_fnptr(angle, x, y, z);
-=======
-        /// <remarks><see href="https://www.khronos.org/registry/OpenGL-Refpages/es1.1/xhtml/glRotate.xml" /></remarks>
         public static void Rotatef(float angle, float x, float y, float z) => GLPointers.glRotatef_Lazy(angle, x, y, z);
->>>>>>> fbab23ca
         
         /// <summary> <b>[requires: v1.0]</b> <b>[entry point: <c>glRotatex</c>]</b><br/> Multiply the current matrix by a rotation matrix. </summary>
         /// <param name="angle">Specifies the angle of rotation, in degrees.</param>
         /// <param name="x">Specify the x, y, and z coordinates of a vector, respectively.</param>
         /// <param name="y">Specify the x, y, and z coordinates of a vector, respectively.</param>
         /// <param name="z">Specify the x, y, and z coordinates of a vector, respectively.</param>
-<<<<<<< HEAD
         /// <remarks><see href="https://www.khronos.org/registry/OpenGL-Refpages/es1.1/xhtml/glRotate.xml"/></remarks>
-        public static void Rotatex(int angle, int x, int y, int z) => GLPointers._glRotatex_fnptr(angle, x, y, z);
-=======
-        /// <remarks><see href="https://www.khronos.org/registry/OpenGL-Refpages/es1.1/xhtml/glRotate.xml" /></remarks>
         public static void Rotatex(int angle, int x, int y, int z) => GLPointers.glRotatex_Lazy(angle, x, y, z);
->>>>>>> fbab23ca
         
         /// <summary> <b>[requires: v1.0]</b> <b>[entry point: <c>glSampleCoverage</c>]</b><br/> Specify mask to modify multisampled pixel fragments. </summary>
         /// <param name="value">Specifies the coverage of the modification mask. The value is clamped to the range [0, 1], where 0 represents no coverage and 1 full coverage. The initial value is 1.</param>
         /// <param name="invert">Specifies whether the modification mask implied by value is inverted or not. The initial value is GL_FALSE. </param>
-<<<<<<< HEAD
         /// <remarks><see href="https://www.khronos.org/registry/OpenGL-Refpages/es1.1/xhtml/glSampleCoverage.xml"/></remarks>
-        public static void SampleCoverage(float value, bool invert) => GLPointers._glSampleCoverage_fnptr(value, (byte)(invert ? 1 : 0));
-=======
-        /// <remarks><see href="https://www.khronos.org/registry/OpenGL-Refpages/es1.1/xhtml/glSampleCoverage.xml" /></remarks>
         public static void SampleCoverage(float value, bool invert) => GLPointers.glSampleCoverage_Lazy(value, (byte)(invert ? 1 : 0));
->>>>>>> fbab23ca
         
         /// <summary> <b>[requires: v1.0]</b> <b>[entry point: <c>glSampleCoveragex</c>]</b><br/> Specify mask to modify multisampled pixel fragments. </summary>
         /// <param name="value">Specifies the coverage of the modification mask. The value is clamped to the range [0, 1], where 0 represents no coverage and 1 full coverage. The initial value is 1.</param>
         /// <param name="invert">Specifies whether the modification mask implied by value is inverted or not. The initial value is GL_FALSE. </param>
-<<<<<<< HEAD
         /// <remarks><see href="https://www.khronos.org/registry/OpenGL-Refpages/es1.1/xhtml/glSampleCoverage.xml"/></remarks>
-        public static void SampleCoveragex(int value, bool invert) => GLPointers._glSampleCoveragex_fnptr(value, (byte)(invert ? 1 : 0));
-=======
-        /// <remarks><see href="https://www.khronos.org/registry/OpenGL-Refpages/es1.1/xhtml/glSampleCoverage.xml" /></remarks>
         public static void SampleCoveragex(int value, bool invert) => GLPointers.glSampleCoveragex_Lazy(value, (byte)(invert ? 1 : 0));
->>>>>>> fbab23ca
         
         /// <summary> <b>[requires: v1.0]</b> <b>[entry point: <c>glScalef</c>]</b><br/> Multiply the current matrix by a general scalingmatrix. </summary>
         /// <param name="x">Specify scale factors along the x, y, and z axes, respectively.</param>
         /// <param name="y">Specify scale factors along the x, y, and z axes, respectively.</param>
         /// <param name="z">Specify scale factors along the x, y, and z axes, respectively.</param>
-<<<<<<< HEAD
         /// <remarks><see href="https://www.khronos.org/registry/OpenGL-Refpages/es1.1/xhtml/glScale.xml"/></remarks>
-        public static void Scalef(float x, float y, float z) => GLPointers._glScalef_fnptr(x, y, z);
-=======
-        /// <remarks><see href="https://www.khronos.org/registry/OpenGL-Refpages/es1.1/xhtml/glScale.xml" /></remarks>
         public static void Scalef(float x, float y, float z) => GLPointers.glScalef_Lazy(x, y, z);
->>>>>>> fbab23ca
         
         /// <summary> <b>[requires: v1.0]</b> <b>[entry point: <c>glScalex</c>]</b><br/> Multiply the current matrix by a general scalingmatrix. </summary>
         /// <param name="x">Specify scale factors along the x, y, and z axes, respectively.</param>
         /// <param name="y">Specify scale factors along the x, y, and z axes, respectively.</param>
         /// <param name="z">Specify scale factors along the x, y, and z axes, respectively.</param>
-<<<<<<< HEAD
         /// <remarks><see href="https://www.khronos.org/registry/OpenGL-Refpages/es1.1/xhtml/glScale.xml"/></remarks>
-        public static void Scalex(int x, int y, int z) => GLPointers._glScalex_fnptr(x, y, z);
-=======
-        /// <remarks><see href="https://www.khronos.org/registry/OpenGL-Refpages/es1.1/xhtml/glScale.xml" /></remarks>
         public static void Scalex(int x, int y, int z) => GLPointers.glScalex_Lazy(x, y, z);
->>>>>>> fbab23ca
         
         /// <summary> <b>[requires: v1.0]</b> <b>[entry point: <c>glScissor</c>]</b><br/> Define the scissor box. </summary>
         /// <param name="x">Specify the lower left corner of the scissor box, in pixels. The initial value is (0, 0).</param>
         /// <param name="y">Specify the lower left corner of the scissor box, in pixels. The initial value is (0, 0).</param>
         /// <param name="width">Specify the width and height of the scissor box. When a GL context is first attached to a surface (e.g. window), width and height are set to the dimensions of that surface.</param>
         /// <param name="height">Specify the width and height of the scissor box. When a GL context is first attached to a surface (e.g. window), width and height are set to the dimensions of that surface.</param>
-<<<<<<< HEAD
         /// <remarks><see href="https://www.khronos.org/registry/OpenGL-Refpages/es1.1/xhtml/glScissor.xml"/></remarks>
-        public static void Scissor(int x, int y, int width, int height) => GLPointers._glScissor_fnptr(x, y, width, height);
+        public static void Scissor(int x, int y, int width, int height) => GLPointers.glScissor_Lazy(x, y, width, height);
         
         /// <summary> <b>[requires: v1.0]</b> <b>[entry point: <c>glShadeModel</c>]</b><br/> Select flat or smooth shading. </summary>
         /// <param name="mode">Specifies a symbolic value representing a shading technique. Accepted values are GL_FLAT and GL_SMOOTH. The initial value is GL_SMOOTH.</param>
         /// <remarks><see href="https://www.khronos.org/registry/OpenGL-Refpages/es1.1/xhtml/glShadeModel.xml"/></remarks>
-        public static void ShadeModel(ShadingModel mode) => GLPointers._glShadeModel_fnptr((uint)mode);
-=======
-        /// <remarks><see href="https://www.khronos.org/registry/OpenGL-Refpages/es1.1/xhtml/glScissor.xml" /></remarks>
-        public static void Scissor(int x, int y, int width, int height) => GLPointers.glScissor_Lazy(x, y, width, height);
-        
-        /// <summary> <b>[requires: v1.0]</b> <b>[entry point: <c>glShadeModel</c>]</b><br/> Select flat or smooth shading. </summary>
-        /// <param name="mode">Specifies a symbolic value representing a shading technique. Accepted values are GL_FLAT and GL_SMOOTH. The initial value is GL_SMOOTH.</param>
-        /// <remarks><see href="https://www.khronos.org/registry/OpenGL-Refpages/es1.1/xhtml/glShadeModel.xml" /></remarks>
         public static void ShadeModel(ShadingModel mode) => GLPointers.glShadeModel_Lazy((uint)mode);
->>>>>>> fbab23ca
         
         /// <summary> <b>[requires: v1.0]</b> <b>[entry point: <c>glStencilFunc</c>]</b><br/> Set function and reference value for stencil        testing. </summary>
         /// <param name="func">Specifies the test function. Eight tokens are valid: GL_NEVER, GL_LESS, GL_LEQUAL, GL_GREATER, GL_GEQUAL, GL_EQUAL, GL_NOTEQUAL, and GL_ALWAYS. The initial value is GL_ALWAYS.</param>
         /// <param name="reference">Specifies the reference value for the stencil test. ref is clamped to the range [ 0 , 2n-1 ] , where n is the number of bitplanes in the stencil buffer. The initial value is 0.</param>
         /// <param name="mask">Specifies a mask that is ANDed with both the reference value and the stored stencil value when the test is done. The initial value is all 1&apos;s.</param>
-<<<<<<< HEAD
         /// <remarks><see href="https://www.khronos.org/registry/OpenGL-Refpages/es1.1/xhtml/glStencilFunc.xml"/></remarks>
-        public static void StencilFunc(StencilFunction func, int reference, uint mask) => GLPointers._glStencilFunc_fnptr((uint)func, reference, mask);
+        public static void StencilFunc(StencilFunction func, int reference, uint mask) => GLPointers.glStencilFunc_Lazy((uint)func, reference, mask);
         
         /// <summary> <b>[requires: v1.0]</b> <b>[entry point: <c>glStencilMask</c>]</b><br/> Control the writing of individual bits in the        stencil planes. </summary>
         /// <param name="mask">Specifies a bit mask to enable and disable writing of individual bits in the stencil planes. The initial value is all 1&apos;s.</param>
         /// <remarks><see href="https://www.khronos.org/registry/OpenGL-Refpages/es1.1/xhtml/glStencilMask.xml"/></remarks>
-        public static void StencilMask(uint mask) => GLPointers._glStencilMask_fnptr(mask);
-=======
-        /// <remarks><see href="https://www.khronos.org/registry/OpenGL-Refpages/es1.1/xhtml/glStencilFunc.xml" /></remarks>
-        public static void StencilFunc(StencilFunction func, int reference, uint mask) => GLPointers.glStencilFunc_Lazy((uint)func, reference, mask);
-        
-        /// <summary> <b>[requires: v1.0]</b> <b>[entry point: <c>glStencilMask</c>]</b><br/> Control the writing of individual bits in the        stencil planes. </summary>
-        /// <param name="mask">Specifies a bit mask to enable and disable writing of individual bits in the stencil planes. The initial value is all 1&apos;s.</param>
-        /// <remarks><see href="https://www.khronos.org/registry/OpenGL-Refpages/es1.1/xhtml/glStencilMask.xml" /></remarks>
         public static void StencilMask(uint mask) => GLPointers.glStencilMask_Lazy(mask);
->>>>>>> fbab23ca
         
         /// <summary> <b>[requires: v1.0]</b> <b>[entry point: <c>glStencilOp</c>]</b><br/> Set stencil test actions. </summary>
         /// <param name="fail">Specifies the action to take when the stencil test fails. Six symbolic constants are accepted: GL_KEEP, GL_ZERO, GL_REPLACE, GL_INCR, GL_DECR, and GL_INVERT. The initial value is GL_KEEP.</param>
         /// <param name="zfail">Specifies the stencil action when the stencil test passes, but the depth test fails. zfail accepts the same symbolic constants as fail. The initial value is GL_KEEP.</param>
         /// <param name="zpass">Specifies the stencil action when both the stencil test and the depth test pass, or when the stencil test passes and either there is no depth buffer or depth testing is not enabled. zpass accepts the same symbolic constants as fail. The initial value is GL_KEEP.</param>
-<<<<<<< HEAD
         /// <remarks><see href="https://www.khronos.org/registry/OpenGL-Refpages/es1.1/xhtml/glStencilOp.xml"/></remarks>
-        public static void StencilOp(StencilOp fail, StencilOp zfail, StencilOp zpass) => GLPointers._glStencilOp_fnptr((uint)fail, (uint)zfail, (uint)zpass);
-=======
-        /// <remarks><see href="https://www.khronos.org/registry/OpenGL-Refpages/es1.1/xhtml/glStencilOp.xml" /></remarks>
         public static void StencilOp(StencilOp fail, StencilOp zfail, StencilOp zpass) => GLPointers.glStencilOp_Lazy((uint)fail, (uint)zfail, (uint)zpass);
->>>>>>> fbab23ca
         
         /// <summary> <b>[requires: v1.0]</b> <b>[entry point: <c>glTexCoordPointer</c>]</b><br/> Define an array of texture coordinates. </summary>
         /// <param name="size">Specifies the number of coordinates per array element. Must be 2, 3 or 4. The initial value is 4.</param>
         /// <param name="type">Specifies the data type of each texture coordinate. Symbolic constants GL_BYTE, GL_SHORT, and GL_FIXED are accepted. However, the initial value is GL_FLOAT.</param>
         /// <param name="stride">Specifies the byte offset between consecutive array elements. If stride is 0, the array elements are understood to be tightly packed. The initial value is 0.</param>
         /// <param name="pointer">Specifies a pointer to the first coordinate of the first element in the array. The initial value is 0.</param>
-<<<<<<< HEAD
         /// <remarks><see href="https://www.khronos.org/registry/OpenGL-Refpages/es1.1/xhtml/glTexCoordPointer.xml"/></remarks>
-        public static void TexCoordPointer(int size, TexCoordPointerType type, int stride, void* pointer) => GLPointers._glTexCoordPointer_fnptr(size, (uint)type, stride, pointer);
-=======
-        /// <remarks><see href="https://www.khronos.org/registry/OpenGL-Refpages/es1.1/xhtml/glTexCoordPointer.xml" /></remarks>
         public static void TexCoordPointer(int size, TexCoordPointerType type, int stride, void* pointer) => GLPointers.glTexCoordPointer_Lazy(size, (uint)type, stride, pointer);
->>>>>>> fbab23ca
         
         /// <summary> <b>[requires: v1.0]</b> <b>[entry point: <c>glTexEnvf</c>]</b><br/> Set texture environment parameters. </summary>
         /// <param name="target"> Specifies a texture environment. May be GL_TEXTURE_ENV or GL_POINT_SPRITE_OES. </param>
         /// <param name="pname"> Specifies the symbolic name of a single-valued texture environment parameter. May be either GL_TEXTURE_ENV_MODE, GL_COMBINE_RGB, GL_COMBINE_ALPHA, GL_SRC0_RGB, GL_SRC1_RGB, GL_SRC2_RGB, GL_SRC0_ALPHA, GL_SRC1_ALPHA, GL_SRC2_ALPHA, GL_OPERAND0_RGB, GL_OPERAND1_RGB, GL_OPERAND2_RGB, GL_OPERAND0_ALPHA, GL_OPERAND1_ALPHA, GL_OPERAND2_ALPHA, GL_RGB_SCALE, GL_ALPHA_SCALE, or GL_COORD_REPLACE_OES. </param>
         /// <param name="param"> Specifies a single symbolic constant, one of GL_ADD, GL_ADD_SIGNED, GL_DOT3_RGB, GL_DOT3_RGBA, GL_INTERPOLATE, GL_MODULATE, GL_DECAL, GL_BLEND, GL_REPLACE, GL_SUBTRACT, GL_COMBINE, GL_TEXTURE, GL_CONSTANT, GL_PRIMARY_COLOR, GL_PREVIOUS, GL_SRC_COLOR, GL_ONE_MINUS_SRC_COLOR, GL_SRC_ALPHA, GL_ONE_MINUS_SRC_ALPHA, a single boolean value for the point sprite texture coordinate replacement, or 1.0, 2.0, or 4.0 when specifying the GL_RGB_SCALE or GL_ALPHA_SCALE. </param>
-<<<<<<< HEAD
         /// <remarks><see href="https://www.khronos.org/registry/OpenGL-Refpages/es1.1/xhtml/glTexEnv.xml"/></remarks>
-        public static void TexEnvf(TextureEnvTarget target, TextureEnvParameter pname, float param) => GLPointers._glTexEnvf_fnptr((uint)target, (uint)pname, param);
-=======
-        /// <remarks><see href="https://www.khronos.org/registry/OpenGL-Refpages/es1.1/xhtml/glTexEnv.xml" /></remarks>
         public static void TexEnvf(TextureEnvTarget target, TextureEnvParameter pname, float param) => GLPointers.glTexEnvf_Lazy((uint)target, (uint)pname, param);
->>>>>>> fbab23ca
         
         /// <summary> <b>[requires: v1.0]</b> <b>[entry point: <c>glTexEnvfv</c>]</b><br/>  </summary>
         public static void TexEnvfv(TextureEnvTarget target, TextureEnvParameter pname, float* parameters) => GLPointers.glTexEnvfv_Lazy((uint)target, (uint)pname, parameters);
@@ -1421,13 +812,8 @@
         /// <param name="target"> Specifies a texture environment. May be GL_TEXTURE_ENV or GL_POINT_SPRITE_OES. </param>
         /// <param name="pname"> Specifies the symbolic name of a single-valued texture environment parameter. May be either GL_TEXTURE_ENV_MODE, GL_COMBINE_RGB, GL_COMBINE_ALPHA, GL_SRC0_RGB, GL_SRC1_RGB, GL_SRC2_RGB, GL_SRC0_ALPHA, GL_SRC1_ALPHA, GL_SRC2_ALPHA, GL_OPERAND0_RGB, GL_OPERAND1_RGB, GL_OPERAND2_RGB, GL_OPERAND0_ALPHA, GL_OPERAND1_ALPHA, GL_OPERAND2_ALPHA, GL_RGB_SCALE, GL_ALPHA_SCALE, or GL_COORD_REPLACE_OES. </param>
         /// <param name="param"> Specifies a single symbolic constant, one of GL_ADD, GL_ADD_SIGNED, GL_DOT3_RGB, GL_DOT3_RGBA, GL_INTERPOLATE, GL_MODULATE, GL_DECAL, GL_BLEND, GL_REPLACE, GL_SUBTRACT, GL_COMBINE, GL_TEXTURE, GL_CONSTANT, GL_PRIMARY_COLOR, GL_PREVIOUS, GL_SRC_COLOR, GL_ONE_MINUS_SRC_COLOR, GL_SRC_ALPHA, GL_ONE_MINUS_SRC_ALPHA, a single boolean value for the point sprite texture coordinate replacement, or 1.0, 2.0, or 4.0 when specifying the GL_RGB_SCALE or GL_ALPHA_SCALE. </param>
-<<<<<<< HEAD
         /// <remarks><see href="https://www.khronos.org/registry/OpenGL-Refpages/es1.1/xhtml/glTexEnv.xml"/></remarks>
-        public static void TexEnvi(TextureEnvTarget target, TextureEnvParameter pname, int param) => GLPointers._glTexEnvi_fnptr((uint)target, (uint)pname, param);
-=======
-        /// <remarks><see href="https://www.khronos.org/registry/OpenGL-Refpages/es1.1/xhtml/glTexEnv.xml" /></remarks>
         public static void TexEnvi(TextureEnvTarget target, TextureEnvParameter pname, int param) => GLPointers.glTexEnvi_Lazy((uint)target, (uint)pname, param);
->>>>>>> fbab23ca
         
         /// <summary> <b>[requires: v1.0]</b> <b>[entry point: <c>glTexEnviv</c>]</b><br/>  </summary>
         public static void TexEnviv(TextureEnvTarget target, TextureEnvParameter pname, int* parameters) => GLPointers.glTexEnviv_Lazy((uint)target, (uint)pname, parameters);
@@ -1436,13 +822,8 @@
         /// <param name="target"> Specifies a texture environment. May be GL_TEXTURE_ENV or GL_POINT_SPRITE_OES. </param>
         /// <param name="pname"> Specifies the symbolic name of a single-valued texture environment parameter. May be either GL_TEXTURE_ENV_MODE, GL_COMBINE_RGB, GL_COMBINE_ALPHA, GL_SRC0_RGB, GL_SRC1_RGB, GL_SRC2_RGB, GL_SRC0_ALPHA, GL_SRC1_ALPHA, GL_SRC2_ALPHA, GL_OPERAND0_RGB, GL_OPERAND1_RGB, GL_OPERAND2_RGB, GL_OPERAND0_ALPHA, GL_OPERAND1_ALPHA, GL_OPERAND2_ALPHA, GL_RGB_SCALE, GL_ALPHA_SCALE, or GL_COORD_REPLACE_OES. </param>
         /// <param name="param"> Specifies a single symbolic constant, one of GL_ADD, GL_ADD_SIGNED, GL_DOT3_RGB, GL_DOT3_RGBA, GL_INTERPOLATE, GL_MODULATE, GL_DECAL, GL_BLEND, GL_REPLACE, GL_SUBTRACT, GL_COMBINE, GL_TEXTURE, GL_CONSTANT, GL_PRIMARY_COLOR, GL_PREVIOUS, GL_SRC_COLOR, GL_ONE_MINUS_SRC_COLOR, GL_SRC_ALPHA, GL_ONE_MINUS_SRC_ALPHA, a single boolean value for the point sprite texture coordinate replacement, or 1.0, 2.0, or 4.0 when specifying the GL_RGB_SCALE or GL_ALPHA_SCALE. </param>
-<<<<<<< HEAD
         /// <remarks><see href="https://www.khronos.org/registry/OpenGL-Refpages/es1.1/xhtml/glTexEnv.xml"/></remarks>
-        public static void TexEnvx(TextureEnvTarget target, TextureEnvParameter pname, int param) => GLPointers._glTexEnvx_fnptr((uint)target, (uint)pname, param);
-=======
-        /// <remarks><see href="https://www.khronos.org/registry/OpenGL-Refpages/es1.1/xhtml/glTexEnv.xml" /></remarks>
         public static void TexEnvx(TextureEnvTarget target, TextureEnvParameter pname, int param) => GLPointers.glTexEnvx_Lazy((uint)target, (uint)pname, param);
->>>>>>> fbab23ca
         
         /// <summary> <b>[requires: v1.0]</b> <b>[entry point: <c>glTexEnvxv</c>]</b><br/>  </summary>
         public static void TexEnvxv(TextureEnvTarget target, TextureEnvParameter pname, int* parameters) => GLPointers.glTexEnvxv_Lazy((uint)target, (uint)pname, parameters);
@@ -1457,25 +838,15 @@
         /// <param name="format">Specifies the format of the pixel data. Must be same as internalformat. The following symbolic values are accepted: GL_ALPHA, GL_RGB, GL_RGBA, GL_LUMINANCE, and GL_LUMINANCE_ALPHA.</param>
         /// <param name="type">Specifies the data type of the pixel data. The following symbolic values are accepted: GL_UNSIGNED_BYTE, GL_UNSIGNED_SHORT_5_6_5, GL_UNSIGNED_SHORT_4_4_4_4, and GL_UNSIGNED_SHORT_5_5_5_1.</param>
         /// <param name="pixels">Specifies a pointer to the image data in memory.</param>
-<<<<<<< HEAD
         /// <remarks><see href="https://www.khronos.org/registry/OpenGL-Refpages/es1.1/xhtml/glTexImage2D.xml"/></remarks>
-        public static void TexImage2D(TextureTarget target, int level, InternalFormat internalformat, int width, int height, int border, PixelFormat format, PixelType type, void* pixels) => GLPointers._glTexImage2D_fnptr((uint)target, level, (int)internalformat, width, height, border, (uint)format, (uint)type, pixels);
-=======
-        /// <remarks><see href="https://www.khronos.org/registry/OpenGL-Refpages/es1.1/xhtml/glTexImage2D.xml" /></remarks>
         public static void TexImage2D(TextureTarget target, int level, InternalFormat internalformat, int width, int height, int border, PixelFormat format, PixelType type, void* pixels) => GLPointers.glTexImage2D_Lazy((uint)target, level, (int)internalformat, width, height, border, (uint)format, (uint)type, pixels);
->>>>>>> fbab23ca
         
         /// <summary> <b>[requires: v1.0]</b> <b>[entry point: <c>glTexParameterf</c>]</b><br/> Set texture parameters. </summary>
         /// <param name="target">Specifies the target texture, which must be GL_TEXTURE_2D.</param>
         /// <param name="pname">Specifies the symbolic name of a single-valued texture parameter. Which can be one of the following: GL_TEXTURE_MIN_FILTER, GL_TEXTURE_MAG_FILTER, GL_TEXTURE_WRAP_S, GL_TEXTURE_WRAP_T, or GL_GENERATE_MIPMAP.</param>
         /// <param name="param">Specifies the value of pname.</param>
-<<<<<<< HEAD
         /// <remarks><see href="https://www.khronos.org/registry/OpenGL-Refpages/es1.1/xhtml/glTexParameter.xml"/></remarks>
-        public static void TexParameterf(TextureTarget target, TextureParameterName pname, float param) => GLPointers._glTexParameterf_fnptr((uint)target, (uint)pname, param);
-=======
-        /// <remarks><see href="https://www.khronos.org/registry/OpenGL-Refpages/es1.1/xhtml/glTexParameter.xml" /></remarks>
         public static void TexParameterf(TextureTarget target, TextureParameterName pname, float param) => GLPointers.glTexParameterf_Lazy((uint)target, (uint)pname, param);
->>>>>>> fbab23ca
         
         /// <summary> <b>[requires: v1.0]</b> <b>[entry point: <c>glTexParameterfv</c>]</b><br/>  </summary>
         public static void TexParameterfv(TextureTarget target, TextureParameterName pname, float* parameters) => GLPointers.glTexParameterfv_Lazy((uint)target, (uint)pname, parameters);
@@ -1484,13 +855,8 @@
         /// <param name="target">Specifies the target texture, which must be GL_TEXTURE_2D.</param>
         /// <param name="pname">Specifies the symbolic name of a single-valued texture parameter. Which can be one of the following: GL_TEXTURE_MIN_FILTER, GL_TEXTURE_MAG_FILTER, GL_TEXTURE_WRAP_S, GL_TEXTURE_WRAP_T, or GL_GENERATE_MIPMAP.</param>
         /// <param name="param">Specifies the value of pname.</param>
-<<<<<<< HEAD
         /// <remarks><see href="https://www.khronos.org/registry/OpenGL-Refpages/es1.1/xhtml/glTexParameter.xml"/></remarks>
-        public static void TexParameteri(TextureTarget target, TextureParameterName pname, int param) => GLPointers._glTexParameteri_fnptr((uint)target, (uint)pname, param);
-=======
-        /// <remarks><see href="https://www.khronos.org/registry/OpenGL-Refpages/es1.1/xhtml/glTexParameter.xml" /></remarks>
         public static void TexParameteri(TextureTarget target, TextureParameterName pname, int param) => GLPointers.glTexParameteri_Lazy((uint)target, (uint)pname, param);
->>>>>>> fbab23ca
         
         /// <summary> <b>[requires: v1.0]</b> <b>[entry point: <c>glTexParameteriv</c>]</b><br/>  </summary>
         public static void TexParameteriv(TextureTarget target, TextureParameterName pname, int* parameters) => GLPointers.glTexParameteriv_Lazy((uint)target, (uint)pname, parameters);
@@ -1499,13 +865,8 @@
         /// <param name="target">Specifies the target texture, which must be GL_TEXTURE_2D.</param>
         /// <param name="pname">Specifies the symbolic name of a single-valued texture parameter. Which can be one of the following: GL_TEXTURE_MIN_FILTER, GL_TEXTURE_MAG_FILTER, GL_TEXTURE_WRAP_S, GL_TEXTURE_WRAP_T, or GL_GENERATE_MIPMAP.</param>
         /// <param name="param">Specifies the value of pname.</param>
-<<<<<<< HEAD
         /// <remarks><see href="https://www.khronos.org/registry/OpenGL-Refpages/es1.1/xhtml/glTexParameter.xml"/></remarks>
-        public static void TexParameterx(TextureTarget target, GetTextureParameter pname, int param) => GLPointers._glTexParameterx_fnptr((uint)target, (uint)pname, param);
-=======
-        /// <remarks><see href="https://www.khronos.org/registry/OpenGL-Refpages/es1.1/xhtml/glTexParameter.xml" /></remarks>
         public static void TexParameterx(TextureTarget target, GetTextureParameter pname, int param) => GLPointers.glTexParameterx_Lazy((uint)target, (uint)pname, param);
->>>>>>> fbab23ca
         
         /// <summary> <b>[requires: v1.0]</b> <b>[entry point: <c>glTexParameterxv</c>]</b><br/>  </summary>
         public static void TexParameterxv(TextureTarget target, GetTextureParameter pname, int* parameters) => GLPointers.glTexParameterxv_Lazy((uint)target, (uint)pname, parameters);
@@ -1520,750 +881,436 @@
         /// <param name="format">Specifies the of the pixel data. The following symbolic values are accepted: GL_ALPHA, GL_RGB, GL_RGBA, GL_LUMINANCE, and GL_LUMINANCE_ALPHA.</param>
         /// <param name="type">Specifies the data type of the pixel data. The following symbolic values are accepted: GL_UNSIGNED_BYTE, GL_UNSIGNED_SHORT_5_6_5, GL_UNSIGNED_SHORT_4_4_4_4, and GL_UNSIGNED_SHORT_5_5_5_1.</param>
         /// <param name="pixels">Specifies a pointer to the image data in memory.</param>
-<<<<<<< HEAD
         /// <remarks><see href="https://www.khronos.org/registry/OpenGL-Refpages/es1.1/xhtml/glTexSubImage2D.xml"/></remarks>
-        public static void TexSubImage2D(TextureTarget target, int level, int xoffset, int yoffset, int width, int height, PixelFormat format, PixelType type, void* pixels) => GLPointers._glTexSubImage2D_fnptr((uint)target, level, xoffset, yoffset, width, height, (uint)format, (uint)type, pixels);
-=======
-        /// <remarks><see href="https://www.khronos.org/registry/OpenGL-Refpages/es1.1/xhtml/glTexSubImage2D.xml" /></remarks>
         public static void TexSubImage2D(TextureTarget target, int level, int xoffset, int yoffset, int width, int height, PixelFormat format, PixelType type, void* pixels) => GLPointers.glTexSubImage2D_Lazy((uint)target, level, xoffset, yoffset, width, height, (uint)format, (uint)type, pixels);
->>>>>>> fbab23ca
         
         /// <summary> <b>[requires: v1.0]</b> <b>[entry point: <c>glTranslatef</c>]</b><br/> Multiply the current matrix by a translation matrix. </summary>
         /// <param name="x">Specify the x, y, and z coordinates of a translation vector.</param>
         /// <param name="y">Specify the x, y, and z coordinates of a translation vector.</param>
         /// <param name="z">Specify the x, y, and z coordinates of a translation vector.</param>
-<<<<<<< HEAD
         /// <remarks><see href="https://www.khronos.org/registry/OpenGL-Refpages/es1.1/xhtml/glTranslate.xml"/></remarks>
-        public static void Translatef(float x, float y, float z) => GLPointers._glTranslatef_fnptr(x, y, z);
-=======
-        /// <remarks><see href="https://www.khronos.org/registry/OpenGL-Refpages/es1.1/xhtml/glTranslate.xml" /></remarks>
         public static void Translatef(float x, float y, float z) => GLPointers.glTranslatef_Lazy(x, y, z);
->>>>>>> fbab23ca
         
         /// <summary> <b>[requires: v1.0]</b> <b>[entry point: <c>glTranslatex</c>]</b><br/> Multiply the current matrix by a translation matrix. </summary>
         /// <param name="x">Specify the x, y, and z coordinates of a translation vector.</param>
         /// <param name="y">Specify the x, y, and z coordinates of a translation vector.</param>
         /// <param name="z">Specify the x, y, and z coordinates of a translation vector.</param>
-<<<<<<< HEAD
         /// <remarks><see href="https://www.khronos.org/registry/OpenGL-Refpages/es1.1/xhtml/glTranslate.xml"/></remarks>
-        public static void Translatex(int x, int y, int z) => GLPointers._glTranslatex_fnptr(x, y, z);
-=======
-        /// <remarks><see href="https://www.khronos.org/registry/OpenGL-Refpages/es1.1/xhtml/glTranslate.xml" /></remarks>
         public static void Translatex(int x, int y, int z) => GLPointers.glTranslatex_Lazy(x, y, z);
->>>>>>> fbab23ca
         
         /// <summary> <b>[requires: v1.0]</b> <b>[entry point: <c>glVertexPointer</c>]</b><br/> Define an array of vertex coordinates. </summary>
         /// <param name="size">Specifies the number of coordinates per vertex. Must be 2, 3, or 4. The initial value is 4.</param>
         /// <param name="type">Specifies the data type of each vertex coordinate in the array. Symbolic constants GL_BYTE, GL_SHORT, and GL_FIXED, are accepted. However, the initial value is GL_FLOAT.</param>
         /// <param name="stride">Specifies the byte offset between consecutive vertices. If stride is 0, the vertices are understood to be tightly packed in the array. The initial value is 0.</param>
         /// <param name="pointer">Specifies a pointer to the first coordinate of the first vertex in the array. The initial value is 0.</param>
-<<<<<<< HEAD
         /// <remarks><see href="https://www.khronos.org/registry/OpenGL-Refpages/es1.1/xhtml/glVertexPointer.xml"/></remarks>
-        public static void VertexPointer(int size, VertexPointerType type, int stride, void* pointer) => GLPointers._glVertexPointer_fnptr(size, (uint)type, stride, pointer);
-=======
-        /// <remarks><see href="https://www.khronos.org/registry/OpenGL-Refpages/es1.1/xhtml/glVertexPointer.xml" /></remarks>
         public static void VertexPointer(int size, VertexPointerType type, int stride, void* pointer) => GLPointers.glVertexPointer_Lazy(size, (uint)type, stride, pointer);
->>>>>>> fbab23ca
         
         /// <summary> <b>[requires: v1.0]</b> <b>[entry point: <c>glViewport</c>]</b><br/> Set the viewport. </summary>
         /// <param name="x">Specify the lower left corner of the viewport rectangle, in pixels. The initial value is (0, 0).</param>
         /// <param name="y">Specify the lower left corner of the viewport rectangle, in pixels. The initial value is (0, 0).</param>
         /// <param name="width">Specify the width and height of the viewport. When a GL context is first attached to a surface (e.g. window), width and height are set to the dimensions of that surface.</param>
         /// <param name="height">Specify the width and height of the viewport. When a GL context is first attached to a surface (e.g. window), width and height are set to the dimensions of that surface.</param>
-<<<<<<< HEAD
         /// <remarks><see href="https://www.khronos.org/registry/OpenGL-Refpages/es1.1/xhtml/glViewport.xml"/></remarks>
-        public static void Viewport(int x, int y, int width, int height) => GLPointers._glViewport_fnptr(x, y, width, height);
-=======
-        /// <remarks><see href="https://www.khronos.org/registry/OpenGL-Refpages/es1.1/xhtml/glViewport.xml" /></remarks>
         public static void Viewport(int x, int y, int width, int height) => GLPointers.glViewport_Lazy(x, y, width, height);
->>>>>>> fbab23ca
         
         /// <summary>APPLE extensions.</summary>
         public static unsafe partial class APPLE
         {
             /// <summary> <b>[requires: GL_APPLE_sync]</b> <b>[entry point: <c>glClientWaitSyncAPPLE</c>]</b><br/>  </summary>
-<<<<<<< HEAD
             /// <remarks><see href="https://registry.khronos.org/OpenGL/extensions/APPLE/APPLE_sync.txt"/></remarks>
-            public static SyncStatus ClientWaitSyncAPPLE(GLSync sync, SyncObjectMask flags, ulong timeout) => (SyncStatus) GLPointers._glClientWaitSyncAPPLE_fnptr((IntPtr)sync, (uint)flags, timeout);
+            public static SyncStatus ClientWaitSyncAPPLE(GLSync sync, SyncObjectMask flags, ulong timeout) => (SyncStatus) GLPointers.glClientWaitSyncAPPLE_Lazy((IntPtr)sync, (uint)flags, timeout);
             
             /// <summary> <b>[requires: GL_APPLE_copy_texture_levels]</b> <b>[entry point: <c>glCopyTextureLevelsAPPLE</c>]</b><br/>  </summary>
             /// <remarks><see href="https://registry.khronos.org/OpenGL/extensions/APPLE/APPLE_copy_texture_levels.txt"/></remarks>
-            public static void CopyTextureLevelsAPPLE(int destinationTexture, int sourceTexture, int sourceBaseLevel, int sourceLevelCount) => GLPointers._glCopyTextureLevelsAPPLE_fnptr(destinationTexture, sourceTexture, sourceBaseLevel, sourceLevelCount);
+            public static void CopyTextureLevelsAPPLE(int destinationTexture, int sourceTexture, int sourceBaseLevel, int sourceLevelCount) => GLPointers.glCopyTextureLevelsAPPLE_Lazy(destinationTexture, sourceTexture, sourceBaseLevel, sourceLevelCount);
             
             /// <summary> <b>[requires: GL_APPLE_sync]</b> <b>[entry point: <c>glDeleteSyncAPPLE</c>]</b><br/>  </summary>
             /// <remarks><see href="https://registry.khronos.org/OpenGL/extensions/APPLE/APPLE_sync.txt"/></remarks>
-            public static void DeleteSyncAPPLE(GLSync sync) => GLPointers._glDeleteSyncAPPLE_fnptr((IntPtr)sync);
+            public static void DeleteSyncAPPLE(GLSync sync) => GLPointers.glDeleteSyncAPPLE_Lazy((IntPtr)sync);
             
             /// <summary> <b>[requires: GL_APPLE_sync]</b> <b>[entry point: <c>glFenceSyncAPPLE</c>]</b><br/>  </summary>
             /// <remarks><see href="https://registry.khronos.org/OpenGL/extensions/APPLE/APPLE_sync.txt"/></remarks>
-            public static GLSync FenceSyncAPPLE(SyncCondition condition, SyncBehaviorFlags flags) => (GLSync) GLPointers._glFenceSyncAPPLE_fnptr((uint)condition, (uint)flags);
+            public static GLSync FenceSyncAPPLE(SyncCondition condition, SyncBehaviorFlags flags) => (GLSync) GLPointers.glFenceSyncAPPLE_Lazy((uint)condition, (uint)flags);
             
             /// <summary> <b>[requires: GL_APPLE_sync]</b> <b>[entry point: <c>glGetInteger64vAPPLE</c>]</b><br/>  </summary>
             /// <remarks><see href="https://registry.khronos.org/OpenGL/extensions/APPLE/APPLE_sync.txt"/></remarks>
-            public static void GetInteger64vAPPLE(GetPName pname, long* parameters) => GLPointers._glGetInteger64vAPPLE_fnptr((uint)pname, parameters);
+            public static void GetInteger64vAPPLE(GetPName pname, long* parameters) => GLPointers.glGetInteger64vAPPLE_Lazy((uint)pname, parameters);
             
             /// <summary> <b>[requires: GL_APPLE_sync]</b> <b>[entry point: <c>glGetSyncivAPPLE</c>]</b><br/>  </summary>
             /// <remarks><see href="https://registry.khronos.org/OpenGL/extensions/APPLE/APPLE_sync.txt"/></remarks>
-            public static void GetSyncivAPPLE(GLSync sync, SyncParameterName pname, int count, int* length, int* values) => GLPointers._glGetSyncivAPPLE_fnptr((IntPtr)sync, (uint)pname, count, length, values);
+            public static void GetSyncivAPPLE(GLSync sync, SyncParameterName pname, int count, int* length, int* values) => GLPointers.glGetSyncivAPPLE_Lazy((IntPtr)sync, (uint)pname, count, length, values);
             
             /// <summary> <b>[requires: GL_APPLE_sync]</b> <b>[entry point: <c>glIsSyncAPPLE</c>]</b><br/>  </summary>
             /// <remarks><see href="https://registry.khronos.org/OpenGL/extensions/APPLE/APPLE_sync.txt"/></remarks>
-            public static bool IsSyncAPPLE(GLSync sync) => GLPointers._glIsSyncAPPLE_fnptr((IntPtr)sync) != 0;
+            public static bool IsSyncAPPLE(GLSync sync) => GLPointers.glIsSyncAPPLE_Lazy((IntPtr)sync) != 0;
             
             /// <summary> <b>[requires: GL_APPLE_framebuffer_multisample]</b> <b>[entry point: <c>glRenderbufferStorageMultisampleAPPLE</c>]</b><br/>  </summary>
             /// <remarks><see href="https://registry.khronos.org/OpenGL/extensions/APPLE/APPLE_framebuffer_multisample.txt"/></remarks>
-            public static void RenderbufferStorageMultisampleAPPLE(RenderbufferTarget target, int samples, InternalFormat internalformat, int width, int height) => GLPointers._glRenderbufferStorageMultisampleAPPLE_fnptr((uint)target, samples, (uint)internalformat, width, height);
+            public static void RenderbufferStorageMultisampleAPPLE(RenderbufferTarget target, int samples, InternalFormat internalformat, int width, int height) => GLPointers.glRenderbufferStorageMultisampleAPPLE_Lazy((uint)target, samples, (uint)internalformat, width, height);
             
             /// <summary> <b>[requires: GL_APPLE_framebuffer_multisample]</b> <b>[entry point: <c>glResolveMultisampleFramebufferAPPLE</c>]</b><br/>  </summary>
             /// <remarks><see href="https://registry.khronos.org/OpenGL/extensions/APPLE/APPLE_framebuffer_multisample.txt"/></remarks>
-            public static void ResolveMultisampleFramebufferAPPLE() => GLPointers._glResolveMultisampleFramebufferAPPLE_fnptr();
+            public static void ResolveMultisampleFramebufferAPPLE() => GLPointers.glResolveMultisampleFramebufferAPPLE_Lazy();
             
             /// <summary> <b>[requires: GL_APPLE_sync]</b> <b>[entry point: <c>glWaitSyncAPPLE</c>]</b><br/>  </summary>
             /// <remarks><see href="https://registry.khronos.org/OpenGL/extensions/APPLE/APPLE_sync.txt"/></remarks>
-            public static void WaitSyncAPPLE(GLSync sync, SyncBehaviorFlags flags, ulong timeout) => GLPointers._glWaitSyncAPPLE_fnptr((IntPtr)sync, (uint)flags, timeout);
-=======
-            public static SyncStatus ClientWaitSyncAPPLE(GLSync sync, SyncObjectMask flags, ulong timeout) => (SyncStatus) GLPointers.glClientWaitSyncAPPLE_Lazy((IntPtr)sync, (uint)flags, timeout);
-            
-            /// <summary> <b>[requires: GL_APPLE_copy_texture_levels]</b> <b>[entry point: <c>glCopyTextureLevelsAPPLE</c>]</b><br/>  </summary>
-            public static void CopyTextureLevelsAPPLE(int destinationTexture, int sourceTexture, int sourceBaseLevel, int sourceLevelCount) => GLPointers.glCopyTextureLevelsAPPLE_Lazy(destinationTexture, sourceTexture, sourceBaseLevel, sourceLevelCount);
-            
-            /// <summary> <b>[requires: GL_APPLE_sync]</b> <b>[entry point: <c>glDeleteSyncAPPLE</c>]</b><br/>  </summary>
-            public static void DeleteSyncAPPLE(GLSync sync) => GLPointers.glDeleteSyncAPPLE_Lazy((IntPtr)sync);
-            
-            /// <summary> <b>[requires: GL_APPLE_sync]</b> <b>[entry point: <c>glFenceSyncAPPLE</c>]</b><br/>  </summary>
-            public static GLSync FenceSyncAPPLE(SyncCondition condition, SyncBehaviorFlags flags) => (GLSync) GLPointers.glFenceSyncAPPLE_Lazy((uint)condition, (uint)flags);
-            
-            /// <summary> <b>[requires: GL_APPLE_sync]</b> <b>[entry point: <c>glGetInteger64vAPPLE</c>]</b><br/>  </summary>
-            public static void GetInteger64vAPPLE(GetPName pname, long* parameters) => GLPointers.glGetInteger64vAPPLE_Lazy((uint)pname, parameters);
-            
-            /// <summary> <b>[requires: GL_APPLE_sync]</b> <b>[entry point: <c>glGetSyncivAPPLE</c>]</b><br/>  </summary>
-            public static void GetSyncivAPPLE(GLSync sync, SyncParameterName pname, int count, int* length, int* values) => GLPointers.glGetSyncivAPPLE_Lazy((IntPtr)sync, (uint)pname, count, length, values);
-            
-            /// <summary> <b>[requires: GL_APPLE_sync]</b> <b>[entry point: <c>glIsSyncAPPLE</c>]</b><br/>  </summary>
-            public static bool IsSyncAPPLE(GLSync sync) => GLPointers.glIsSyncAPPLE_Lazy((IntPtr)sync) != 0;
-            
-            /// <summary> <b>[requires: GL_APPLE_framebuffer_multisample]</b> <b>[entry point: <c>glRenderbufferStorageMultisampleAPPLE</c>]</b><br/>  </summary>
-            public static void RenderbufferStorageMultisampleAPPLE(RenderbufferTarget target, int samples, InternalFormat internalformat, int width, int height) => GLPointers.glRenderbufferStorageMultisampleAPPLE_Lazy((uint)target, samples, (uint)internalformat, width, height);
-            
-            /// <summary> <b>[requires: GL_APPLE_framebuffer_multisample]</b> <b>[entry point: <c>glResolveMultisampleFramebufferAPPLE</c>]</b><br/>  </summary>
-            public static void ResolveMultisampleFramebufferAPPLE() => GLPointers.glResolveMultisampleFramebufferAPPLE_Lazy();
-            
-            /// <summary> <b>[requires: GL_APPLE_sync]</b> <b>[entry point: <c>glWaitSyncAPPLE</c>]</b><br/>  </summary>
             public static void WaitSyncAPPLE(GLSync sync, SyncBehaviorFlags flags, ulong timeout) => GLPointers.glWaitSyncAPPLE_Lazy((IntPtr)sync, (uint)flags, timeout);
->>>>>>> fbab23ca
             
         }
         /// <summary>EXT extensions.</summary>
         public static unsafe partial class EXT
         {
             /// <summary> <b>[requires: GL_EXT_blend_minmax]</b> <b>[entry point: <c>glBlendEquationEXT</c>]</b><br/>  </summary>
-<<<<<<< HEAD
             /// <remarks><see href="https://registry.khronos.org/OpenGL/extensions/EXT/EXT_blend_minmax.txt"/></remarks>
-            public static void BlendEquationEXT(BlendEquationMode mode) => GLPointers._glBlendEquationEXT_fnptr((uint)mode);
+            public static void BlendEquationEXT(BlendEquationMode mode) => GLPointers.glBlendEquationEXT_Lazy((uint)mode);
             
             /// <summary> <b>[requires: GL_EXT_discard_framebuffer]</b> <b>[entry point: <c>glDiscardFramebufferEXT</c>]</b><br/>  </summary>
             /// <remarks><see href="https://registry.khronos.org/OpenGL/extensions/EXT/EXT_discard_framebuffer.txt"/></remarks>
-            public static void DiscardFramebufferEXT(FramebufferTarget target, int numAttachments, InvalidateFramebufferAttachment* attachments) => GLPointers._glDiscardFramebufferEXT_fnptr((uint)target, numAttachments, (uint*)attachments);
+            public static void DiscardFramebufferEXT(FramebufferTarget target, int numAttachments, InvalidateFramebufferAttachment* attachments) => GLPointers.glDiscardFramebufferEXT_Lazy((uint)target, numAttachments, (uint*)attachments);
             
             /// <summary> <b>[requires: GL_EXT_map_buffer_range]</b> <b>[entry point: <c>glFlushMappedBufferRangeEXT</c>]</b><br/>  </summary>
             /// <remarks><see href="https://registry.khronos.org/OpenGL/extensions/EXT/EXT_map_buffer_range.txt"/></remarks>
-            public static void FlushMappedBufferRangeEXT(BufferTarget target, IntPtr offset, nint length) => GLPointers._glFlushMappedBufferRangeEXT_fnptr((uint)target, offset, length);
+            public static void FlushMappedBufferRangeEXT(BufferTarget target, IntPtr offset, nint length) => GLPointers.glFlushMappedBufferRangeEXT_Lazy((uint)target, offset, length);
             
             /// <summary> <b>[requires: GL_EXT_multisampled_render_to_texture]</b> <b>[entry point: <c>glFramebufferTexture2DMultisampleEXT</c>]</b><br/>  </summary>
             /// <remarks><see href="https://registry.khronos.org/OpenGL/extensions/EXT/EXT_multisampled_render_to_texture.txt"/></remarks>
-            public static void FramebufferTexture2DMultisampleEXT(FramebufferTarget target, FramebufferAttachment attachment, TextureTarget textarget, int texture, int level, int samples) => GLPointers._glFramebufferTexture2DMultisampleEXT_fnptr((uint)target, (uint)attachment, (uint)textarget, texture, level, samples);
+            public static void FramebufferTexture2DMultisampleEXT(FramebufferTarget target, FramebufferAttachment attachment, TextureTarget textarget, int texture, int level, int samples) => GLPointers.glFramebufferTexture2DMultisampleEXT_Lazy((uint)target, (uint)attachment, (uint)textarget, texture, level, samples);
             
             /// <summary> <b>[requires: GL_EXT_robustness]</b> <b>[entry point: <c>glGetGraphicsResetStatusEXT</c>]</b><br/>  </summary>
             /// <remarks><see href="https://registry.khronos.org/OpenGL/extensions/EXT/EXT_robustness.txt"/></remarks>
-            public static GraphicsResetStatus GetGraphicsResetStatusEXT() => (GraphicsResetStatus) GLPointers._glGetGraphicsResetStatusEXT_fnptr();
+            public static GraphicsResetStatus GetGraphicsResetStatusEXT() => (GraphicsResetStatus) GLPointers.glGetGraphicsResetStatusEXT_Lazy();
             
             /// <summary> <b>[requires: GL_EXT_robustness]</b> <b>[entry point: <c>glGetnUniformfvEXT</c>]</b><br/>  </summary>
             /// <remarks><see href="https://registry.khronos.org/OpenGL/extensions/EXT/EXT_robustness.txt"/></remarks>
-            public static void GetnUniformfvEXT(int program, int location, int bufSize, float* parameters) => GLPointers._glGetnUniformfvEXT_fnptr(program, location, bufSize, parameters);
+            public static void GetnUniformfvEXT(int program, int location, int bufSize, float* parameters) => GLPointers.glGetnUniformfvEXT_Lazy(program, location, bufSize, parameters);
             
             /// <summary> <b>[requires: GL_EXT_robustness]</b> <b>[entry point: <c>glGetnUniformivEXT</c>]</b><br/>  </summary>
             /// <remarks><see href="https://registry.khronos.org/OpenGL/extensions/EXT/EXT_robustness.txt"/></remarks>
-            public static void GetnUniformivEXT(int program, int location, int bufSize, int* parameters) => GLPointers._glGetnUniformivEXT_fnptr(program, location, bufSize, parameters);
+            public static void GetnUniformivEXT(int program, int location, int bufSize, int* parameters) => GLPointers.glGetnUniformivEXT_Lazy(program, location, bufSize, parameters);
             
             /// <summary> <b>[requires: GL_EXT_debug_marker]</b> <b>[entry point: <c>glInsertEventMarkerEXT</c>]</b><br/>  </summary>
             /// <remarks><see href="https://registry.khronos.org/OpenGL/extensions/EXT/EXT_debug_marker.txt"/></remarks>
-            public static void InsertEventMarkerEXT(int length, byte* marker) => GLPointers._glInsertEventMarkerEXT_fnptr(length, marker);
+            public static void InsertEventMarkerEXT(int length, byte* marker) => GLPointers.glInsertEventMarkerEXT_Lazy(length, marker);
             
             /// <summary> <b>[requires: GL_EXT_map_buffer_range]</b> <b>[entry point: <c>glMapBufferRangeEXT</c>]</b><br/>  </summary>
             /// <remarks><see href="https://registry.khronos.org/OpenGL/extensions/EXT/EXT_map_buffer_range.txt"/></remarks>
-            public static void* MapBufferRangeEXT(BufferTarget target, IntPtr offset, nint length, MapBufferAccessMask access) => GLPointers._glMapBufferRangeEXT_fnptr((uint)target, offset, length, (uint)access);
+            public static void* MapBufferRangeEXT(BufferTarget target, IntPtr offset, nint length, MapBufferAccessMask access) => GLPointers.glMapBufferRangeEXT_Lazy((uint)target, offset, length, (uint)access);
             
             /// <summary> <b>[requires: GL_EXT_multi_draw_arrays]</b> <b>[entry point: <c>glMultiDrawArraysEXT</c>]</b><br/>  </summary>
             /// <remarks><see href="https://registry.khronos.org/OpenGL/extensions/EXT/EXT_multi_draw_arrays.txt"/></remarks>
-            public static void MultiDrawArraysEXT(PrimitiveType mode, int* first, int* count, int primcount) => GLPointers._glMultiDrawArraysEXT_fnptr((uint)mode, first, count, primcount);
+            public static void MultiDrawArraysEXT(PrimitiveType mode, int* first, int* count, int primcount) => GLPointers.glMultiDrawArraysEXT_Lazy((uint)mode, first, count, primcount);
             
             /// <summary> <b>[requires: GL_EXT_multi_draw_arrays]</b> <b>[entry point: <c>glMultiDrawElementsEXT</c>]</b><br/>  </summary>
             /// <remarks><see href="https://registry.khronos.org/OpenGL/extensions/EXT/EXT_multi_draw_arrays.txt"/></remarks>
-            public static void MultiDrawElementsEXT(PrimitiveType mode, int* count, DrawElementsType type, void** indices, int primcount) => GLPointers._glMultiDrawElementsEXT_fnptr((uint)mode, count, (uint)type, indices, primcount);
+            public static void MultiDrawElementsEXT(PrimitiveType mode, int* count, DrawElementsType type, void** indices, int primcount) => GLPointers.glMultiDrawElementsEXT_Lazy((uint)mode, count, (uint)type, indices, primcount);
             
             /// <summary> <b>[requires: GL_EXT_debug_marker]</b> <b>[entry point: <c>glPopGroupMarkerEXT</c>]</b><br/>  </summary>
             /// <remarks><see href="https://registry.khronos.org/OpenGL/extensions/EXT/EXT_debug_marker.txt"/></remarks>
-            public static void PopGroupMarkerEXT() => GLPointers._glPopGroupMarkerEXT_fnptr();
+            public static void PopGroupMarkerEXT() => GLPointers.glPopGroupMarkerEXT_Lazy();
             
             /// <summary> <b>[requires: GL_EXT_debug_marker]</b> <b>[entry point: <c>glPushGroupMarkerEXT</c>]</b><br/>  </summary>
             /// <remarks><see href="https://registry.khronos.org/OpenGL/extensions/EXT/EXT_debug_marker.txt"/></remarks>
-            public static void PushGroupMarkerEXT(int length, byte* marker) => GLPointers._glPushGroupMarkerEXT_fnptr(length, marker);
+            public static void PushGroupMarkerEXT(int length, byte* marker) => GLPointers.glPushGroupMarkerEXT_Lazy(length, marker);
             
             /// <summary> <b>[requires: GL_EXT_robustness]</b> <b>[entry point: <c>glReadnPixelsEXT</c>]</b><br/>  </summary>
             /// <remarks><see href="https://registry.khronos.org/OpenGL/extensions/EXT/EXT_robustness.txt"/></remarks>
-            public static void ReadnPixelsEXT(int x, int y, int width, int height, PixelFormat format, PixelType type, int bufSize, void* data) => GLPointers._glReadnPixelsEXT_fnptr(x, y, width, height, (uint)format, (uint)type, bufSize, data);
+            public static void ReadnPixelsEXT(int x, int y, int width, int height, PixelFormat format, PixelType type, int bufSize, void* data) => GLPointers.glReadnPixelsEXT_Lazy(x, y, width, height, (uint)format, (uint)type, bufSize, data);
             
             /// <summary> <b>[requires: GL_EXT_multisampled_render_to_texture]</b> <b>[entry point: <c>glRenderbufferStorageMultisampleEXT</c>]</b><br/>  </summary>
             /// <remarks><see href="https://registry.khronos.org/OpenGL/extensions/EXT/EXT_multisampled_render_to_texture.txt"/></remarks>
-            public static void RenderbufferStorageMultisampleEXT(RenderbufferTarget target, int samples, InternalFormat internalformat, int width, int height) => GLPointers._glRenderbufferStorageMultisampleEXT_fnptr((uint)target, samples, (uint)internalformat, width, height);
+            public static void RenderbufferStorageMultisampleEXT(RenderbufferTarget target, int samples, InternalFormat internalformat, int width, int height) => GLPointers.glRenderbufferStorageMultisampleEXT_Lazy((uint)target, samples, (uint)internalformat, width, height);
             
             /// <summary> <b>[requires: GL_EXT_texture_storage]</b> <b>[entry point: <c>glTexStorage1DEXT</c>]</b><br/>  </summary>
             /// <remarks><see href="https://registry.khronos.org/OpenGL/extensions/EXT/EXT_texture_storage.txt"/></remarks>
-            public static void TexStorage1DEXT(TextureTarget target, int levels, SizedInternalFormat internalformat, int width) => GLPointers._glTexStorage1DEXT_fnptr((uint)target, levels, (uint)internalformat, width);
+            public static void TexStorage1DEXT(TextureTarget target, int levels, SizedInternalFormat internalformat, int width) => GLPointers.glTexStorage1DEXT_Lazy((uint)target, levels, (uint)internalformat, width);
             
             /// <summary> <b>[requires: GL_EXT_texture_storage]</b> <b>[entry point: <c>glTexStorage2DEXT</c>]</b><br/>  </summary>
             /// <remarks><see href="https://registry.khronos.org/OpenGL/extensions/EXT/EXT_texture_storage.txt"/></remarks>
-            public static void TexStorage2DEXT(TextureTarget target, int levels, SizedInternalFormat internalformat, int width, int height) => GLPointers._glTexStorage2DEXT_fnptr((uint)target, levels, (uint)internalformat, width, height);
+            public static void TexStorage2DEXT(TextureTarget target, int levels, SizedInternalFormat internalformat, int width, int height) => GLPointers.glTexStorage2DEXT_Lazy((uint)target, levels, (uint)internalformat, width, height);
             
             /// <summary> <b>[requires: GL_EXT_texture_storage]</b> <b>[entry point: <c>glTexStorage3DEXT</c>]</b><br/>  </summary>
             /// <remarks><see href="https://registry.khronos.org/OpenGL/extensions/EXT/EXT_texture_storage.txt"/></remarks>
-            public static void TexStorage3DEXT(TextureTarget target, int levels, SizedInternalFormat internalformat, int width, int height, int depth) => GLPointers._glTexStorage3DEXT_fnptr((uint)target, levels, (uint)internalformat, width, height, depth);
+            public static void TexStorage3DEXT(TextureTarget target, int levels, SizedInternalFormat internalformat, int width, int height, int depth) => GLPointers.glTexStorage3DEXT_Lazy((uint)target, levels, (uint)internalformat, width, height, depth);
             
             /// <summary> <b>[requires: GL_EXT_texture_storage]</b> <b>[entry point: <c>glTextureStorage1DEXT</c>]</b><br/>  </summary>
             /// <remarks><see href="https://registry.khronos.org/OpenGL/extensions/EXT/EXT_texture_storage.txt"/></remarks>
-            public static void TextureStorage1DEXT(int texture, TextureTarget target, int levels, SizedInternalFormat internalformat, int width) => GLPointers._glTextureStorage1DEXT_fnptr(texture, (uint)target, levels, (uint)internalformat, width);
+            public static void TextureStorage1DEXT(int texture, TextureTarget target, int levels, SizedInternalFormat internalformat, int width) => GLPointers.glTextureStorage1DEXT_Lazy(texture, (uint)target, levels, (uint)internalformat, width);
             
             /// <summary> <b>[requires: GL_EXT_texture_storage]</b> <b>[entry point: <c>glTextureStorage2DEXT</c>]</b><br/>  </summary>
             /// <remarks><see href="https://registry.khronos.org/OpenGL/extensions/EXT/EXT_texture_storage.txt"/></remarks>
-            public static void TextureStorage2DEXT(int texture, All target, int levels, SizedInternalFormat internalformat, int width, int height) => GLPointers._glTextureStorage2DEXT_fnptr(texture, (uint)target, levels, (uint)internalformat, width, height);
+            public static void TextureStorage2DEXT(int texture, All target, int levels, SizedInternalFormat internalformat, int width, int height) => GLPointers.glTextureStorage2DEXT_Lazy(texture, (uint)target, levels, (uint)internalformat, width, height);
             
             /// <summary> <b>[requires: GL_EXT_texture_storage]</b> <b>[entry point: <c>glTextureStorage3DEXT</c>]</b><br/>  </summary>
             /// <remarks><see href="https://registry.khronos.org/OpenGL/extensions/EXT/EXT_texture_storage.txt"/></remarks>
-            public static void TextureStorage3DEXT(int texture, All target, int levels, SizedInternalFormat internalformat, int width, int height, int depth) => GLPointers._glTextureStorage3DEXT_fnptr(texture, (uint)target, levels, (uint)internalformat, width, height, depth);
-=======
-            public static void BlendEquationEXT(BlendEquationMode mode) => GLPointers.glBlendEquationEXT_Lazy((uint)mode);
-            
-            /// <summary> <b>[requires: GL_EXT_discard_framebuffer]</b> <b>[entry point: <c>glDiscardFramebufferEXT</c>]</b><br/>  </summary>
-            public static void DiscardFramebufferEXT(FramebufferTarget target, int numAttachments, InvalidateFramebufferAttachment* attachments) => GLPointers.glDiscardFramebufferEXT_Lazy((uint)target, numAttachments, (uint*)attachments);
-            
-            /// <summary> <b>[requires: GL_EXT_map_buffer_range]</b> <b>[entry point: <c>glFlushMappedBufferRangeEXT</c>]</b><br/>  </summary>
-            public static void FlushMappedBufferRangeEXT(BufferTarget target, IntPtr offset, nint length) => GLPointers.glFlushMappedBufferRangeEXT_Lazy((uint)target, offset, length);
-            
-            /// <summary> <b>[requires: GL_EXT_multisampled_render_to_texture]</b> <b>[entry point: <c>glFramebufferTexture2DMultisampleEXT</c>]</b><br/>  </summary>
-            public static void FramebufferTexture2DMultisampleEXT(FramebufferTarget target, FramebufferAttachment attachment, TextureTarget textarget, int texture, int level, int samples) => GLPointers.glFramebufferTexture2DMultisampleEXT_Lazy((uint)target, (uint)attachment, (uint)textarget, texture, level, samples);
-            
-            /// <summary> <b>[requires: GL_EXT_robustness]</b> <b>[entry point: <c>glGetGraphicsResetStatusEXT</c>]</b><br/>  </summary>
-            public static GraphicsResetStatus GetGraphicsResetStatusEXT() => (GraphicsResetStatus) GLPointers.glGetGraphicsResetStatusEXT_Lazy();
-            
-            /// <summary> <b>[requires: GL_EXT_robustness]</b> <b>[entry point: <c>glGetnUniformfvEXT</c>]</b><br/>  </summary>
-            public static void GetnUniformfvEXT(int program, int location, int bufSize, float* parameters) => GLPointers.glGetnUniformfvEXT_Lazy(program, location, bufSize, parameters);
-            
-            /// <summary> <b>[requires: GL_EXT_robustness]</b> <b>[entry point: <c>glGetnUniformivEXT</c>]</b><br/>  </summary>
-            public static void GetnUniformivEXT(int program, int location, int bufSize, int* parameters) => GLPointers.glGetnUniformivEXT_Lazy(program, location, bufSize, parameters);
-            
-            /// <summary> <b>[requires: GL_EXT_debug_marker]</b> <b>[entry point: <c>glInsertEventMarkerEXT</c>]</b><br/>  </summary>
-            public static void InsertEventMarkerEXT(int length, byte* marker) => GLPointers.glInsertEventMarkerEXT_Lazy(length, marker);
-            
-            /// <summary> <b>[requires: GL_EXT_map_buffer_range]</b> <b>[entry point: <c>glMapBufferRangeEXT</c>]</b><br/>  </summary>
-            public static void* MapBufferRangeEXT(BufferTarget target, IntPtr offset, nint length, MapBufferAccessMask access) => GLPointers.glMapBufferRangeEXT_Lazy((uint)target, offset, length, (uint)access);
-            
-            /// <summary> <b>[requires: GL_EXT_multi_draw_arrays]</b> <b>[entry point: <c>glMultiDrawArraysEXT</c>]</b><br/>  </summary>
-            public static void MultiDrawArraysEXT(PrimitiveType mode, int* first, int* count, int primcount) => GLPointers.glMultiDrawArraysEXT_Lazy((uint)mode, first, count, primcount);
-            
-            /// <summary> <b>[requires: GL_EXT_multi_draw_arrays]</b> <b>[entry point: <c>glMultiDrawElementsEXT</c>]</b><br/>  </summary>
-            public static void MultiDrawElementsEXT(PrimitiveType mode, int* count, DrawElementsType type, void** indices, int primcount) => GLPointers.glMultiDrawElementsEXT_Lazy((uint)mode, count, (uint)type, indices, primcount);
-            
-            /// <summary> <b>[requires: GL_EXT_debug_marker]</b> <b>[entry point: <c>glPopGroupMarkerEXT</c>]</b><br/>  </summary>
-            public static void PopGroupMarkerEXT() => GLPointers.glPopGroupMarkerEXT_Lazy();
-            
-            /// <summary> <b>[requires: GL_EXT_debug_marker]</b> <b>[entry point: <c>glPushGroupMarkerEXT</c>]</b><br/>  </summary>
-            public static void PushGroupMarkerEXT(int length, byte* marker) => GLPointers.glPushGroupMarkerEXT_Lazy(length, marker);
-            
-            /// <summary> <b>[requires: GL_EXT_robustness]</b> <b>[entry point: <c>glReadnPixelsEXT</c>]</b><br/>  </summary>
-            public static void ReadnPixelsEXT(int x, int y, int width, int height, PixelFormat format, PixelType type, int bufSize, void* data) => GLPointers.glReadnPixelsEXT_Lazy(x, y, width, height, (uint)format, (uint)type, bufSize, data);
-            
-            /// <summary> <b>[requires: GL_EXT_multisampled_render_to_texture]</b> <b>[entry point: <c>glRenderbufferStorageMultisampleEXT</c>]</b><br/>  </summary>
-            public static void RenderbufferStorageMultisampleEXT(RenderbufferTarget target, int samples, InternalFormat internalformat, int width, int height) => GLPointers.glRenderbufferStorageMultisampleEXT_Lazy((uint)target, samples, (uint)internalformat, width, height);
-            
-            /// <summary> <b>[requires: GL_EXT_texture_storage]</b> <b>[entry point: <c>glTexStorage1DEXT</c>]</b><br/>  </summary>
-            public static void TexStorage1DEXT(TextureTarget target, int levels, SizedInternalFormat internalformat, int width) => GLPointers.glTexStorage1DEXT_Lazy((uint)target, levels, (uint)internalformat, width);
-            
-            /// <summary> <b>[requires: GL_EXT_texture_storage]</b> <b>[entry point: <c>glTexStorage2DEXT</c>]</b><br/>  </summary>
-            public static void TexStorage2DEXT(TextureTarget target, int levels, SizedInternalFormat internalformat, int width, int height) => GLPointers.glTexStorage2DEXT_Lazy((uint)target, levels, (uint)internalformat, width, height);
-            
-            /// <summary> <b>[requires: GL_EXT_texture_storage]</b> <b>[entry point: <c>glTexStorage3DEXT</c>]</b><br/>  </summary>
-            public static void TexStorage3DEXT(TextureTarget target, int levels, SizedInternalFormat internalformat, int width, int height, int depth) => GLPointers.glTexStorage3DEXT_Lazy((uint)target, levels, (uint)internalformat, width, height, depth);
-            
-            /// <summary> <b>[requires: GL_EXT_texture_storage]</b> <b>[entry point: <c>glTextureStorage1DEXT</c>]</b><br/>  </summary>
-            public static void TextureStorage1DEXT(int texture, TextureTarget target, int levels, SizedInternalFormat internalformat, int width) => GLPointers.glTextureStorage1DEXT_Lazy(texture, (uint)target, levels, (uint)internalformat, width);
-            
-            /// <summary> <b>[requires: GL_EXT_texture_storage]</b> <b>[entry point: <c>glTextureStorage2DEXT</c>]</b><br/>  </summary>
-            public static void TextureStorage2DEXT(int texture, All target, int levels, SizedInternalFormat internalformat, int width, int height) => GLPointers.glTextureStorage2DEXT_Lazy(texture, (uint)target, levels, (uint)internalformat, width, height);
-            
-            /// <summary> <b>[requires: GL_EXT_texture_storage]</b> <b>[entry point: <c>glTextureStorage3DEXT</c>]</b><br/>  </summary>
             public static void TextureStorage3DEXT(int texture, All target, int levels, SizedInternalFormat internalformat, int width, int height, int depth) => GLPointers.glTextureStorage3DEXT_Lazy(texture, (uint)target, levels, (uint)internalformat, width, height, depth);
->>>>>>> fbab23ca
             
         }
         /// <summary>IMG extensions.</summary>
         public static unsafe partial class IMG
         {
             /// <summary> <b>[requires: GL_IMG_user_clip_plane]</b> <b>[entry point: <c>glClipPlanefIMG</c>]</b><br/>  </summary>
-<<<<<<< HEAD
             /// <remarks><see href="https://registry.khronos.org/OpenGL/extensions/IMG/IMG_user_clip_plane.txt"/></remarks>
-            public static void ClipPlanefIMG(ClipPlaneName p, float* eqn) => GLPointers._glClipPlanefIMG_fnptr((uint)p, eqn);
+            public static void ClipPlanefIMG(ClipPlaneName p, float* eqn) => GLPointers.glClipPlanefIMG_Lazy((uint)p, eqn);
             
             /// <summary> <b>[requires: GL_IMG_user_clip_plane]</b> <b>[entry point: <c>glClipPlanexIMG</c>]</b><br/>  </summary>
             /// <remarks><see href="https://registry.khronos.org/OpenGL/extensions/IMG/IMG_user_clip_plane.txt"/></remarks>
-            public static void ClipPlanexIMG(ClipPlaneName p, int* eqn) => GLPointers._glClipPlanexIMG_fnptr((uint)p, eqn);
+            public static void ClipPlanexIMG(ClipPlaneName p, int* eqn) => GLPointers.glClipPlanexIMG_Lazy((uint)p, eqn);
             
             /// <summary> <b>[requires: GL_IMG_multisampled_render_to_texture]</b> <b>[entry point: <c>glFramebufferTexture2DMultisampleIMG</c>]</b><br/>  </summary>
             /// <remarks><see href="https://registry.khronos.org/OpenGL/extensions/IMG/IMG_multisampled_render_to_texture.txt"/></remarks>
-            public static void FramebufferTexture2DMultisampleIMG(FramebufferTarget target, FramebufferAttachment attachment, TextureTarget textarget, int texture, int level, int samples) => GLPointers._glFramebufferTexture2DMultisampleIMG_fnptr((uint)target, (uint)attachment, (uint)textarget, texture, level, samples);
+            public static void FramebufferTexture2DMultisampleIMG(FramebufferTarget target, FramebufferAttachment attachment, TextureTarget textarget, int texture, int level, int samples) => GLPointers.glFramebufferTexture2DMultisampleIMG_Lazy((uint)target, (uint)attachment, (uint)textarget, texture, level, samples);
             
             /// <summary> <b>[requires: GL_IMG_multisampled_render_to_texture]</b> <b>[entry point: <c>glRenderbufferStorageMultisampleIMG</c>]</b><br/>  </summary>
             /// <remarks><see href="https://registry.khronos.org/OpenGL/extensions/IMG/IMG_multisampled_render_to_texture.txt"/></remarks>
-            public static void RenderbufferStorageMultisampleIMG(RenderbufferTarget target, int samples, InternalFormat internalformat, int width, int height) => GLPointers._glRenderbufferStorageMultisampleIMG_fnptr((uint)target, samples, (uint)internalformat, width, height);
-=======
-            public static void ClipPlanefIMG(ClipPlaneName p, float* eqn) => GLPointers.glClipPlanefIMG_Lazy((uint)p, eqn);
-            
-            /// <summary> <b>[requires: GL_IMG_user_clip_plane]</b> <b>[entry point: <c>glClipPlanexIMG</c>]</b><br/>  </summary>
-            public static void ClipPlanexIMG(ClipPlaneName p, int* eqn) => GLPointers.glClipPlanexIMG_Lazy((uint)p, eqn);
-            
-            /// <summary> <b>[requires: GL_IMG_multisampled_render_to_texture]</b> <b>[entry point: <c>glFramebufferTexture2DMultisampleIMG</c>]</b><br/>  </summary>
-            public static void FramebufferTexture2DMultisampleIMG(FramebufferTarget target, FramebufferAttachment attachment, TextureTarget textarget, int texture, int level, int samples) => GLPointers.glFramebufferTexture2DMultisampleIMG_Lazy((uint)target, (uint)attachment, (uint)textarget, texture, level, samples);
-            
-            /// <summary> <b>[requires: GL_IMG_multisampled_render_to_texture]</b> <b>[entry point: <c>glRenderbufferStorageMultisampleIMG</c>]</b><br/>  </summary>
             public static void RenderbufferStorageMultisampleIMG(RenderbufferTarget target, int samples, InternalFormat internalformat, int width, int height) => GLPointers.glRenderbufferStorageMultisampleIMG_Lazy((uint)target, samples, (uint)internalformat, width, height);
->>>>>>> fbab23ca
             
         }
         /// <summary>KHR extensions.</summary>
         public static unsafe partial class KHR
         {
             /// <summary> <b>[requires: GL_KHR_debug]</b> <b>[entry point: <c>glDebugMessageCallback</c>]</b><br/>  </summary>
-<<<<<<< HEAD
             /// <remarks><see href="https://registry.khronos.org/OpenGL/extensions/KHR/KHR_debug.txt"/></remarks>
-            public static void DebugMessageCallback(IntPtr callback, void* userParam) => GLPointers._glDebugMessageCallback_fnptr(callback, userParam);
+            public static void DebugMessageCallback(IntPtr callback, void* userParam) => GLPointers.glDebugMessageCallback_Lazy(callback, userParam);
             
             /// <summary> <b>[requires: GL_KHR_debug]</b> <b>[entry point: <c>glDebugMessageCallbackKHR</c>]</b><br/>  </summary>
             /// <remarks><see href="https://registry.khronos.org/OpenGL/extensions/KHR/KHR_debug.txt"/></remarks>
-            public static void DebugMessageCallbackKHR(IntPtr callback, void* userParam) => GLPointers._glDebugMessageCallbackKHR_fnptr(callback, userParam);
+            public static void DebugMessageCallbackKHR(IntPtr callback, void* userParam) => GLPointers.glDebugMessageCallbackKHR_Lazy(callback, userParam);
             
             /// <summary> <b>[requires: GL_KHR_debug]</b> <b>[entry point: <c>glDebugMessageControl</c>]</b><br/>  </summary>
             /// <remarks><see href="https://registry.khronos.org/OpenGL/extensions/KHR/KHR_debug.txt"/></remarks>
-            public static void DebugMessageControl(DebugSource source, DebugType type, DebugSeverity severity, int count, uint* ids, bool enabled) => GLPointers._glDebugMessageControl_fnptr((uint)source, (uint)type, (uint)severity, count, ids, (byte)(enabled ? 1 : 0));
+            public static void DebugMessageControl(DebugSource source, DebugType type, DebugSeverity severity, int count, uint* ids, bool enabled) => GLPointers.glDebugMessageControl_Lazy((uint)source, (uint)type, (uint)severity, count, ids, (byte)(enabled ? 1 : 0));
             
             /// <summary> <b>[requires: GL_KHR_debug]</b> <b>[entry point: <c>glDebugMessageControlKHR</c>]</b><br/>  </summary>
             /// <remarks><see href="https://registry.khronos.org/OpenGL/extensions/KHR/KHR_debug.txt"/></remarks>
-            public static void DebugMessageControlKHR(DebugSource source, DebugType type, DebugSeverity severity, int count, uint* ids, bool enabled) => GLPointers._glDebugMessageControlKHR_fnptr((uint)source, (uint)type, (uint)severity, count, ids, (byte)(enabled ? 1 : 0));
+            public static void DebugMessageControlKHR(DebugSource source, DebugType type, DebugSeverity severity, int count, uint* ids, bool enabled) => GLPointers.glDebugMessageControlKHR_Lazy((uint)source, (uint)type, (uint)severity, count, ids, (byte)(enabled ? 1 : 0));
             
             /// <summary> <b>[requires: GL_KHR_debug]</b> <b>[entry point: <c>glDebugMessageInsert</c>]</b><br/>  </summary>
             /// <remarks><see href="https://registry.khronos.org/OpenGL/extensions/KHR/KHR_debug.txt"/></remarks>
-            public static void DebugMessageInsert(DebugSource source, DebugType type, uint id, DebugSeverity severity, int length, byte* buf) => GLPointers._glDebugMessageInsert_fnptr((uint)source, (uint)type, id, (uint)severity, length, buf);
+            public static void DebugMessageInsert(DebugSource source, DebugType type, uint id, DebugSeverity severity, int length, byte* buf) => GLPointers.glDebugMessageInsert_Lazy((uint)source, (uint)type, id, (uint)severity, length, buf);
             
             /// <summary> <b>[requires: GL_KHR_debug]</b> <b>[entry point: <c>glDebugMessageInsertKHR</c>]</b><br/>  </summary>
             /// <remarks><see href="https://registry.khronos.org/OpenGL/extensions/KHR/KHR_debug.txt"/></remarks>
-            public static void DebugMessageInsertKHR(DebugSource source, DebugType type, uint id, DebugSeverity severity, int length, byte* buf) => GLPointers._glDebugMessageInsertKHR_fnptr((uint)source, (uint)type, id, (uint)severity, length, buf);
+            public static void DebugMessageInsertKHR(DebugSource source, DebugType type, uint id, DebugSeverity severity, int length, byte* buf) => GLPointers.glDebugMessageInsertKHR_Lazy((uint)source, (uint)type, id, (uint)severity, length, buf);
             
             /// <summary> <b>[requires: GL_KHR_debug]</b> <b>[entry point: <c>glGetDebugMessageLog</c>]</b><br/>  </summary>
             /// <remarks><see href="https://registry.khronos.org/OpenGL/extensions/KHR/KHR_debug.txt"/></remarks>
-            public static uint GetDebugMessageLog(uint count, int bufSize, DebugSource* sources, DebugType* types, uint* ids, DebugSeverity* severities, int* lengths, byte* messageLog) => GLPointers._glGetDebugMessageLog_fnptr(count, bufSize, (uint*)sources, (uint*)types, ids, (uint*)severities, lengths, messageLog);
+            public static uint GetDebugMessageLog(uint count, int bufSize, DebugSource* sources, DebugType* types, uint* ids, DebugSeverity* severities, int* lengths, byte* messageLog) => GLPointers.glGetDebugMessageLog_Lazy(count, bufSize, (uint*)sources, (uint*)types, ids, (uint*)severities, lengths, messageLog);
             
             /// <summary> <b>[requires: GL_KHR_debug]</b> <b>[entry point: <c>glGetDebugMessageLogKHR</c>]</b><br/>  </summary>
             /// <remarks><see href="https://registry.khronos.org/OpenGL/extensions/KHR/KHR_debug.txt"/></remarks>
-            public static uint GetDebugMessageLogKHR(uint count, int bufSize, DebugSource* sources, DebugType* types, uint* ids, DebugSeverity* severities, int* lengths, byte* messageLog) => GLPointers._glGetDebugMessageLogKHR_fnptr(count, bufSize, (uint*)sources, (uint*)types, ids, (uint*)severities, lengths, messageLog);
+            public static uint GetDebugMessageLogKHR(uint count, int bufSize, DebugSource* sources, DebugType* types, uint* ids, DebugSeverity* severities, int* lengths, byte* messageLog) => GLPointers.glGetDebugMessageLogKHR_Lazy(count, bufSize, (uint*)sources, (uint*)types, ids, (uint*)severities, lengths, messageLog);
             
             /// <summary> <b>[requires: GL_KHR_debug]</b> <b>[entry point: <c>glGetObjectLabel</c>]</b><br/>  </summary>
             /// <remarks><see href="https://registry.khronos.org/OpenGL/extensions/KHR/KHR_debug.txt"/></remarks>
-            public static void GetObjectLabel(ObjectIdentifier identifier, uint name, int bufSize, int* length, byte* label) => GLPointers._glGetObjectLabel_fnptr((uint)identifier, name, bufSize, length, label);
+            public static void GetObjectLabel(ObjectIdentifier identifier, uint name, int bufSize, int* length, byte* label) => GLPointers.glGetObjectLabel_Lazy((uint)identifier, name, bufSize, length, label);
             
             /// <summary> <b>[requires: GL_KHR_debug]</b> <b>[entry point: <c>glGetObjectLabelKHR</c>]</b><br/>  </summary>
             /// <remarks><see href="https://registry.khronos.org/OpenGL/extensions/KHR/KHR_debug.txt"/></remarks>
-            public static void GetObjectLabelKHR(All identifier, uint name, int bufSize, int* length, byte* label) => GLPointers._glGetObjectLabelKHR_fnptr((uint)identifier, name, bufSize, length, label);
+            public static void GetObjectLabelKHR(All identifier, uint name, int bufSize, int* length, byte* label) => GLPointers.glGetObjectLabelKHR_Lazy((uint)identifier, name, bufSize, length, label);
             
             /// <summary> <b>[requires: GL_KHR_debug]</b> <b>[entry point: <c>glGetObjectPtrLabel</c>]</b><br/>  </summary>
             /// <remarks><see href="https://registry.khronos.org/OpenGL/extensions/KHR/KHR_debug.txt"/></remarks>
-            public static void GetObjectPtrLabel(void* ptr, int bufSize, int* length, byte* label) => GLPointers._glGetObjectPtrLabel_fnptr(ptr, bufSize, length, label);
+            public static void GetObjectPtrLabel(void* ptr, int bufSize, int* length, byte* label) => GLPointers.glGetObjectPtrLabel_Lazy(ptr, bufSize, length, label);
             
             /// <summary> <b>[requires: GL_KHR_debug]</b> <b>[entry point: <c>glGetObjectPtrLabelKHR</c>]</b><br/>  </summary>
             /// <remarks><see href="https://registry.khronos.org/OpenGL/extensions/KHR/KHR_debug.txt"/></remarks>
-            public static void GetObjectPtrLabelKHR(void* ptr, int bufSize, int* length, byte* label) => GLPointers._glGetObjectPtrLabelKHR_fnptr(ptr, bufSize, length, label);
-=======
-            public static void DebugMessageCallback(IntPtr callback, void* userParam) => GLPointers.glDebugMessageCallback_Lazy(callback, userParam);
-            
-            /// <summary> <b>[requires: GL_KHR_debug]</b> <b>[entry point: <c>glDebugMessageCallbackKHR</c>]</b><br/>  </summary>
-            public static void DebugMessageCallbackKHR(IntPtr callback, void* userParam) => GLPointers.glDebugMessageCallbackKHR_Lazy(callback, userParam);
-            
-            /// <summary> <b>[requires: GL_KHR_debug]</b> <b>[entry point: <c>glDebugMessageControl</c>]</b><br/>  </summary>
-            public static void DebugMessageControl(DebugSource source, DebugType type, DebugSeverity severity, int count, uint* ids, bool enabled) => GLPointers.glDebugMessageControl_Lazy((uint)source, (uint)type, (uint)severity, count, ids, (byte)(enabled ? 1 : 0));
-            
-            /// <summary> <b>[requires: GL_KHR_debug]</b> <b>[entry point: <c>glDebugMessageControlKHR</c>]</b><br/>  </summary>
-            public static void DebugMessageControlKHR(DebugSource source, DebugType type, DebugSeverity severity, int count, uint* ids, bool enabled) => GLPointers.glDebugMessageControlKHR_Lazy((uint)source, (uint)type, (uint)severity, count, ids, (byte)(enabled ? 1 : 0));
-            
-            /// <summary> <b>[requires: GL_KHR_debug]</b> <b>[entry point: <c>glDebugMessageInsert</c>]</b><br/>  </summary>
-            public static void DebugMessageInsert(DebugSource source, DebugType type, uint id, DebugSeverity severity, int length, byte* buf) => GLPointers.glDebugMessageInsert_Lazy((uint)source, (uint)type, id, (uint)severity, length, buf);
-            
-            /// <summary> <b>[requires: GL_KHR_debug]</b> <b>[entry point: <c>glDebugMessageInsertKHR</c>]</b><br/>  </summary>
-            public static void DebugMessageInsertKHR(DebugSource source, DebugType type, uint id, DebugSeverity severity, int length, byte* buf) => GLPointers.glDebugMessageInsertKHR_Lazy((uint)source, (uint)type, id, (uint)severity, length, buf);
-            
-            /// <summary> <b>[requires: GL_KHR_debug]</b> <b>[entry point: <c>glGetDebugMessageLog</c>]</b><br/>  </summary>
-            public static uint GetDebugMessageLog(uint count, int bufSize, DebugSource* sources, DebugType* types, uint* ids, DebugSeverity* severities, int* lengths, byte* messageLog) => GLPointers.glGetDebugMessageLog_Lazy(count, bufSize, (uint*)sources, (uint*)types, ids, (uint*)severities, lengths, messageLog);
-            
-            /// <summary> <b>[requires: GL_KHR_debug]</b> <b>[entry point: <c>glGetDebugMessageLogKHR</c>]</b><br/>  </summary>
-            public static uint GetDebugMessageLogKHR(uint count, int bufSize, DebugSource* sources, DebugType* types, uint* ids, DebugSeverity* severities, int* lengths, byte* messageLog) => GLPointers.glGetDebugMessageLogKHR_Lazy(count, bufSize, (uint*)sources, (uint*)types, ids, (uint*)severities, lengths, messageLog);
-            
-            /// <summary> <b>[requires: GL_KHR_debug]</b> <b>[entry point: <c>glGetObjectLabel</c>]</b><br/>  </summary>
-            public static void GetObjectLabel(ObjectIdentifier identifier, uint name, int bufSize, int* length, byte* label) => GLPointers.glGetObjectLabel_Lazy((uint)identifier, name, bufSize, length, label);
-            
-            /// <summary> <b>[requires: GL_KHR_debug]</b> <b>[entry point: <c>glGetObjectLabelKHR</c>]</b><br/>  </summary>
-            public static void GetObjectLabelKHR(All identifier, uint name, int bufSize, int* length, byte* label) => GLPointers.glGetObjectLabelKHR_Lazy((uint)identifier, name, bufSize, length, label);
-            
-            /// <summary> <b>[requires: GL_KHR_debug]</b> <b>[entry point: <c>glGetObjectPtrLabel</c>]</b><br/>  </summary>
-            public static void GetObjectPtrLabel(void* ptr, int bufSize, int* length, byte* label) => GLPointers.glGetObjectPtrLabel_Lazy(ptr, bufSize, length, label);
-            
-            /// <summary> <b>[requires: GL_KHR_debug]</b> <b>[entry point: <c>glGetObjectPtrLabelKHR</c>]</b><br/>  </summary>
             public static void GetObjectPtrLabelKHR(void* ptr, int bufSize, int* length, byte* label) => GLPointers.glGetObjectPtrLabelKHR_Lazy(ptr, bufSize, length, label);
->>>>>>> fbab23ca
             
             /// <summary> <b>[requires: v1.0 | GL_KHR_debug]</b> <b>[entry point: <c>glGetPointerv</c>]</b><br/> Return the address of the specified pointer. </summary>
             /// <param name="pname"> Specifies the array or buffer pointer to be returned. Accepted symbolic names are GL_COLOR_ARRAY_POINTER, GL_MATRIX_INDEX_ARRAY_POINTER_OES, GL_NORMAL_ARRAY_POINTER, GL_POINT_SIZE_ARRAY_POINTER_OES, GL_TEXTURE_COORD_ARRAY_POINTER, and GL_VERTEX_ARRAY_POINTER., and GL_WEIGHT_ARRAY_POINTER_OES. </param>
             /// <param name="parameters"> Returns the pointer value specified by pname. </param>
-<<<<<<< HEAD
             /// <remarks><see href="https://www.khronos.org/registry/OpenGL-Refpages/es1.1/xhtml/glGetPointerv.xml"/><br/><see href="https://registry.khronos.org/OpenGL/extensions/KHR/KHR_debug.txt"/></remarks>
-            public static void GetPointerv(GetPointervPName pname, void** parameters) => GLPointers._glGetPointerv_fnptr((uint)pname, parameters);
+            public static void GetPointerv(GetPointervPName pname, void** parameters) => GLPointers.glGetPointerv_Lazy((uint)pname, parameters);
             
             /// <summary> <b>[requires: GL_KHR_debug]</b> <b>[entry point: <c>glGetPointervKHR</c>]</b><br/>  </summary>
             /// <remarks><see href="https://registry.khronos.org/OpenGL/extensions/KHR/KHR_debug.txt"/></remarks>
-            public static void GetPointervKHR(All pname, void** parameters) => GLPointers._glGetPointervKHR_fnptr((uint)pname, parameters);
+            public static void GetPointervKHR(All pname, void** parameters) => GLPointers.glGetPointervKHR_Lazy((uint)pname, parameters);
             
             /// <summary> <b>[requires: GL_KHR_debug]</b> <b>[entry point: <c>glObjectLabel</c>]</b><br/>  </summary>
             /// <remarks><see href="https://registry.khronos.org/OpenGL/extensions/KHR/KHR_debug.txt"/></remarks>
-            public static void ObjectLabel(ObjectIdentifier identifier, uint name, int length, byte* label) => GLPointers._glObjectLabel_fnptr((uint)identifier, name, length, label);
+            public static void ObjectLabel(ObjectIdentifier identifier, uint name, int length, byte* label) => GLPointers.glObjectLabel_Lazy((uint)identifier, name, length, label);
             
             /// <summary> <b>[requires: GL_KHR_debug]</b> <b>[entry point: <c>glObjectLabelKHR</c>]</b><br/>  </summary>
             /// <remarks><see href="https://registry.khronos.org/OpenGL/extensions/KHR/KHR_debug.txt"/></remarks>
-            public static void ObjectLabelKHR(ObjectIdentifier identifier, uint name, int length, byte* label) => GLPointers._glObjectLabelKHR_fnptr((uint)identifier, name, length, label);
+            public static void ObjectLabelKHR(ObjectIdentifier identifier, uint name, int length, byte* label) => GLPointers.glObjectLabelKHR_Lazy((uint)identifier, name, length, label);
             
             /// <summary> <b>[requires: GL_KHR_debug]</b> <b>[entry point: <c>glObjectPtrLabel</c>]</b><br/>  </summary>
             /// <remarks><see href="https://registry.khronos.org/OpenGL/extensions/KHR/KHR_debug.txt"/></remarks>
-            public static void ObjectPtrLabel(void* ptr, int length, byte* label) => GLPointers._glObjectPtrLabel_fnptr(ptr, length, label);
+            public static void ObjectPtrLabel(void* ptr, int length, byte* label) => GLPointers.glObjectPtrLabel_Lazy(ptr, length, label);
             
             /// <summary> <b>[requires: GL_KHR_debug]</b> <b>[entry point: <c>glObjectPtrLabelKHR</c>]</b><br/>  </summary>
             /// <remarks><see href="https://registry.khronos.org/OpenGL/extensions/KHR/KHR_debug.txt"/></remarks>
-            public static void ObjectPtrLabelKHR(void* ptr, int length, byte* label) => GLPointers._glObjectPtrLabelKHR_fnptr(ptr, length, label);
+            public static void ObjectPtrLabelKHR(void* ptr, int length, byte* label) => GLPointers.glObjectPtrLabelKHR_Lazy(ptr, length, label);
             
             /// <summary> <b>[requires: GL_KHR_debug]</b> <b>[entry point: <c>glPopDebugGroup</c>]</b><br/>  </summary>
             /// <remarks><see href="https://registry.khronos.org/OpenGL/extensions/KHR/KHR_debug.txt"/></remarks>
-            public static void PopDebugGroup() => GLPointers._glPopDebugGroup_fnptr();
+            public static void PopDebugGroup() => GLPointers.glPopDebugGroup_Lazy();
             
             /// <summary> <b>[requires: GL_KHR_debug]</b> <b>[entry point: <c>glPopDebugGroupKHR</c>]</b><br/>  </summary>
             /// <remarks><see href="https://registry.khronos.org/OpenGL/extensions/KHR/KHR_debug.txt"/></remarks>
-            public static void PopDebugGroupKHR() => GLPointers._glPopDebugGroupKHR_fnptr();
+            public static void PopDebugGroupKHR() => GLPointers.glPopDebugGroupKHR_Lazy();
             
             /// <summary> <b>[requires: GL_KHR_debug]</b> <b>[entry point: <c>glPushDebugGroup</c>]</b><br/>  </summary>
             /// <remarks><see href="https://registry.khronos.org/OpenGL/extensions/KHR/KHR_debug.txt"/></remarks>
-            public static void PushDebugGroup(DebugSource source, uint id, int length, byte* message) => GLPointers._glPushDebugGroup_fnptr((uint)source, id, length, message);
+            public static void PushDebugGroup(DebugSource source, uint id, int length, byte* message) => GLPointers.glPushDebugGroup_Lazy((uint)source, id, length, message);
             
             /// <summary> <b>[requires: GL_KHR_debug]</b> <b>[entry point: <c>glPushDebugGroupKHR</c>]</b><br/>  </summary>
             /// <remarks><see href="https://registry.khronos.org/OpenGL/extensions/KHR/KHR_debug.txt"/></remarks>
-            public static void PushDebugGroupKHR(DebugSource source, uint id, int length, byte* message) => GLPointers._glPushDebugGroupKHR_fnptr((uint)source, id, length, message);
-=======
-            /// <remarks><see href="https://www.khronos.org/registry/OpenGL-Refpages/es1.1/xhtml/glGetPointerv.xml" /></remarks>
-            public static void GetPointerv(GetPointervPName pname, void** parameters) => GLPointers.glGetPointerv_Lazy((uint)pname, parameters);
-            
-            /// <summary> <b>[requires: GL_KHR_debug]</b> <b>[entry point: <c>glGetPointervKHR</c>]</b><br/>  </summary>
-            public static void GetPointervKHR(All pname, void** parameters) => GLPointers.glGetPointervKHR_Lazy((uint)pname, parameters);
-            
-            /// <summary> <b>[requires: GL_KHR_debug]</b> <b>[entry point: <c>glObjectLabel</c>]</b><br/>  </summary>
-            public static void ObjectLabel(ObjectIdentifier identifier, uint name, int length, byte* label) => GLPointers.glObjectLabel_Lazy((uint)identifier, name, length, label);
-            
-            /// <summary> <b>[requires: GL_KHR_debug]</b> <b>[entry point: <c>glObjectLabelKHR</c>]</b><br/>  </summary>
-            public static void ObjectLabelKHR(ObjectIdentifier identifier, uint name, int length, byte* label) => GLPointers.glObjectLabelKHR_Lazy((uint)identifier, name, length, label);
-            
-            /// <summary> <b>[requires: GL_KHR_debug]</b> <b>[entry point: <c>glObjectPtrLabel</c>]</b><br/>  </summary>
-            public static void ObjectPtrLabel(void* ptr, int length, byte* label) => GLPointers.glObjectPtrLabel_Lazy(ptr, length, label);
-            
-            /// <summary> <b>[requires: GL_KHR_debug]</b> <b>[entry point: <c>glObjectPtrLabelKHR</c>]</b><br/>  </summary>
-            public static void ObjectPtrLabelKHR(void* ptr, int length, byte* label) => GLPointers.glObjectPtrLabelKHR_Lazy(ptr, length, label);
-            
-            /// <summary> <b>[requires: GL_KHR_debug]</b> <b>[entry point: <c>glPopDebugGroup</c>]</b><br/>  </summary>
-            public static void PopDebugGroup() => GLPointers.glPopDebugGroup_Lazy();
-            
-            /// <summary> <b>[requires: GL_KHR_debug]</b> <b>[entry point: <c>glPopDebugGroupKHR</c>]</b><br/>  </summary>
-            public static void PopDebugGroupKHR() => GLPointers.glPopDebugGroupKHR_Lazy();
-            
-            /// <summary> <b>[requires: GL_KHR_debug]</b> <b>[entry point: <c>glPushDebugGroup</c>]</b><br/>  </summary>
-            public static void PushDebugGroup(DebugSource source, uint id, int length, byte* message) => GLPointers.glPushDebugGroup_Lazy((uint)source, id, length, message);
-            
-            /// <summary> <b>[requires: GL_KHR_debug]</b> <b>[entry point: <c>glPushDebugGroupKHR</c>]</b><br/>  </summary>
             public static void PushDebugGroupKHR(DebugSource source, uint id, int length, byte* message) => GLPointers.glPushDebugGroupKHR_Lazy((uint)source, id, length, message);
->>>>>>> fbab23ca
             
         }
         /// <summary>NV extensions.</summary>
         public static unsafe partial class NV
         {
             /// <summary> <b>[requires: GL_NV_fence]</b> <b>[entry point: <c>glDeleteFencesNV</c>]</b><br/>  </summary>
-<<<<<<< HEAD
             /// <remarks><see href="https://registry.khronos.org/OpenGL/extensions/NV/NV_fence.txt"/></remarks>
-            public static void DeleteFencesNV(int n, uint* fences) => GLPointers._glDeleteFencesNV_fnptr(n, fences);
+            public static void DeleteFencesNV(int n, uint* fences) => GLPointers.glDeleteFencesNV_Lazy(n, fences);
             
             /// <summary> <b>[requires: GL_NV_fence]</b> <b>[entry point: <c>glFinishFenceNV</c>]</b><br/>  </summary>
             /// <remarks><see href="https://registry.khronos.org/OpenGL/extensions/NV/NV_fence.txt"/></remarks>
-            public static void FinishFenceNV(uint fence) => GLPointers._glFinishFenceNV_fnptr(fence);
+            public static void FinishFenceNV(uint fence) => GLPointers.glFinishFenceNV_Lazy(fence);
             
             /// <summary> <b>[requires: GL_NV_fence]</b> <b>[entry point: <c>glGenFencesNV</c>]</b><br/>  </summary>
             /// <remarks><see href="https://registry.khronos.org/OpenGL/extensions/NV/NV_fence.txt"/></remarks>
-            public static void GenFencesNV(int n, uint* fences) => GLPointers._glGenFencesNV_fnptr(n, fences);
+            public static void GenFencesNV(int n, uint* fences) => GLPointers.glGenFencesNV_Lazy(n, fences);
             
             /// <summary> <b>[requires: GL_NV_fence]</b> <b>[entry point: <c>glGetFenceivNV</c>]</b><br/>  </summary>
             /// <remarks><see href="https://registry.khronos.org/OpenGL/extensions/NV/NV_fence.txt"/></remarks>
-            public static void GetFenceivNV(uint fence, FenceParameterNameNV pname, int* parameters) => GLPointers._glGetFenceivNV_fnptr(fence, (uint)pname, parameters);
+            public static void GetFenceivNV(uint fence, FenceParameterNameNV pname, int* parameters) => GLPointers.glGetFenceivNV_Lazy(fence, (uint)pname, parameters);
             
             /// <summary> <b>[requires: GL_NV_fence]</b> <b>[entry point: <c>glIsFenceNV</c>]</b><br/>  </summary>
             /// <remarks><see href="https://registry.khronos.org/OpenGL/extensions/NV/NV_fence.txt"/></remarks>
-            public static bool IsFenceNV(uint fence) => GLPointers._glIsFenceNV_fnptr(fence) != 0;
+            public static bool IsFenceNV(uint fence) => GLPointers.glIsFenceNV_Lazy(fence) != 0;
             
             /// <summary> <b>[requires: GL_NV_fence]</b> <b>[entry point: <c>glSetFenceNV</c>]</b><br/>  </summary>
             /// <remarks><see href="https://registry.khronos.org/OpenGL/extensions/NV/NV_fence.txt"/></remarks>
-            public static void SetFenceNV(uint fence, FenceConditionNV condition) => GLPointers._glSetFenceNV_fnptr(fence, (uint)condition);
+            public static void SetFenceNV(uint fence, FenceConditionNV condition) => GLPointers.glSetFenceNV_Lazy(fence, (uint)condition);
             
             /// <summary> <b>[requires: GL_NV_fence]</b> <b>[entry point: <c>glTestFenceNV</c>]</b><br/>  </summary>
             /// <remarks><see href="https://registry.khronos.org/OpenGL/extensions/NV/NV_fence.txt"/></remarks>
-            public static bool TestFenceNV(uint fence) => GLPointers._glTestFenceNV_fnptr(fence) != 0;
-=======
-            public static void DeleteFencesNV(int n, uint* fences) => GLPointers.glDeleteFencesNV_Lazy(n, fences);
-            
-            /// <summary> <b>[requires: GL_NV_fence]</b> <b>[entry point: <c>glFinishFenceNV</c>]</b><br/>  </summary>
-            public static void FinishFenceNV(uint fence) => GLPointers.glFinishFenceNV_Lazy(fence);
-            
-            /// <summary> <b>[requires: GL_NV_fence]</b> <b>[entry point: <c>glGenFencesNV</c>]</b><br/>  </summary>
-            public static void GenFencesNV(int n, uint* fences) => GLPointers.glGenFencesNV_Lazy(n, fences);
-            
-            /// <summary> <b>[requires: GL_NV_fence]</b> <b>[entry point: <c>glGetFenceivNV</c>]</b><br/>  </summary>
-            public static void GetFenceivNV(uint fence, FenceParameterNameNV pname, int* parameters) => GLPointers.glGetFenceivNV_Lazy(fence, (uint)pname, parameters);
-            
-            /// <summary> <b>[requires: GL_NV_fence]</b> <b>[entry point: <c>glIsFenceNV</c>]</b><br/>  </summary>
-            public static bool IsFenceNV(uint fence) => GLPointers.glIsFenceNV_Lazy(fence) != 0;
-            
-            /// <summary> <b>[requires: GL_NV_fence]</b> <b>[entry point: <c>glSetFenceNV</c>]</b><br/>  </summary>
-            public static void SetFenceNV(uint fence, FenceConditionNV condition) => GLPointers.glSetFenceNV_Lazy(fence, (uint)condition);
-            
-            /// <summary> <b>[requires: GL_NV_fence]</b> <b>[entry point: <c>glTestFenceNV</c>]</b><br/>  </summary>
             public static bool TestFenceNV(uint fence) => GLPointers.glTestFenceNV_Lazy(fence) != 0;
->>>>>>> fbab23ca
             
         }
         /// <summary>OES extensions.</summary>
         public static unsafe partial class OES
         {
             /// <summary> <b>[requires: GL_OES_fixed_point]</b> <b>[entry point: <c>glAccumxOES</c>]</b><br/>  </summary>
-<<<<<<< HEAD
-            /// <remarks><see href="https://registry.khronos.org/OpenGL/extensions/OES/OES_fixed_point.txt"/></remarks>
-            public static void AccumxOES(All op, int value) => GLPointers._glAccumxOES_fnptr((uint)op, value);
+            /// <remarks><see href="https://registry.khronos.org/OpenGL/extensions/OES/OES_fixed_point.txt"/></remarks>
+            public static void AccumxOES(All op, int value) => GLPointers.glAccumxOES_Lazy((uint)op, value);
             
             /// <summary> <b>[requires: GL_OES_fixed_point]</b> <b>[entry point: <c>glAlphaFuncxOES</c>]</b><br/>  </summary>
             /// <remarks><see href="https://registry.khronos.org/OpenGL/extensions/OES/OES_fixed_point.txt"/></remarks>
-            public static void AlphaFuncxOES(AlphaFunction func, int reference) => GLPointers._glAlphaFuncxOES_fnptr((uint)func, reference);
+            public static void AlphaFuncxOES(AlphaFunction func, int reference) => GLPointers.glAlphaFuncxOES_Lazy((uint)func, reference);
             
             /// <summary> <b>[requires: GL_OES_framebuffer_object]</b> <b>[entry point: <c>glBindFramebufferOES</c>]</b><br/>  </summary>
             /// <remarks><see href="https://registry.khronos.org/OpenGL/extensions/OES/OES_framebuffer_object.txt"/></remarks>
-            public static void BindFramebufferOES(FramebufferTarget target, int framebuffer) => GLPointers._glBindFramebufferOES_fnptr((uint)target, framebuffer);
+            public static void BindFramebufferOES(FramebufferTarget target, int framebuffer) => GLPointers.glBindFramebufferOES_Lazy((uint)target, framebuffer);
             
             /// <summary> <b>[requires: GL_OES_framebuffer_object]</b> <b>[entry point: <c>glBindRenderbufferOES</c>]</b><br/>  </summary>
             /// <remarks><see href="https://registry.khronos.org/OpenGL/extensions/OES/OES_framebuffer_object.txt"/></remarks>
-            public static void BindRenderbufferOES(RenderbufferTarget target, int renderbuffer) => GLPointers._glBindRenderbufferOES_fnptr((uint)target, renderbuffer);
+            public static void BindRenderbufferOES(RenderbufferTarget target, int renderbuffer) => GLPointers.glBindRenderbufferOES_Lazy((uint)target, renderbuffer);
             
             /// <summary> <b>[requires: GL_OES_vertex_array_object]</b> <b>[entry point: <c>glBindVertexArrayOES</c>]</b><br/>  </summary>
             /// <remarks><see href="https://registry.khronos.org/OpenGL/extensions/OES/OES_vertex_array_object.txt"/></remarks>
-            public static void BindVertexArrayOES(int array) => GLPointers._glBindVertexArrayOES_fnptr(array);
+            public static void BindVertexArrayOES(int array) => GLPointers.glBindVertexArrayOES_Lazy(array);
             
             /// <summary> <b>[requires: GL_OES_fixed_point]</b> <b>[entry point: <c>glBitmapxOES</c>]</b><br/>  </summary>
             /// <remarks><see href="https://registry.khronos.org/OpenGL/extensions/OES/OES_fixed_point.txt"/></remarks>
-            public static void BitmapxOES(int width, int height, int xorig, int yorig, int xmove, int ymove, byte* bitmap) => GLPointers._glBitmapxOES_fnptr(width, height, xorig, yorig, xmove, ymove, bitmap);
+            public static void BitmapxOES(int width, int height, int xorig, int yorig, int xmove, int ymove, byte* bitmap) => GLPointers.glBitmapxOES_Lazy(width, height, xorig, yorig, xmove, ymove, bitmap);
             
             /// <summary> <b>[requires: GL_OES_fixed_point]</b> <b>[entry point: <c>glBlendColorxOES</c>]</b><br/>  </summary>
             /// <remarks><see href="https://registry.khronos.org/OpenGL/extensions/OES/OES_fixed_point.txt"/></remarks>
-            public static void BlendColorxOES(int red, int green, int blue, int alpha) => GLPointers._glBlendColorxOES_fnptr(red, green, blue, alpha);
+            public static void BlendColorxOES(int red, int green, int blue, int alpha) => GLPointers.glBlendColorxOES_Lazy(red, green, blue, alpha);
             
             /// <summary> <b>[requires: GL_OES_blend_subtract]</b> <b>[entry point: <c>glBlendEquationOES</c>]</b><br/>  </summary>
             /// <remarks><see href="https://registry.khronos.org/OpenGL/extensions/OES/OES_blend_subtract.txt"/></remarks>
-            public static void BlendEquationOES(BlendEquationMode mode) => GLPointers._glBlendEquationOES_fnptr((uint)mode);
+            public static void BlendEquationOES(BlendEquationMode mode) => GLPointers.glBlendEquationOES_Lazy((uint)mode);
             
             /// <summary> <b>[requires: GL_OES_blend_equation_separate]</b> <b>[entry point: <c>glBlendEquationSeparateOES</c>]</b><br/>  </summary>
             /// <remarks><see href="https://registry.khronos.org/OpenGL/extensions/OES/OES_blend_equation_separate.txt"/></remarks>
-            public static void BlendEquationSeparateOES(BlendEquationMode modeRGB, BlendEquationMode modeAlpha) => GLPointers._glBlendEquationSeparateOES_fnptr((uint)modeRGB, (uint)modeAlpha);
+            public static void BlendEquationSeparateOES(BlendEquationMode modeRGB, BlendEquationMode modeAlpha) => GLPointers.glBlendEquationSeparateOES_Lazy((uint)modeRGB, (uint)modeAlpha);
             
             /// <summary> <b>[requires: GL_OES_blend_func_separate]</b> <b>[entry point: <c>glBlendFuncSeparateOES</c>]</b><br/>  </summary>
             /// <remarks><see href="https://registry.khronos.org/OpenGL/extensions/OES/OES_blend_func_separate.txt"/></remarks>
-            public static void BlendFuncSeparateOES(BlendingFactor srcRGB, BlendingFactor dstRGB, BlendingFactor srcAlpha, BlendingFactor dstAlpha) => GLPointers._glBlendFuncSeparateOES_fnptr((uint)srcRGB, (uint)dstRGB, (uint)srcAlpha, (uint)dstAlpha);
+            public static void BlendFuncSeparateOES(BlendingFactor srcRGB, BlendingFactor dstRGB, BlendingFactor srcAlpha, BlendingFactor dstAlpha) => GLPointers.glBlendFuncSeparateOES_Lazy((uint)srcRGB, (uint)dstRGB, (uint)srcAlpha, (uint)dstAlpha);
             
             /// <summary> <b>[requires: GL_OES_framebuffer_object]</b> <b>[entry point: <c>glCheckFramebufferStatusOES</c>]</b><br/>  </summary>
             /// <remarks><see href="https://registry.khronos.org/OpenGL/extensions/OES/OES_framebuffer_object.txt"/></remarks>
-            public static FramebufferStatus CheckFramebufferStatusOES(FramebufferTarget target) => (FramebufferStatus) GLPointers._glCheckFramebufferStatusOES_fnptr((uint)target);
+            public static FramebufferStatus CheckFramebufferStatusOES(FramebufferTarget target) => (FramebufferStatus) GLPointers.glCheckFramebufferStatusOES_Lazy((uint)target);
             
             /// <summary> <b>[requires: GL_OES_fixed_point]</b> <b>[entry point: <c>glClearAccumxOES</c>]</b><br/>  </summary>
             /// <remarks><see href="https://registry.khronos.org/OpenGL/extensions/OES/OES_fixed_point.txt"/></remarks>
-            public static void ClearAccumxOES(int red, int green, int blue, int alpha) => GLPointers._glClearAccumxOES_fnptr(red, green, blue, alpha);
+            public static void ClearAccumxOES(int red, int green, int blue, int alpha) => GLPointers.glClearAccumxOES_Lazy(red, green, blue, alpha);
             
             /// <summary> <b>[requires: GL_OES_fixed_point]</b> <b>[entry point: <c>glClearColorxOES</c>]</b><br/>  </summary>
             /// <remarks><see href="https://registry.khronos.org/OpenGL/extensions/OES/OES_fixed_point.txt"/></remarks>
-            public static void ClearColorxOES(int red, int green, int blue, int alpha) => GLPointers._glClearColorxOES_fnptr(red, green, blue, alpha);
+            public static void ClearColorxOES(int red, int green, int blue, int alpha) => GLPointers.glClearColorxOES_Lazy(red, green, blue, alpha);
             
             /// <summary> <b>[requires: GL_OES_single_precision]</b> <b>[entry point: <c>glClearDepthfOES</c>]</b><br/>  </summary>
             /// <remarks><see href="https://registry.khronos.org/OpenGL/extensions/OES/OES_single_precision.txt"/></remarks>
-            public static void ClearDepthfOES(float depth) => GLPointers._glClearDepthfOES_fnptr(depth);
+            public static void ClearDepthfOES(float depth) => GLPointers.glClearDepthfOES_Lazy(depth);
             
             /// <summary> <b>[requires: GL_OES_fixed_point]</b> <b>[entry point: <c>glClearDepthxOES</c>]</b><br/>  </summary>
             /// <remarks><see href="https://registry.khronos.org/OpenGL/extensions/OES/OES_fixed_point.txt"/></remarks>
-            public static void ClearDepthxOES(int depth) => GLPointers._glClearDepthxOES_fnptr(depth);
+            public static void ClearDepthxOES(int depth) => GLPointers.glClearDepthxOES_Lazy(depth);
             
             /// <summary> <b>[requires: GL_OES_single_precision]</b> <b>[entry point: <c>glClipPlanefOES</c>]</b><br/>  </summary>
             /// <remarks><see href="https://registry.khronos.org/OpenGL/extensions/OES/OES_single_precision.txt"/></remarks>
-            public static void ClipPlanefOES(ClipPlaneName plane, float* equation) => GLPointers._glClipPlanefOES_fnptr((uint)plane, equation);
+            public static void ClipPlanefOES(ClipPlaneName plane, float* equation) => GLPointers.glClipPlanefOES_Lazy((uint)plane, equation);
             
             /// <summary> <b>[requires: GL_OES_fixed_point]</b> <b>[entry point: <c>glClipPlanexOES</c>]</b><br/>  </summary>
             /// <remarks><see href="https://registry.khronos.org/OpenGL/extensions/OES/OES_fixed_point.txt"/></remarks>
-            public static void ClipPlanexOES(ClipPlaneName plane, int* equation) => GLPointers._glClipPlanexOES_fnptr((uint)plane, equation);
+            public static void ClipPlanexOES(ClipPlaneName plane, int* equation) => GLPointers.glClipPlanexOES_Lazy((uint)plane, equation);
             
             /// <summary> <b>[requires: GL_OES_fixed_point]</b> <b>[entry point: <c>glColor3xOES</c>]</b><br/>  </summary>
             /// <remarks><see href="https://registry.khronos.org/OpenGL/extensions/OES/OES_fixed_point.txt"/></remarks>
-            public static void Color3xOES(int red, int green, int blue) => GLPointers._glColor3xOES_fnptr(red, green, blue);
+            public static void Color3xOES(int red, int green, int blue) => GLPointers.glColor3xOES_Lazy(red, green, blue);
             
             /// <summary> <b>[requires: GL_OES_fixed_point]</b> <b>[entry point: <c>glColor3xvOES</c>]</b><br/>  </summary>
             /// <remarks><see href="https://registry.khronos.org/OpenGL/extensions/OES/OES_fixed_point.txt"/></remarks>
-            public static void Color3xvOES(int* components) => GLPointers._glColor3xvOES_fnptr(components);
+            public static void Color3xvOES(int* components) => GLPointers.glColor3xvOES_Lazy(components);
             
             /// <summary> <b>[requires: GL_OES_fixed_point]</b> <b>[entry point: <c>glColor4xOES</c>]</b><br/>  </summary>
             /// <remarks><see href="https://registry.khronos.org/OpenGL/extensions/OES/OES_fixed_point.txt"/></remarks>
-            public static void Color4xOES(int red, int green, int blue, int alpha) => GLPointers._glColor4xOES_fnptr(red, green, blue, alpha);
+            public static void Color4xOES(int red, int green, int blue, int alpha) => GLPointers.glColor4xOES_Lazy(red, green, blue, alpha);
             
             /// <summary> <b>[requires: GL_OES_fixed_point]</b> <b>[entry point: <c>glColor4xvOES</c>]</b><br/>  </summary>
             /// <remarks><see href="https://registry.khronos.org/OpenGL/extensions/OES/OES_fixed_point.txt"/></remarks>
-            public static void Color4xvOES(int* components) => GLPointers._glColor4xvOES_fnptr(components);
+            public static void Color4xvOES(int* components) => GLPointers.glColor4xvOES_Lazy(components);
             
             /// <summary> <b>[requires: GL_OES_fixed_point]</b> <b>[entry point: <c>glConvolutionParameterxOES</c>]</b><br/>  </summary>
             /// <remarks><see href="https://registry.khronos.org/OpenGL/extensions/OES/OES_fixed_point.txt"/></remarks>
-            public static void ConvolutionParameterxOES(ConvolutionTargetEXT target, ConvolutionParameter pname, int param) => GLPointers._glConvolutionParameterxOES_fnptr((uint)target, (uint)pname, param);
+            public static void ConvolutionParameterxOES(ConvolutionTargetEXT target, ConvolutionParameter pname, int param) => GLPointers.glConvolutionParameterxOES_Lazy((uint)target, (uint)pname, param);
             
             /// <summary> <b>[requires: GL_OES_fixed_point]</b> <b>[entry point: <c>glConvolutionParameterxvOES</c>]</b><br/>  </summary>
             /// <remarks><see href="https://registry.khronos.org/OpenGL/extensions/OES/OES_fixed_point.txt"/></remarks>
-            public static void ConvolutionParameterxvOES(ConvolutionTargetEXT target, ConvolutionParameter pname, int* parameters) => GLPointers._glConvolutionParameterxvOES_fnptr((uint)target, (uint)pname, parameters);
+            public static void ConvolutionParameterxvOES(ConvolutionTargetEXT target, ConvolutionParameter pname, int* parameters) => GLPointers.glConvolutionParameterxvOES_Lazy((uint)target, (uint)pname, parameters);
             
             /// <summary> <b>[requires: GL_OES_matrix_palette]</b> <b>[entry point: <c>glCurrentPaletteMatrixOES</c>]</b><br/>         defines which of the palette&apos;s matrices is affected by        subsequent matrix operations        . </summary>
             /// <param name="matrixpaletteindex"> specifies the index into the palette&apos;s matrices. </param>
             /// <remarks><see href="https://www.khronos.org/registry/OpenGL-Refpages/es1.1/xhtml/glCurrentPaletteMatrix.xml"/><br/><see href="https://registry.khronos.org/OpenGL/extensions/OES/OES_matrix_palette.txt"/></remarks>
-            public static void CurrentPaletteMatrixOES(uint matrixpaletteindex) => GLPointers._glCurrentPaletteMatrixOES_fnptr(matrixpaletteindex);
+            public static void CurrentPaletteMatrixOES(uint matrixpaletteindex) => GLPointers.glCurrentPaletteMatrixOES_Lazy(matrixpaletteindex);
             
             /// <summary> <b>[requires: GL_OES_framebuffer_object]</b> <b>[entry point: <c>glDeleteFramebuffersOES</c>]</b><br/>  </summary>
             /// <remarks><see href="https://registry.khronos.org/OpenGL/extensions/OES/OES_framebuffer_object.txt"/></remarks>
-            public static void DeleteFramebuffersOES(int n, int* framebuffers) => GLPointers._glDeleteFramebuffersOES_fnptr(n, framebuffers);
+            public static void DeleteFramebuffersOES(int n, int* framebuffers) => GLPointers.glDeleteFramebuffersOES_Lazy(n, framebuffers);
             
             /// <summary> <b>[requires: GL_OES_framebuffer_object]</b> <b>[entry point: <c>glDeleteRenderbuffersOES</c>]</b><br/>  </summary>
             /// <remarks><see href="https://registry.khronos.org/OpenGL/extensions/OES/OES_framebuffer_object.txt"/></remarks>
-            public static void DeleteRenderbuffersOES(int n, int* renderbuffers) => GLPointers._glDeleteRenderbuffersOES_fnptr(n, renderbuffers);
+            public static void DeleteRenderbuffersOES(int n, int* renderbuffers) => GLPointers.glDeleteRenderbuffersOES_Lazy(n, renderbuffers);
             
             /// <summary> <b>[requires: GL_OES_vertex_array_object]</b> <b>[entry point: <c>glDeleteVertexArraysOES</c>]</b><br/>  </summary>
             /// <remarks><see href="https://registry.khronos.org/OpenGL/extensions/OES/OES_vertex_array_object.txt"/></remarks>
-            public static void DeleteVertexArraysOES(int n, int* arrays) => GLPointers._glDeleteVertexArraysOES_fnptr(n, arrays);
+            public static void DeleteVertexArraysOES(int n, int* arrays) => GLPointers.glDeleteVertexArraysOES_Lazy(n, arrays);
             
             /// <summary> <b>[requires: GL_OES_single_precision]</b> <b>[entry point: <c>glDepthRangefOES</c>]</b><br/>  </summary>
             /// <remarks><see href="https://registry.khronos.org/OpenGL/extensions/OES/OES_single_precision.txt"/></remarks>
-            public static void DepthRangefOES(float n, float f) => GLPointers._glDepthRangefOES_fnptr(n, f);
+            public static void DepthRangefOES(float n, float f) => GLPointers.glDepthRangefOES_Lazy(n, f);
             
             /// <summary> <b>[requires: GL_OES_fixed_point]</b> <b>[entry point: <c>glDepthRangexOES</c>]</b><br/>  </summary>
             /// <remarks><see href="https://registry.khronos.org/OpenGL/extensions/OES/OES_fixed_point.txt"/></remarks>
-            public static void DepthRangexOES(int n, int f) => GLPointers._glDepthRangexOES_fnptr(n, f);
-=======
-            public static void AccumxOES(All op, int value) => GLPointers.glAccumxOES_Lazy((uint)op, value);
-            
-            /// <summary> <b>[requires: GL_OES_fixed_point]</b> <b>[entry point: <c>glAlphaFuncxOES</c>]</b><br/>  </summary>
-            public static void AlphaFuncxOES(AlphaFunction func, int reference) => GLPointers.glAlphaFuncxOES_Lazy((uint)func, reference);
-            
-            /// <summary> <b>[requires: GL_OES_framebuffer_object]</b> <b>[entry point: <c>glBindFramebufferOES</c>]</b><br/>  </summary>
-            public static void BindFramebufferOES(FramebufferTarget target, int framebuffer) => GLPointers.glBindFramebufferOES_Lazy((uint)target, framebuffer);
-            
-            /// <summary> <b>[requires: GL_OES_framebuffer_object]</b> <b>[entry point: <c>glBindRenderbufferOES</c>]</b><br/>  </summary>
-            public static void BindRenderbufferOES(RenderbufferTarget target, int renderbuffer) => GLPointers.glBindRenderbufferOES_Lazy((uint)target, renderbuffer);
-            
-            /// <summary> <b>[requires: GL_OES_vertex_array_object]</b> <b>[entry point: <c>glBindVertexArrayOES</c>]</b><br/>  </summary>
-            public static void BindVertexArrayOES(int array) => GLPointers.glBindVertexArrayOES_Lazy(array);
-            
-            /// <summary> <b>[requires: GL_OES_fixed_point]</b> <b>[entry point: <c>glBitmapxOES</c>]</b><br/>  </summary>
-            public static void BitmapxOES(int width, int height, int xorig, int yorig, int xmove, int ymove, byte* bitmap) => GLPointers.glBitmapxOES_Lazy(width, height, xorig, yorig, xmove, ymove, bitmap);
-            
-            /// <summary> <b>[requires: GL_OES_fixed_point]</b> <b>[entry point: <c>glBlendColorxOES</c>]</b><br/>  </summary>
-            public static void BlendColorxOES(int red, int green, int blue, int alpha) => GLPointers.glBlendColorxOES_Lazy(red, green, blue, alpha);
-            
-            /// <summary> <b>[requires: GL_OES_blend_subtract]</b> <b>[entry point: <c>glBlendEquationOES</c>]</b><br/>  </summary>
-            public static void BlendEquationOES(BlendEquationMode mode) => GLPointers.glBlendEquationOES_Lazy((uint)mode);
-            
-            /// <summary> <b>[requires: GL_OES_blend_equation_separate]</b> <b>[entry point: <c>glBlendEquationSeparateOES</c>]</b><br/>  </summary>
-            public static void BlendEquationSeparateOES(BlendEquationMode modeRGB, BlendEquationMode modeAlpha) => GLPointers.glBlendEquationSeparateOES_Lazy((uint)modeRGB, (uint)modeAlpha);
-            
-            /// <summary> <b>[requires: GL_OES_blend_func_separate]</b> <b>[entry point: <c>glBlendFuncSeparateOES</c>]</b><br/>  </summary>
-            public static void BlendFuncSeparateOES(BlendingFactor srcRGB, BlendingFactor dstRGB, BlendingFactor srcAlpha, BlendingFactor dstAlpha) => GLPointers.glBlendFuncSeparateOES_Lazy((uint)srcRGB, (uint)dstRGB, (uint)srcAlpha, (uint)dstAlpha);
-            
-            /// <summary> <b>[requires: GL_OES_framebuffer_object]</b> <b>[entry point: <c>glCheckFramebufferStatusOES</c>]</b><br/>  </summary>
-            public static FramebufferStatus CheckFramebufferStatusOES(FramebufferTarget target) => (FramebufferStatus) GLPointers.glCheckFramebufferStatusOES_Lazy((uint)target);
-            
-            /// <summary> <b>[requires: GL_OES_fixed_point]</b> <b>[entry point: <c>glClearAccumxOES</c>]</b><br/>  </summary>
-            public static void ClearAccumxOES(int red, int green, int blue, int alpha) => GLPointers.glClearAccumxOES_Lazy(red, green, blue, alpha);
-            
-            /// <summary> <b>[requires: GL_OES_fixed_point]</b> <b>[entry point: <c>glClearColorxOES</c>]</b><br/>  </summary>
-            public static void ClearColorxOES(int red, int green, int blue, int alpha) => GLPointers.glClearColorxOES_Lazy(red, green, blue, alpha);
-            
-            /// <summary> <b>[requires: GL_OES_single_precision]</b> <b>[entry point: <c>glClearDepthfOES</c>]</b><br/>  </summary>
-            public static void ClearDepthfOES(float depth) => GLPointers.glClearDepthfOES_Lazy(depth);
-            
-            /// <summary> <b>[requires: GL_OES_fixed_point]</b> <b>[entry point: <c>glClearDepthxOES</c>]</b><br/>  </summary>
-            public static void ClearDepthxOES(int depth) => GLPointers.glClearDepthxOES_Lazy(depth);
-            
-            /// <summary> <b>[requires: GL_OES_single_precision]</b> <b>[entry point: <c>glClipPlanefOES</c>]</b><br/>  </summary>
-            public static void ClipPlanefOES(ClipPlaneName plane, float* equation) => GLPointers.glClipPlanefOES_Lazy((uint)plane, equation);
-            
-            /// <summary> <b>[requires: GL_OES_fixed_point]</b> <b>[entry point: <c>glClipPlanexOES</c>]</b><br/>  </summary>
-            public static void ClipPlanexOES(ClipPlaneName plane, int* equation) => GLPointers.glClipPlanexOES_Lazy((uint)plane, equation);
-            
-            /// <summary> <b>[requires: GL_OES_fixed_point]</b> <b>[entry point: <c>glColor3xOES</c>]</b><br/>  </summary>
-            public static void Color3xOES(int red, int green, int blue) => GLPointers.glColor3xOES_Lazy(red, green, blue);
-            
-            /// <summary> <b>[requires: GL_OES_fixed_point]</b> <b>[entry point: <c>glColor3xvOES</c>]</b><br/>  </summary>
-            public static void Color3xvOES(int* components) => GLPointers.glColor3xvOES_Lazy(components);
-            
-            /// <summary> <b>[requires: GL_OES_fixed_point]</b> <b>[entry point: <c>glColor4xOES</c>]</b><br/>  </summary>
-            public static void Color4xOES(int red, int green, int blue, int alpha) => GLPointers.glColor4xOES_Lazy(red, green, blue, alpha);
-            
-            /// <summary> <b>[requires: GL_OES_fixed_point]</b> <b>[entry point: <c>glColor4xvOES</c>]</b><br/>  </summary>
-            public static void Color4xvOES(int* components) => GLPointers.glColor4xvOES_Lazy(components);
-            
-            /// <summary> <b>[requires: GL_OES_fixed_point]</b> <b>[entry point: <c>glConvolutionParameterxOES</c>]</b><br/>  </summary>
-            public static void ConvolutionParameterxOES(ConvolutionTargetEXT target, ConvolutionParameter pname, int param) => GLPointers.glConvolutionParameterxOES_Lazy((uint)target, (uint)pname, param);
-            
-            /// <summary> <b>[requires: GL_OES_fixed_point]</b> <b>[entry point: <c>glConvolutionParameterxvOES</c>]</b><br/>  </summary>
-            public static void ConvolutionParameterxvOES(ConvolutionTargetEXT target, ConvolutionParameter pname, int* parameters) => GLPointers.glConvolutionParameterxvOES_Lazy((uint)target, (uint)pname, parameters);
-            
-            /// <summary> <b>[requires: GL_OES_matrix_palette]</b> <b>[entry point: <c>glCurrentPaletteMatrixOES</c>]</b><br/>         defines which of the palette&apos;s matrices is affected by        subsequent matrix operations        . </summary>
-            /// <param name="index"> specifies the index into the palette&apos;s matrices. </param>
-            /// <remarks><see href="https://www.khronos.org/registry/OpenGL-Refpages/es1.1/xhtml/glCurrentPaletteMatrix.xml" /></remarks>
-            public static void CurrentPaletteMatrixOES(uint matrixpaletteindex) => GLPointers.glCurrentPaletteMatrixOES_Lazy(matrixpaletteindex);
-            
-            /// <summary> <b>[requires: GL_OES_framebuffer_object]</b> <b>[entry point: <c>glDeleteFramebuffersOES</c>]</b><br/>  </summary>
-            public static void DeleteFramebuffersOES(int n, int* framebuffers) => GLPointers.glDeleteFramebuffersOES_Lazy(n, framebuffers);
-            
-            /// <summary> <b>[requires: GL_OES_framebuffer_object]</b> <b>[entry point: <c>glDeleteRenderbuffersOES</c>]</b><br/>  </summary>
-            public static void DeleteRenderbuffersOES(int n, int* renderbuffers) => GLPointers.glDeleteRenderbuffersOES_Lazy(n, renderbuffers);
-            
-            /// <summary> <b>[requires: GL_OES_vertex_array_object]</b> <b>[entry point: <c>glDeleteVertexArraysOES</c>]</b><br/>  </summary>
-            public static void DeleteVertexArraysOES(int n, int* arrays) => GLPointers.glDeleteVertexArraysOES_Lazy(n, arrays);
-            
-            /// <summary> <b>[requires: GL_OES_single_precision]</b> <b>[entry point: <c>glDepthRangefOES</c>]</b><br/>  </summary>
-            public static void DepthRangefOES(float n, float f) => GLPointers.glDepthRangefOES_Lazy(n, f);
-            
-            /// <summary> <b>[requires: GL_OES_fixed_point]</b> <b>[entry point: <c>glDepthRangexOES</c>]</b><br/>  </summary>
             public static void DepthRangexOES(int n, int f) => GLPointers.glDepthRangexOES_Lazy(n, f);
->>>>>>> fbab23ca
             
             /// <summary> <b>[requires: GL_OES_draw_texture]</b> <b>[entry point: <c>glDrawTexfOES</c>]</b><br/> Draws a texture rectangle to the screen. </summary>
             /// <param name="x"> Specify the position of the affected screen rectangle. </param>
@@ -2271,20 +1318,12 @@
             /// <param name="z"> Specify the position of the affected screen rectangle. </param>
             /// <param name="width"> Specifies the width and height of the affected screen rectangle in pixels. </param>
             /// <param name="height"> Specifies the width and height of the affected screen rectangle in pixels. </param>
-<<<<<<< HEAD
             /// <remarks><see href="https://www.khronos.org/registry/OpenGL-Refpages/es1.1/xhtml/glDrawTex.xml"/><br/><see href="https://registry.khronos.org/OpenGL/extensions/OES/OES_draw_texture.txt"/></remarks>
-            public static void DrawTexfOES(float x, float y, float z, float width, float height) => GLPointers._glDrawTexfOES_fnptr(x, y, z, width, height);
+            public static void DrawTexfOES(float x, float y, float z, float width, float height) => GLPointers.glDrawTexfOES_Lazy(x, y, z, width, height);
             
             /// <summary> <b>[requires: GL_OES_draw_texture]</b> <b>[entry point: <c>glDrawTexfvOES</c>]</b><br/>  </summary>
             /// <remarks><see href="https://registry.khronos.org/OpenGL/extensions/OES/OES_draw_texture.txt"/></remarks>
-            public static void DrawTexfvOES(float* coords) => GLPointers._glDrawTexfvOES_fnptr(coords);
-=======
-            /// <remarks><see href="https://www.khronos.org/registry/OpenGL-Refpages/es1.1/xhtml/glDrawTex.xml" /></remarks>
-            public static void DrawTexfOES(float x, float y, float z, float width, float height) => GLPointers.glDrawTexfOES_Lazy(x, y, z, width, height);
-            
-            /// <summary> <b>[requires: GL_OES_draw_texture]</b> <b>[entry point: <c>glDrawTexfvOES</c>]</b><br/>  </summary>
             public static void DrawTexfvOES(float* coords) => GLPointers.glDrawTexfvOES_Lazy(coords);
->>>>>>> fbab23ca
             
             /// <summary> <b>[requires: GL_OES_draw_texture]</b> <b>[entry point: <c>glDrawTexiOES</c>]</b><br/> Draws a texture rectangle to the screen. </summary>
             /// <param name="x"> Specify the position of the affected screen rectangle. </param>
@@ -2292,20 +1331,12 @@
             /// <param name="z"> Specify the position of the affected screen rectangle. </param>
             /// <param name="width"> Specifies the width and height of the affected screen rectangle in pixels. </param>
             /// <param name="height"> Specifies the width and height of the affected screen rectangle in pixels. </param>
-<<<<<<< HEAD
             /// <remarks><see href="https://www.khronos.org/registry/OpenGL-Refpages/es1.1/xhtml/glDrawTex.xml"/><br/><see href="https://registry.khronos.org/OpenGL/extensions/OES/OES_draw_texture.txt"/></remarks>
-            public static void DrawTexiOES(int x, int y, int z, int width, int height) => GLPointers._glDrawTexiOES_fnptr(x, y, z, width, height);
+            public static void DrawTexiOES(int x, int y, int z, int width, int height) => GLPointers.glDrawTexiOES_Lazy(x, y, z, width, height);
             
             /// <summary> <b>[requires: GL_OES_draw_texture]</b> <b>[entry point: <c>glDrawTexivOES</c>]</b><br/>  </summary>
             /// <remarks><see href="https://registry.khronos.org/OpenGL/extensions/OES/OES_draw_texture.txt"/></remarks>
-            public static void DrawTexivOES(int* coords) => GLPointers._glDrawTexivOES_fnptr(coords);
-=======
-            /// <remarks><see href="https://www.khronos.org/registry/OpenGL-Refpages/es1.1/xhtml/glDrawTex.xml" /></remarks>
-            public static void DrawTexiOES(int x, int y, int z, int width, int height) => GLPointers.glDrawTexiOES_Lazy(x, y, z, width, height);
-            
-            /// <summary> <b>[requires: GL_OES_draw_texture]</b> <b>[entry point: <c>glDrawTexivOES</c>]</b><br/>  </summary>
             public static void DrawTexivOES(int* coords) => GLPointers.glDrawTexivOES_Lazy(coords);
->>>>>>> fbab23ca
             
             /// <summary> <b>[requires: GL_OES_draw_texture]</b> <b>[entry point: <c>glDrawTexsOES</c>]</b><br/> Draws a texture rectangle to the screen. </summary>
             /// <param name="x"> Specify the position of the affected screen rectangle. </param>
@@ -2313,20 +1344,12 @@
             /// <param name="z"> Specify the position of the affected screen rectangle. </param>
             /// <param name="width"> Specifies the width and height of the affected screen rectangle in pixels. </param>
             /// <param name="height"> Specifies the width and height of the affected screen rectangle in pixels. </param>
-<<<<<<< HEAD
             /// <remarks><see href="https://www.khronos.org/registry/OpenGL-Refpages/es1.1/xhtml/glDrawTex.xml"/><br/><see href="https://registry.khronos.org/OpenGL/extensions/OES/OES_draw_texture.txt"/></remarks>
-            public static void DrawTexsOES(short x, short y, short z, short width, short height) => GLPointers._glDrawTexsOES_fnptr(x, y, z, width, height);
+            public static void DrawTexsOES(short x, short y, short z, short width, short height) => GLPointers.glDrawTexsOES_Lazy(x, y, z, width, height);
             
             /// <summary> <b>[requires: GL_OES_draw_texture]</b> <b>[entry point: <c>glDrawTexsvOES</c>]</b><br/>  </summary>
             /// <remarks><see href="https://registry.khronos.org/OpenGL/extensions/OES/OES_draw_texture.txt"/></remarks>
-            public static void DrawTexsvOES(short* coords) => GLPointers._glDrawTexsvOES_fnptr(coords);
-=======
-            /// <remarks><see href="https://www.khronos.org/registry/OpenGL-Refpages/es1.1/xhtml/glDrawTex.xml" /></remarks>
-            public static void DrawTexsOES(short x, short y, short z, short width, short height) => GLPointers.glDrawTexsOES_Lazy(x, y, z, width, height);
-            
-            /// <summary> <b>[requires: GL_OES_draw_texture]</b> <b>[entry point: <c>glDrawTexsvOES</c>]</b><br/>  </summary>
             public static void DrawTexsvOES(short* coords) => GLPointers.glDrawTexsvOES_Lazy(coords);
->>>>>>> fbab23ca
             
             /// <summary> <b>[requires: GL_OES_draw_texture]</b> <b>[entry point: <c>glDrawTexxOES</c>]</b><br/> Draws a texture rectangle to the screen. </summary>
             /// <param name="x"> Specify the position of the affected screen rectangle. </param>
@@ -2334,1188 +1357,681 @@
             /// <param name="z"> Specify the position of the affected screen rectangle. </param>
             /// <param name="width"> Specifies the width and height of the affected screen rectangle in pixels. </param>
             /// <param name="height"> Specifies the width and height of the affected screen rectangle in pixels. </param>
-<<<<<<< HEAD
             /// <remarks><see href="https://www.khronos.org/registry/OpenGL-Refpages/es1.1/xhtml/glDrawTex.xml"/><br/><see href="https://registry.khronos.org/OpenGL/extensions/OES/OES_draw_texture.txt"/></remarks>
-            public static void DrawTexxOES(int x, int y, int z, int width, int height) => GLPointers._glDrawTexxOES_fnptr(x, y, z, width, height);
+            public static void DrawTexxOES(int x, int y, int z, int width, int height) => GLPointers.glDrawTexxOES_Lazy(x, y, z, width, height);
             
             /// <summary> <b>[requires: GL_OES_draw_texture]</b> <b>[entry point: <c>glDrawTexxvOES</c>]</b><br/>  </summary>
             /// <remarks><see href="https://registry.khronos.org/OpenGL/extensions/OES/OES_draw_texture.txt"/></remarks>
-            public static void DrawTexxvOES(int* coords) => GLPointers._glDrawTexxvOES_fnptr(coords);
+            public static void DrawTexxvOES(int* coords) => GLPointers.glDrawTexxvOES_Lazy(coords);
             
             /// <summary> <b>[requires: GL_OES_EGL_image]</b> <b>[entry point: <c>glEGLImageTargetRenderbufferStorageOES</c>]</b><br/>  </summary>
             /// <remarks><see href="https://registry.khronos.org/OpenGL/extensions/OES/OES_EGL_image.txt"/></remarks>
-            public static void EGLImageTargetRenderbufferStorageOES(All target, void* image) => GLPointers._glEGLImageTargetRenderbufferStorageOES_fnptr((uint)target, image);
+            public static void EGLImageTargetRenderbufferStorageOES(All target, void* image) => GLPointers.glEGLImageTargetRenderbufferStorageOES_Lazy((uint)target, image);
             
             /// <summary> <b>[requires: GL_OES_EGL_image]</b> <b>[entry point: <c>glEGLImageTargetTexture2DOES</c>]</b><br/>  </summary>
             /// <remarks><see href="https://registry.khronos.org/OpenGL/extensions/OES/OES_EGL_image.txt"/></remarks>
-            public static void EGLImageTargetTexture2DOES(All target, void* image) => GLPointers._glEGLImageTargetTexture2DOES_fnptr((uint)target, image);
+            public static void EGLImageTargetTexture2DOES(All target, void* image) => GLPointers.glEGLImageTargetTexture2DOES_Lazy((uint)target, image);
             
             /// <summary> <b>[requires: GL_OES_fixed_point]</b> <b>[entry point: <c>glEvalCoord1xOES</c>]</b><br/>  </summary>
             /// <remarks><see href="https://registry.khronos.org/OpenGL/extensions/OES/OES_fixed_point.txt"/></remarks>
-            public static void EvalCoord1xOES(int u) => GLPointers._glEvalCoord1xOES_fnptr(u);
+            public static void EvalCoord1xOES(int u) => GLPointers.glEvalCoord1xOES_Lazy(u);
             
             /// <summary> <b>[requires: GL_OES_fixed_point]</b> <b>[entry point: <c>glEvalCoord1xvOES</c>]</b><br/>  </summary>
             /// <remarks><see href="https://registry.khronos.org/OpenGL/extensions/OES/OES_fixed_point.txt"/></remarks>
-            public static void EvalCoord1xvOES(int* coords) => GLPointers._glEvalCoord1xvOES_fnptr(coords);
+            public static void EvalCoord1xvOES(int* coords) => GLPointers.glEvalCoord1xvOES_Lazy(coords);
             
             /// <summary> <b>[requires: GL_OES_fixed_point]</b> <b>[entry point: <c>glEvalCoord2xOES</c>]</b><br/>  </summary>
             /// <remarks><see href="https://registry.khronos.org/OpenGL/extensions/OES/OES_fixed_point.txt"/></remarks>
-            public static void EvalCoord2xOES(int u, int v) => GLPointers._glEvalCoord2xOES_fnptr(u, v);
+            public static void EvalCoord2xOES(int u, int v) => GLPointers.glEvalCoord2xOES_Lazy(u, v);
             
             /// <summary> <b>[requires: GL_OES_fixed_point]</b> <b>[entry point: <c>glEvalCoord2xvOES</c>]</b><br/>  </summary>
             /// <remarks><see href="https://registry.khronos.org/OpenGL/extensions/OES/OES_fixed_point.txt"/></remarks>
-            public static void EvalCoord2xvOES(int* coords) => GLPointers._glEvalCoord2xvOES_fnptr(coords);
+            public static void EvalCoord2xvOES(int* coords) => GLPointers.glEvalCoord2xvOES_Lazy(coords);
             
             /// <summary> <b>[requires: GL_OES_fixed_point]</b> <b>[entry point: <c>glFeedbackBufferxOES</c>]</b><br/>  </summary>
             /// <remarks><see href="https://registry.khronos.org/OpenGL/extensions/OES/OES_fixed_point.txt"/></remarks>
-            public static void FeedbackBufferxOES(int n, All type, int* buffer) => GLPointers._glFeedbackBufferxOES_fnptr(n, (uint)type, buffer);
+            public static void FeedbackBufferxOES(int n, All type, int* buffer) => GLPointers.glFeedbackBufferxOES_Lazy(n, (uint)type, buffer);
             
             /// <summary> <b>[requires: GL_OES_fixed_point]</b> <b>[entry point: <c>glFogxOES</c>]</b><br/>  </summary>
             /// <remarks><see href="https://registry.khronos.org/OpenGL/extensions/OES/OES_fixed_point.txt"/></remarks>
-            public static void FogxOES(FogPName pname, int param) => GLPointers._glFogxOES_fnptr((uint)pname, param);
+            public static void FogxOES(FogPName pname, int param) => GLPointers.glFogxOES_Lazy((uint)pname, param);
             
             /// <summary> <b>[requires: GL_OES_fixed_point]</b> <b>[entry point: <c>glFogxvOES</c>]</b><br/>  </summary>
             /// <remarks><see href="https://registry.khronos.org/OpenGL/extensions/OES/OES_fixed_point.txt"/></remarks>
-            public static void FogxvOES(FogPName pname, int* param) => GLPointers._glFogxvOES_fnptr((uint)pname, param);
+            public static void FogxvOES(FogPName pname, int* param) => GLPointers.glFogxvOES_Lazy((uint)pname, param);
             
             /// <summary> <b>[requires: GL_OES_framebuffer_object]</b> <b>[entry point: <c>glFramebufferRenderbufferOES</c>]</b><br/>  </summary>
             /// <remarks><see href="https://registry.khronos.org/OpenGL/extensions/OES/OES_framebuffer_object.txt"/></remarks>
-            public static void FramebufferRenderbufferOES(FramebufferTarget target, FramebufferAttachment attachment, RenderbufferTarget renderbuffertarget, int renderbuffer) => GLPointers._glFramebufferRenderbufferOES_fnptr((uint)target, (uint)attachment, (uint)renderbuffertarget, renderbuffer);
+            public static void FramebufferRenderbufferOES(FramebufferTarget target, FramebufferAttachment attachment, RenderbufferTarget renderbuffertarget, int renderbuffer) => GLPointers.glFramebufferRenderbufferOES_Lazy((uint)target, (uint)attachment, (uint)renderbuffertarget, renderbuffer);
             
             /// <summary> <b>[requires: GL_OES_framebuffer_object]</b> <b>[entry point: <c>glFramebufferTexture2DOES</c>]</b><br/>  </summary>
             /// <remarks><see href="https://registry.khronos.org/OpenGL/extensions/OES/OES_framebuffer_object.txt"/></remarks>
-            public static void FramebufferTexture2DOES(FramebufferTarget target, FramebufferAttachment attachment, TextureTarget textarget, int texture, int level) => GLPointers._glFramebufferTexture2DOES_fnptr((uint)target, (uint)attachment, (uint)textarget, texture, level);
+            public static void FramebufferTexture2DOES(FramebufferTarget target, FramebufferAttachment attachment, TextureTarget textarget, int texture, int level) => GLPointers.glFramebufferTexture2DOES_Lazy((uint)target, (uint)attachment, (uint)textarget, texture, level);
             
             /// <summary> <b>[requires: GL_OES_single_precision]</b> <b>[entry point: <c>glFrustumfOES</c>]</b><br/>  </summary>
             /// <remarks><see href="https://registry.khronos.org/OpenGL/extensions/OES/OES_single_precision.txt"/></remarks>
-            public static void FrustumfOES(float l, float r, float b, float t, float n, float f) => GLPointers._glFrustumfOES_fnptr(l, r, b, t, n, f);
+            public static void FrustumfOES(float l, float r, float b, float t, float n, float f) => GLPointers.glFrustumfOES_Lazy(l, r, b, t, n, f);
             
             /// <summary> <b>[requires: GL_OES_fixed_point]</b> <b>[entry point: <c>glFrustumxOES</c>]</b><br/>  </summary>
             /// <remarks><see href="https://registry.khronos.org/OpenGL/extensions/OES/OES_fixed_point.txt"/></remarks>
-            public static void FrustumxOES(int l, int r, int b, int t, int n, int f) => GLPointers._glFrustumxOES_fnptr(l, r, b, t, n, f);
+            public static void FrustumxOES(int l, int r, int b, int t, int n, int f) => GLPointers.glFrustumxOES_Lazy(l, r, b, t, n, f);
             
             /// <summary> <b>[requires: GL_OES_framebuffer_object]</b> <b>[entry point: <c>glGenerateMipmapOES</c>]</b><br/>  </summary>
             /// <remarks><see href="https://registry.khronos.org/OpenGL/extensions/OES/OES_framebuffer_object.txt"/></remarks>
-            public static void GenerateMipmapOES(TextureTarget target) => GLPointers._glGenerateMipmapOES_fnptr((uint)target);
+            public static void GenerateMipmapOES(TextureTarget target) => GLPointers.glGenerateMipmapOES_Lazy((uint)target);
             
             /// <summary> <b>[requires: GL_OES_framebuffer_object]</b> <b>[entry point: <c>glGenFramebuffersOES</c>]</b><br/>  </summary>
             /// <remarks><see href="https://registry.khronos.org/OpenGL/extensions/OES/OES_framebuffer_object.txt"/></remarks>
-            public static void GenFramebuffersOES(int n, int* framebuffers) => GLPointers._glGenFramebuffersOES_fnptr(n, framebuffers);
+            public static void GenFramebuffersOES(int n, int* framebuffers) => GLPointers.glGenFramebuffersOES_Lazy(n, framebuffers);
             
             /// <summary> <b>[requires: GL_OES_framebuffer_object]</b> <b>[entry point: <c>glGenRenderbuffersOES</c>]</b><br/>  </summary>
             /// <remarks><see href="https://registry.khronos.org/OpenGL/extensions/OES/OES_framebuffer_object.txt"/></remarks>
-            public static void GenRenderbuffersOES(int n, int* renderbuffers) => GLPointers._glGenRenderbuffersOES_fnptr(n, renderbuffers);
+            public static void GenRenderbuffersOES(int n, int* renderbuffers) => GLPointers.glGenRenderbuffersOES_Lazy(n, renderbuffers);
             
             /// <summary> <b>[requires: GL_OES_vertex_array_object]</b> <b>[entry point: <c>glGenVertexArraysOES</c>]</b><br/>  </summary>
             /// <remarks><see href="https://registry.khronos.org/OpenGL/extensions/OES/OES_vertex_array_object.txt"/></remarks>
-            public static void GenVertexArraysOES(int n, int* arrays) => GLPointers._glGenVertexArraysOES_fnptr(n, arrays);
+            public static void GenVertexArraysOES(int n, int* arrays) => GLPointers.glGenVertexArraysOES_Lazy(n, arrays);
             
             /// <summary> <b>[requires: GL_OES_mapbuffer]</b> <b>[entry point: <c>glGetBufferPointervOES</c>]</b><br/>  </summary>
             /// <remarks><see href="https://registry.khronos.org/OpenGL/extensions/OES/OES_mapbuffer.txt"/></remarks>
-            public static void GetBufferPointervOES(BufferTarget target, BufferPointerNameARB pname, void** parameters) => GLPointers._glGetBufferPointervOES_fnptr((uint)target, (uint)pname, parameters);
+            public static void GetBufferPointervOES(BufferTarget target, BufferPointerNameARB pname, void** parameters) => GLPointers.glGetBufferPointervOES_Lazy((uint)target, (uint)pname, parameters);
             
             /// <summary> <b>[requires: GL_OES_single_precision]</b> <b>[entry point: <c>glGetClipPlanefOES</c>]</b><br/>  </summary>
             /// <remarks><see href="https://registry.khronos.org/OpenGL/extensions/OES/OES_single_precision.txt"/></remarks>
-            public static void GetClipPlanefOES(ClipPlaneName plane, float* equation) => GLPointers._glGetClipPlanefOES_fnptr((uint)plane, equation);
+            public static void GetClipPlanefOES(ClipPlaneName plane, float* equation) => GLPointers.glGetClipPlanefOES_Lazy((uint)plane, equation);
             
             /// <summary> <b>[requires: GL_OES_fixed_point]</b> <b>[entry point: <c>glGetClipPlanexOES</c>]</b><br/>  </summary>
             /// <remarks><see href="https://registry.khronos.org/OpenGL/extensions/OES/OES_fixed_point.txt"/></remarks>
-            public static void GetClipPlanexOES(ClipPlaneName plane, int* equation) => GLPointers._glGetClipPlanexOES_fnptr((uint)plane, equation);
+            public static void GetClipPlanexOES(ClipPlaneName plane, int* equation) => GLPointers.glGetClipPlanexOES_Lazy((uint)plane, equation);
             
             /// <summary> <b>[requires: GL_OES_fixed_point]</b> <b>[entry point: <c>glGetConvolutionParameterxvOES</c>]</b><br/>  </summary>
             /// <remarks><see href="https://registry.khronos.org/OpenGL/extensions/OES/OES_fixed_point.txt"/></remarks>
-            public static void GetConvolutionParameterxvOES(All target, All pname, int* parameters) => GLPointers._glGetConvolutionParameterxvOES_fnptr((uint)target, (uint)pname, parameters);
+            public static void GetConvolutionParameterxvOES(All target, All pname, int* parameters) => GLPointers.glGetConvolutionParameterxvOES_Lazy((uint)target, (uint)pname, parameters);
             
             /// <summary> <b>[requires: GL_OES_fixed_point]</b> <b>[entry point: <c>glGetFixedvOES</c>]</b><br/>  </summary>
             /// <remarks><see href="https://registry.khronos.org/OpenGL/extensions/OES/OES_fixed_point.txt"/></remarks>
-            public static void GetFixedvOES(GetPName pname, int* parameters) => GLPointers._glGetFixedvOES_fnptr((uint)pname, parameters);
+            public static void GetFixedvOES(GetPName pname, int* parameters) => GLPointers.glGetFixedvOES_Lazy((uint)pname, parameters);
             
             /// <summary> <b>[requires: GL_OES_framebuffer_object]</b> <b>[entry point: <c>glGetFramebufferAttachmentParameterivOES</c>]</b><br/>  </summary>
             /// <remarks><see href="https://registry.khronos.org/OpenGL/extensions/OES/OES_framebuffer_object.txt"/></remarks>
-            public static void GetFramebufferAttachmentParameterivOES(FramebufferTarget target, FramebufferAttachment attachment, FramebufferAttachmentParameterName pname, int* parameters) => GLPointers._glGetFramebufferAttachmentParameterivOES_fnptr((uint)target, (uint)attachment, (uint)pname, parameters);
+            public static void GetFramebufferAttachmentParameterivOES(FramebufferTarget target, FramebufferAttachment attachment, FramebufferAttachmentParameterName pname, int* parameters) => GLPointers.glGetFramebufferAttachmentParameterivOES_Lazy((uint)target, (uint)attachment, (uint)pname, parameters);
             
             /// <summary> <b>[requires: GL_OES_fixed_point]</b> <b>[entry point: <c>glGetHistogramParameterxvOES</c>]</b><br/>  </summary>
             /// <remarks><see href="https://registry.khronos.org/OpenGL/extensions/OES/OES_fixed_point.txt"/></remarks>
-            public static void GetHistogramParameterxvOES(HistogramTargetEXT target, GetHistogramParameterPNameEXT pname, int* parameters) => GLPointers._glGetHistogramParameterxvOES_fnptr((uint)target, (uint)pname, parameters);
+            public static void GetHistogramParameterxvOES(HistogramTargetEXT target, GetHistogramParameterPNameEXT pname, int* parameters) => GLPointers.glGetHistogramParameterxvOES_Lazy((uint)target, (uint)pname, parameters);
             
             /// <summary> <b>[requires: GL_OES_fixed_point]</b> <b>[entry point: <c>glGetLightxOES</c>]</b><br/>  </summary>
             /// <remarks><see href="https://registry.khronos.org/OpenGL/extensions/OES/OES_fixed_point.txt"/></remarks>
-            public static void GetLightxOES(LightName light, LightParameter pname, int* parameters) => GLPointers._glGetLightxOES_fnptr((uint)light, (uint)pname, parameters);
+            public static void GetLightxOES(LightName light, LightParameter pname, int* parameters) => GLPointers.glGetLightxOES_Lazy((uint)light, (uint)pname, parameters);
             
             /// <summary> <b>[requires: GL_OES_fixed_point]</b> <b>[entry point: <c>glGetLightxvOES</c>]</b><br/>  </summary>
             /// <remarks><see href="https://registry.khronos.org/OpenGL/extensions/OES/OES_fixed_point.txt"/></remarks>
-            public static void GetLightxvOES(LightName light, LightParameter pname, int* parameters) => GLPointers._glGetLightxvOES_fnptr((uint)light, (uint)pname, parameters);
+            public static void GetLightxvOES(LightName light, LightParameter pname, int* parameters) => GLPointers.glGetLightxvOES_Lazy((uint)light, (uint)pname, parameters);
             
             /// <summary> <b>[requires: GL_OES_fixed_point]</b> <b>[entry point: <c>glGetMapxvOES</c>]</b><br/>  </summary>
             /// <remarks><see href="https://registry.khronos.org/OpenGL/extensions/OES/OES_fixed_point.txt"/></remarks>
-            public static void GetMapxvOES(MapTarget target, GetMapQuery query, int* v) => GLPointers._glGetMapxvOES_fnptr((uint)target, (uint)query, v);
+            public static void GetMapxvOES(MapTarget target, GetMapQuery query, int* v) => GLPointers.glGetMapxvOES_Lazy((uint)target, (uint)query, v);
             
             /// <summary> <b>[requires: GL_OES_fixed_point]</b> <b>[entry point: <c>glGetMaterialxOES</c>]</b><br/>  </summary>
             /// <remarks><see href="https://registry.khronos.org/OpenGL/extensions/OES/OES_fixed_point.txt"/></remarks>
-            public static void GetMaterialxOES(TriangleFace face, MaterialParameter pname, int param) => GLPointers._glGetMaterialxOES_fnptr((uint)face, (uint)pname, param);
+            public static void GetMaterialxOES(TriangleFace face, MaterialParameter pname, int param) => GLPointers.glGetMaterialxOES_Lazy((uint)face, (uint)pname, param);
             
             /// <summary> <b>[requires: GL_OES_fixed_point]</b> <b>[entry point: <c>glGetMaterialxvOES</c>]</b><br/>  </summary>
             /// <remarks><see href="https://registry.khronos.org/OpenGL/extensions/OES/OES_fixed_point.txt"/></remarks>
-            public static void GetMaterialxvOES(TriangleFace face, MaterialParameter pname, int* parameters) => GLPointers._glGetMaterialxvOES_fnptr((uint)face, (uint)pname, parameters);
+            public static void GetMaterialxvOES(TriangleFace face, MaterialParameter pname, int* parameters) => GLPointers.glGetMaterialxvOES_Lazy((uint)face, (uint)pname, parameters);
             
             /// <summary> <b>[requires: GL_OES_fixed_point]</b> <b>[entry point: <c>glGetPixelMapxv</c>]</b><br/>  </summary>
             /// <remarks><see href="https://registry.khronos.org/OpenGL/extensions/OES/OES_fixed_point.txt"/></remarks>
-            public static void GetPixelMapxv(PixelMap map, int size, int* values) => GLPointers._glGetPixelMapxv_fnptr((uint)map, size, values);
+            public static void GetPixelMapxv(PixelMap map, int size, int* values) => GLPointers.glGetPixelMapxv_Lazy((uint)map, size, values);
             
             /// <summary> <b>[requires: GL_OES_framebuffer_object]</b> <b>[entry point: <c>glGetRenderbufferParameterivOES</c>]</b><br/>  </summary>
             /// <remarks><see href="https://registry.khronos.org/OpenGL/extensions/OES/OES_framebuffer_object.txt"/></remarks>
-            public static void GetRenderbufferParameterivOES(RenderbufferTarget target, RenderbufferParameterName pname, int* parameters) => GLPointers._glGetRenderbufferParameterivOES_fnptr((uint)target, (uint)pname, parameters);
+            public static void GetRenderbufferParameterivOES(RenderbufferTarget target, RenderbufferParameterName pname, int* parameters) => GLPointers.glGetRenderbufferParameterivOES_Lazy((uint)target, (uint)pname, parameters);
             
             /// <summary> <b>[requires: GL_OES_fixed_point]</b> <b>[entry point: <c>glGetTexEnvxvOES</c>]</b><br/>  </summary>
             /// <remarks><see href="https://registry.khronos.org/OpenGL/extensions/OES/OES_fixed_point.txt"/></remarks>
-            public static void GetTexEnvxvOES(TextureEnvTarget target, TextureEnvParameter pname, int* parameters) => GLPointers._glGetTexEnvxvOES_fnptr((uint)target, (uint)pname, parameters);
+            public static void GetTexEnvxvOES(TextureEnvTarget target, TextureEnvParameter pname, int* parameters) => GLPointers.glGetTexEnvxvOES_Lazy((uint)target, (uint)pname, parameters);
             
             /// <summary> <b>[requires: GL_OES_texture_cube_map]</b> <b>[entry point: <c>glGetTexGenfvOES</c>]</b><br/>  </summary>
             /// <remarks><see href="https://registry.khronos.org/OpenGL/extensions/OES/OES_texture_cube_map.txt"/></remarks>
-            public static void GetTexGenfvOES(TextureCoordName coord, TextureGenParameter pname, float* parameters) => GLPointers._glGetTexGenfvOES_fnptr((uint)coord, (uint)pname, parameters);
+            public static void GetTexGenfvOES(TextureCoordName coord, TextureGenParameter pname, float* parameters) => GLPointers.glGetTexGenfvOES_Lazy((uint)coord, (uint)pname, parameters);
             
             /// <summary> <b>[requires: GL_OES_texture_cube_map]</b> <b>[entry point: <c>glGetTexGenivOES</c>]</b><br/>  </summary>
             /// <remarks><see href="https://registry.khronos.org/OpenGL/extensions/OES/OES_texture_cube_map.txt"/></remarks>
-            public static void GetTexGenivOES(TextureCoordName coord, TextureGenParameter pname, int* parameters) => GLPointers._glGetTexGenivOES_fnptr((uint)coord, (uint)pname, parameters);
+            public static void GetTexGenivOES(TextureCoordName coord, TextureGenParameter pname, int* parameters) => GLPointers.glGetTexGenivOES_Lazy((uint)coord, (uint)pname, parameters);
             
             /// <summary> <b>[requires: GL_OES_fixed_point | GL_OES_texture_cube_map]</b> <b>[entry point: <c>glGetTexGenxvOES</c>]</b><br/>  </summary>
             /// <remarks><see href="https://registry.khronos.org/OpenGL/extensions/OES/OES_fixed_point.txt"/><br/><see href="https://registry.khronos.org/OpenGL/extensions/OES/OES_texture_cube_map.txt"/></remarks>
-            public static void GetTexGenxvOES(TextureCoordName coord, TextureGenParameter pname, int* parameters) => GLPointers._glGetTexGenxvOES_fnptr((uint)coord, (uint)pname, parameters);
+            public static void GetTexGenxvOES(TextureCoordName coord, TextureGenParameter pname, int* parameters) => GLPointers.glGetTexGenxvOES_Lazy((uint)coord, (uint)pname, parameters);
             
             /// <summary> <b>[requires: GL_OES_fixed_point]</b> <b>[entry point: <c>glGetTexLevelParameterxvOES</c>]</b><br/>  </summary>
             /// <remarks><see href="https://registry.khronos.org/OpenGL/extensions/OES/OES_fixed_point.txt"/></remarks>
-            public static void GetTexLevelParameterxvOES(TextureTarget target, int level, GetTextureParameter pname, int* parameters) => GLPointers._glGetTexLevelParameterxvOES_fnptr((uint)target, level, (uint)pname, parameters);
+            public static void GetTexLevelParameterxvOES(TextureTarget target, int level, GetTextureParameter pname, int* parameters) => GLPointers.glGetTexLevelParameterxvOES_Lazy((uint)target, level, (uint)pname, parameters);
             
             /// <summary> <b>[requires: GL_OES_fixed_point]</b> <b>[entry point: <c>glGetTexParameterxvOES</c>]</b><br/>  </summary>
             /// <remarks><see href="https://registry.khronos.org/OpenGL/extensions/OES/OES_fixed_point.txt"/></remarks>
-            public static void GetTexParameterxvOES(TextureTarget target, GetTextureParameter pname, int* parameters) => GLPointers._glGetTexParameterxvOES_fnptr((uint)target, (uint)pname, parameters);
+            public static void GetTexParameterxvOES(TextureTarget target, GetTextureParameter pname, int* parameters) => GLPointers.glGetTexParameterxvOES_Lazy((uint)target, (uint)pname, parameters);
             
             /// <summary> <b>[requires: GL_OES_fixed_point]</b> <b>[entry point: <c>glIndexxOES</c>]</b><br/>  </summary>
             /// <remarks><see href="https://registry.khronos.org/OpenGL/extensions/OES/OES_fixed_point.txt"/></remarks>
-            public static void IndexxOES(int component) => GLPointers._glIndexxOES_fnptr(component);
+            public static void IndexxOES(int component) => GLPointers.glIndexxOES_Lazy(component);
             
             /// <summary> <b>[requires: GL_OES_fixed_point]</b> <b>[entry point: <c>glIndexxvOES</c>]</b><br/>  </summary>
             /// <remarks><see href="https://registry.khronos.org/OpenGL/extensions/OES/OES_fixed_point.txt"/></remarks>
-            public static void IndexxvOES(int* component) => GLPointers._glIndexxvOES_fnptr(component);
+            public static void IndexxvOES(int* component) => GLPointers.glIndexxvOES_Lazy(component);
             
             /// <summary> <b>[requires: GL_OES_framebuffer_object]</b> <b>[entry point: <c>glIsFramebufferOES</c>]</b><br/>  </summary>
             /// <remarks><see href="https://registry.khronos.org/OpenGL/extensions/OES/OES_framebuffer_object.txt"/></remarks>
-            public static bool IsFramebufferOES(int framebuffer) => GLPointers._glIsFramebufferOES_fnptr(framebuffer) != 0;
+            public static bool IsFramebufferOES(int framebuffer) => GLPointers.glIsFramebufferOES_Lazy(framebuffer) != 0;
             
             /// <summary> <b>[requires: GL_OES_framebuffer_object]</b> <b>[entry point: <c>glIsRenderbufferOES</c>]</b><br/>  </summary>
             /// <remarks><see href="https://registry.khronos.org/OpenGL/extensions/OES/OES_framebuffer_object.txt"/></remarks>
-            public static bool IsRenderbufferOES(int renderbuffer) => GLPointers._glIsRenderbufferOES_fnptr(renderbuffer) != 0;
+            public static bool IsRenderbufferOES(int renderbuffer) => GLPointers.glIsRenderbufferOES_Lazy(renderbuffer) != 0;
             
             /// <summary> <b>[requires: GL_OES_vertex_array_object]</b> <b>[entry point: <c>glIsVertexArrayOES</c>]</b><br/>  </summary>
             /// <remarks><see href="https://registry.khronos.org/OpenGL/extensions/OES/OES_vertex_array_object.txt"/></remarks>
-            public static bool IsVertexArrayOES(int array) => GLPointers._glIsVertexArrayOES_fnptr(array) != 0;
+            public static bool IsVertexArrayOES(int array) => GLPointers.glIsVertexArrayOES_Lazy(array) != 0;
             
             /// <summary> <b>[requires: GL_OES_fixed_point]</b> <b>[entry point: <c>glLightModelxOES</c>]</b><br/>  </summary>
             /// <remarks><see href="https://registry.khronos.org/OpenGL/extensions/OES/OES_fixed_point.txt"/></remarks>
-            public static void LightModelxOES(LightModelParameter pname, int param) => GLPointers._glLightModelxOES_fnptr((uint)pname, param);
+            public static void LightModelxOES(LightModelParameter pname, int param) => GLPointers.glLightModelxOES_Lazy((uint)pname, param);
             
             /// <summary> <b>[requires: GL_OES_fixed_point]</b> <b>[entry point: <c>glLightModelxvOES</c>]</b><br/>  </summary>
             /// <remarks><see href="https://registry.khronos.org/OpenGL/extensions/OES/OES_fixed_point.txt"/></remarks>
-            public static void LightModelxvOES(LightModelParameter pname, int* param) => GLPointers._glLightModelxvOES_fnptr((uint)pname, param);
+            public static void LightModelxvOES(LightModelParameter pname, int* param) => GLPointers.glLightModelxvOES_Lazy((uint)pname, param);
             
             /// <summary> <b>[requires: GL_OES_fixed_point]</b> <b>[entry point: <c>glLightxOES</c>]</b><br/>  </summary>
             /// <remarks><see href="https://registry.khronos.org/OpenGL/extensions/OES/OES_fixed_point.txt"/></remarks>
-            public static void LightxOES(LightName light, LightParameter pname, int param) => GLPointers._glLightxOES_fnptr((uint)light, (uint)pname, param);
+            public static void LightxOES(LightName light, LightParameter pname, int param) => GLPointers.glLightxOES_Lazy((uint)light, (uint)pname, param);
             
             /// <summary> <b>[requires: GL_OES_fixed_point]</b> <b>[entry point: <c>glLightxvOES</c>]</b><br/>  </summary>
             /// <remarks><see href="https://registry.khronos.org/OpenGL/extensions/OES/OES_fixed_point.txt"/></remarks>
-            public static void LightxvOES(LightName light, LightParameter pname, int* parameters) => GLPointers._glLightxvOES_fnptr((uint)light, (uint)pname, parameters);
+            public static void LightxvOES(LightName light, LightParameter pname, int* parameters) => GLPointers.glLightxvOES_Lazy((uint)light, (uint)pname, parameters);
             
             /// <summary> <b>[requires: GL_OES_fixed_point]</b> <b>[entry point: <c>glLineWidthxOES</c>]</b><br/>  </summary>
             /// <remarks><see href="https://registry.khronos.org/OpenGL/extensions/OES/OES_fixed_point.txt"/></remarks>
-            public static void LineWidthxOES(int width) => GLPointers._glLineWidthxOES_fnptr(width);
+            public static void LineWidthxOES(int width) => GLPointers.glLineWidthxOES_Lazy(width);
             
             /// <summary> <b>[requires: GL_OES_fixed_point]</b> <b>[entry point: <c>glLoadMatrixxOES</c>]</b><br/>  </summary>
             /// <remarks><see href="https://registry.khronos.org/OpenGL/extensions/OES/OES_fixed_point.txt"/></remarks>
-            public static void LoadMatrixxOES(int* m) => GLPointers._glLoadMatrixxOES_fnptr(m);
+            public static void LoadMatrixxOES(int* m) => GLPointers.glLoadMatrixxOES_Lazy(m);
             
             /// <summary> <b>[requires: GL_OES_matrix_palette]</b> <b>[entry point: <c>glLoadPaletteFromModelViewMatrixOES</c>]</b><br/>         copies the current model view matrix to a        matrix in the current matrix palette        . </summary>
             /// <remarks><see href="https://www.khronos.org/registry/OpenGL-Refpages/es1.1/xhtml/glLoadPaletteFromModelViewMatrix.xml"/><br/><see href="https://registry.khronos.org/OpenGL/extensions/OES/OES_matrix_palette.txt"/></remarks>
-            public static void LoadPaletteFromModelViewMatrixOES() => GLPointers._glLoadPaletteFromModelViewMatrixOES_fnptr();
+            public static void LoadPaletteFromModelViewMatrixOES() => GLPointers.glLoadPaletteFromModelViewMatrixOES_Lazy();
             
             /// <summary> <b>[requires: GL_OES_fixed_point]</b> <b>[entry point: <c>glLoadTransposeMatrixxOES</c>]</b><br/>  </summary>
             /// <remarks><see href="https://registry.khronos.org/OpenGL/extensions/OES/OES_fixed_point.txt"/></remarks>
-            public static void LoadTransposeMatrixxOES(int* m) => GLPointers._glLoadTransposeMatrixxOES_fnptr(m);
+            public static void LoadTransposeMatrixxOES(int* m) => GLPointers.glLoadTransposeMatrixxOES_Lazy(m);
             
             /// <summary> <b>[requires: GL_OES_fixed_point]</b> <b>[entry point: <c>glMap1xOES</c>]</b><br/>  </summary>
             /// <remarks><see href="https://registry.khronos.org/OpenGL/extensions/OES/OES_fixed_point.txt"/></remarks>
-            public static void Map1xOES(MapTarget target, int u1, int u2, int stride, int order, int points) => GLPointers._glMap1xOES_fnptr((uint)target, u1, u2, stride, order, points);
+            public static void Map1xOES(MapTarget target, int u1, int u2, int stride, int order, int points) => GLPointers.glMap1xOES_Lazy((uint)target, u1, u2, stride, order, points);
             
             /// <summary> <b>[requires: GL_OES_fixed_point]</b> <b>[entry point: <c>glMap2xOES</c>]</b><br/>  </summary>
             /// <remarks><see href="https://registry.khronos.org/OpenGL/extensions/OES/OES_fixed_point.txt"/></remarks>
-            public static void Map2xOES(MapTarget target, int u1, int u2, int ustride, int uorder, int v1, int v2, int vstride, int vorder, int points) => GLPointers._glMap2xOES_fnptr((uint)target, u1, u2, ustride, uorder, v1, v2, vstride, vorder, points);
+            public static void Map2xOES(MapTarget target, int u1, int u2, int ustride, int uorder, int v1, int v2, int vstride, int vorder, int points) => GLPointers.glMap2xOES_Lazy((uint)target, u1, u2, ustride, uorder, v1, v2, vstride, vorder, points);
             
             /// <summary> <b>[requires: GL_OES_mapbuffer]</b> <b>[entry point: <c>glMapBufferOES</c>]</b><br/>  </summary>
             /// <remarks><see href="https://registry.khronos.org/OpenGL/extensions/OES/OES_mapbuffer.txt"/></remarks>
-            public static void* MapBufferOES(BufferTarget target, BufferAccess access) => GLPointers._glMapBufferOES_fnptr((uint)target, (uint)access);
+            public static void* MapBufferOES(BufferTarget target, BufferAccess access) => GLPointers.glMapBufferOES_Lazy((uint)target, (uint)access);
             
             /// <summary> <b>[requires: GL_OES_fixed_point]</b> <b>[entry point: <c>glMapGrid1xOES</c>]</b><br/>  </summary>
             /// <remarks><see href="https://registry.khronos.org/OpenGL/extensions/OES/OES_fixed_point.txt"/></remarks>
-            public static void MapGrid1xOES(int n, int u1, int u2) => GLPointers._glMapGrid1xOES_fnptr(n, u1, u2);
+            public static void MapGrid1xOES(int n, int u1, int u2) => GLPointers.glMapGrid1xOES_Lazy(n, u1, u2);
             
             /// <summary> <b>[requires: GL_OES_fixed_point]</b> <b>[entry point: <c>glMapGrid2xOES</c>]</b><br/>  </summary>
             /// <remarks><see href="https://registry.khronos.org/OpenGL/extensions/OES/OES_fixed_point.txt"/></remarks>
-            public static void MapGrid2xOES(int n, int u1, int u2, int v1, int v2) => GLPointers._glMapGrid2xOES_fnptr(n, u1, u2, v1, v2);
+            public static void MapGrid2xOES(int n, int u1, int u2, int v1, int v2) => GLPointers.glMapGrid2xOES_Lazy(n, u1, u2, v1, v2);
             
             /// <summary> <b>[requires: GL_OES_fixed_point]</b> <b>[entry point: <c>glMaterialxOES</c>]</b><br/>  </summary>
             /// <remarks><see href="https://registry.khronos.org/OpenGL/extensions/OES/OES_fixed_point.txt"/></remarks>
-            public static void MaterialxOES(TriangleFace face, MaterialParameter pname, int param) => GLPointers._glMaterialxOES_fnptr((uint)face, (uint)pname, param);
+            public static void MaterialxOES(TriangleFace face, MaterialParameter pname, int param) => GLPointers.glMaterialxOES_Lazy((uint)face, (uint)pname, param);
             
             /// <summary> <b>[requires: GL_OES_fixed_point]</b> <b>[entry point: <c>glMaterialxvOES</c>]</b><br/>  </summary>
             /// <remarks><see href="https://registry.khronos.org/OpenGL/extensions/OES/OES_fixed_point.txt"/></remarks>
-            public static void MaterialxvOES(TriangleFace face, MaterialParameter pname, int* param) => GLPointers._glMaterialxvOES_fnptr((uint)face, (uint)pname, param);
-=======
-            /// <remarks><see href="https://www.khronos.org/registry/OpenGL-Refpages/es1.1/xhtml/glDrawTex.xml" /></remarks>
-            public static void DrawTexxOES(int x, int y, int z, int width, int height) => GLPointers.glDrawTexxOES_Lazy(x, y, z, width, height);
-            
-            /// <summary> <b>[requires: GL_OES_draw_texture]</b> <b>[entry point: <c>glDrawTexxvOES</c>]</b><br/>  </summary>
-            public static void DrawTexxvOES(int* coords) => GLPointers.glDrawTexxvOES_Lazy(coords);
-            
-            /// <summary> <b>[requires: GL_OES_EGL_image]</b> <b>[entry point: <c>glEGLImageTargetRenderbufferStorageOES</c>]</b><br/>  </summary>
-            public static void EGLImageTargetRenderbufferStorageOES(All target, void* image) => GLPointers.glEGLImageTargetRenderbufferStorageOES_Lazy((uint)target, image);
-            
-            /// <summary> <b>[requires: GL_OES_EGL_image]</b> <b>[entry point: <c>glEGLImageTargetTexture2DOES</c>]</b><br/>  </summary>
-            public static void EGLImageTargetTexture2DOES(All target, void* image) => GLPointers.glEGLImageTargetTexture2DOES_Lazy((uint)target, image);
-            
-            /// <summary> <b>[requires: GL_OES_fixed_point]</b> <b>[entry point: <c>glEvalCoord1xOES</c>]</b><br/>  </summary>
-            public static void EvalCoord1xOES(int u) => GLPointers.glEvalCoord1xOES_Lazy(u);
-            
-            /// <summary> <b>[requires: GL_OES_fixed_point]</b> <b>[entry point: <c>glEvalCoord1xvOES</c>]</b><br/>  </summary>
-            public static void EvalCoord1xvOES(int* coords) => GLPointers.glEvalCoord1xvOES_Lazy(coords);
-            
-            /// <summary> <b>[requires: GL_OES_fixed_point]</b> <b>[entry point: <c>glEvalCoord2xOES</c>]</b><br/>  </summary>
-            public static void EvalCoord2xOES(int u, int v) => GLPointers.glEvalCoord2xOES_Lazy(u, v);
-            
-            /// <summary> <b>[requires: GL_OES_fixed_point]</b> <b>[entry point: <c>glEvalCoord2xvOES</c>]</b><br/>  </summary>
-            public static void EvalCoord2xvOES(int* coords) => GLPointers.glEvalCoord2xvOES_Lazy(coords);
-            
-            /// <summary> <b>[requires: GL_OES_fixed_point]</b> <b>[entry point: <c>glFeedbackBufferxOES</c>]</b><br/>  </summary>
-            public static void FeedbackBufferxOES(int n, All type, int* buffer) => GLPointers.glFeedbackBufferxOES_Lazy(n, (uint)type, buffer);
-            
-            /// <summary> <b>[requires: GL_OES_fixed_point]</b> <b>[entry point: <c>glFogxOES</c>]</b><br/>  </summary>
-            public static void FogxOES(FogPName pname, int param) => GLPointers.glFogxOES_Lazy((uint)pname, param);
-            
-            /// <summary> <b>[requires: GL_OES_fixed_point]</b> <b>[entry point: <c>glFogxvOES</c>]</b><br/>  </summary>
-            public static void FogxvOES(FogPName pname, int* param) => GLPointers.glFogxvOES_Lazy((uint)pname, param);
-            
-            /// <summary> <b>[requires: GL_OES_framebuffer_object]</b> <b>[entry point: <c>glFramebufferRenderbufferOES</c>]</b><br/>  </summary>
-            public static void FramebufferRenderbufferOES(FramebufferTarget target, FramebufferAttachment attachment, RenderbufferTarget renderbuffertarget, int renderbuffer) => GLPointers.glFramebufferRenderbufferOES_Lazy((uint)target, (uint)attachment, (uint)renderbuffertarget, renderbuffer);
-            
-            /// <summary> <b>[requires: GL_OES_framebuffer_object]</b> <b>[entry point: <c>glFramebufferTexture2DOES</c>]</b><br/>  </summary>
-            public static void FramebufferTexture2DOES(FramebufferTarget target, FramebufferAttachment attachment, TextureTarget textarget, int texture, int level) => GLPointers.glFramebufferTexture2DOES_Lazy((uint)target, (uint)attachment, (uint)textarget, texture, level);
-            
-            /// <summary> <b>[requires: GL_OES_single_precision]</b> <b>[entry point: <c>glFrustumfOES</c>]</b><br/>  </summary>
-            public static void FrustumfOES(float l, float r, float b, float t, float n, float f) => GLPointers.glFrustumfOES_Lazy(l, r, b, t, n, f);
-            
-            /// <summary> <b>[requires: GL_OES_fixed_point]</b> <b>[entry point: <c>glFrustumxOES</c>]</b><br/>  </summary>
-            public static void FrustumxOES(int l, int r, int b, int t, int n, int f) => GLPointers.glFrustumxOES_Lazy(l, r, b, t, n, f);
-            
-            /// <summary> <b>[requires: GL_OES_framebuffer_object]</b> <b>[entry point: <c>glGenerateMipmapOES</c>]</b><br/>  </summary>
-            public static void GenerateMipmapOES(TextureTarget target) => GLPointers.glGenerateMipmapOES_Lazy((uint)target);
-            
-            /// <summary> <b>[requires: GL_OES_framebuffer_object]</b> <b>[entry point: <c>glGenFramebuffersOES</c>]</b><br/>  </summary>
-            public static void GenFramebuffersOES(int n, int* framebuffers) => GLPointers.glGenFramebuffersOES_Lazy(n, framebuffers);
-            
-            /// <summary> <b>[requires: GL_OES_framebuffer_object]</b> <b>[entry point: <c>glGenRenderbuffersOES</c>]</b><br/>  </summary>
-            public static void GenRenderbuffersOES(int n, int* renderbuffers) => GLPointers.glGenRenderbuffersOES_Lazy(n, renderbuffers);
-            
-            /// <summary> <b>[requires: GL_OES_vertex_array_object]</b> <b>[entry point: <c>glGenVertexArraysOES</c>]</b><br/>  </summary>
-            public static void GenVertexArraysOES(int n, int* arrays) => GLPointers.glGenVertexArraysOES_Lazy(n, arrays);
-            
-            /// <summary> <b>[requires: GL_OES_mapbuffer]</b> <b>[entry point: <c>glGetBufferPointervOES</c>]</b><br/>  </summary>
-            public static void GetBufferPointervOES(BufferTarget target, BufferPointerNameARB pname, void** parameters) => GLPointers.glGetBufferPointervOES_Lazy((uint)target, (uint)pname, parameters);
-            
-            /// <summary> <b>[requires: GL_OES_single_precision]</b> <b>[entry point: <c>glGetClipPlanefOES</c>]</b><br/>  </summary>
-            public static void GetClipPlanefOES(ClipPlaneName plane, float* equation) => GLPointers.glGetClipPlanefOES_Lazy((uint)plane, equation);
-            
-            /// <summary> <b>[requires: GL_OES_fixed_point]</b> <b>[entry point: <c>glGetClipPlanexOES</c>]</b><br/>  </summary>
-            public static void GetClipPlanexOES(ClipPlaneName plane, int* equation) => GLPointers.glGetClipPlanexOES_Lazy((uint)plane, equation);
-            
-            /// <summary> <b>[requires: GL_OES_fixed_point]</b> <b>[entry point: <c>glGetConvolutionParameterxvOES</c>]</b><br/>  </summary>
-            public static void GetConvolutionParameterxvOES(All target, All pname, int* parameters) => GLPointers.glGetConvolutionParameterxvOES_Lazy((uint)target, (uint)pname, parameters);
-            
-            /// <summary> <b>[requires: GL_OES_fixed_point]</b> <b>[entry point: <c>glGetFixedvOES</c>]</b><br/>  </summary>
-            public static void GetFixedvOES(GetPName pname, int* parameters) => GLPointers.glGetFixedvOES_Lazy((uint)pname, parameters);
-            
-            /// <summary> <b>[requires: GL_OES_framebuffer_object]</b> <b>[entry point: <c>glGetFramebufferAttachmentParameterivOES</c>]</b><br/>  </summary>
-            public static void GetFramebufferAttachmentParameterivOES(FramebufferTarget target, FramebufferAttachment attachment, FramebufferAttachmentParameterName pname, int* parameters) => GLPointers.glGetFramebufferAttachmentParameterivOES_Lazy((uint)target, (uint)attachment, (uint)pname, parameters);
-            
-            /// <summary> <b>[requires: GL_OES_fixed_point]</b> <b>[entry point: <c>glGetHistogramParameterxvOES</c>]</b><br/>  </summary>
-            public static void GetHistogramParameterxvOES(HistogramTargetEXT target, GetHistogramParameterPNameEXT pname, int* parameters) => GLPointers.glGetHistogramParameterxvOES_Lazy((uint)target, (uint)pname, parameters);
-            
-            /// <summary> <b>[requires: GL_OES_fixed_point]</b> <b>[entry point: <c>glGetLightxOES</c>]</b><br/>  </summary>
-            public static void GetLightxOES(LightName light, LightParameter pname, int* parameters) => GLPointers.glGetLightxOES_Lazy((uint)light, (uint)pname, parameters);
-            
-            /// <summary> <b>[requires: GL_OES_fixed_point]</b> <b>[entry point: <c>glGetLightxvOES</c>]</b><br/>  </summary>
-            public static void GetLightxvOES(LightName light, LightParameter pname, int* parameters) => GLPointers.glGetLightxvOES_Lazy((uint)light, (uint)pname, parameters);
-            
-            /// <summary> <b>[requires: GL_OES_fixed_point]</b> <b>[entry point: <c>glGetMapxvOES</c>]</b><br/>  </summary>
-            public static void GetMapxvOES(MapTarget target, GetMapQuery query, int* v) => GLPointers.glGetMapxvOES_Lazy((uint)target, (uint)query, v);
-            
-            /// <summary> <b>[requires: GL_OES_fixed_point]</b> <b>[entry point: <c>glGetMaterialxOES</c>]</b><br/>  </summary>
-            public static void GetMaterialxOES(TriangleFace face, MaterialParameter pname, int param) => GLPointers.glGetMaterialxOES_Lazy((uint)face, (uint)pname, param);
-            
-            /// <summary> <b>[requires: GL_OES_fixed_point]</b> <b>[entry point: <c>glGetMaterialxvOES</c>]</b><br/>  </summary>
-            public static void GetMaterialxvOES(TriangleFace face, MaterialParameter pname, int* parameters) => GLPointers.glGetMaterialxvOES_Lazy((uint)face, (uint)pname, parameters);
-            
-            /// <summary> <b>[requires: GL_OES_fixed_point]</b> <b>[entry point: <c>glGetPixelMapxv</c>]</b><br/>  </summary>
-            public static void GetPixelMapxv(PixelMap map, int size, int* values) => GLPointers.glGetPixelMapxv_Lazy((uint)map, size, values);
-            
-            /// <summary> <b>[requires: GL_OES_framebuffer_object]</b> <b>[entry point: <c>glGetRenderbufferParameterivOES</c>]</b><br/>  </summary>
-            public static void GetRenderbufferParameterivOES(RenderbufferTarget target, RenderbufferParameterName pname, int* parameters) => GLPointers.glGetRenderbufferParameterivOES_Lazy((uint)target, (uint)pname, parameters);
-            
-            /// <summary> <b>[requires: GL_OES_fixed_point]</b> <b>[entry point: <c>glGetTexEnvxvOES</c>]</b><br/>  </summary>
-            public static void GetTexEnvxvOES(TextureEnvTarget target, TextureEnvParameter pname, int* parameters) => GLPointers.glGetTexEnvxvOES_Lazy((uint)target, (uint)pname, parameters);
-            
-            /// <summary> <b>[requires: GL_OES_texture_cube_map]</b> <b>[entry point: <c>glGetTexGenfvOES</c>]</b><br/>  </summary>
-            public static void GetTexGenfvOES(TextureCoordName coord, TextureGenParameter pname, float* parameters) => GLPointers.glGetTexGenfvOES_Lazy((uint)coord, (uint)pname, parameters);
-            
-            /// <summary> <b>[requires: GL_OES_texture_cube_map]</b> <b>[entry point: <c>glGetTexGenivOES</c>]</b><br/>  </summary>
-            public static void GetTexGenivOES(TextureCoordName coord, TextureGenParameter pname, int* parameters) => GLPointers.glGetTexGenivOES_Lazy((uint)coord, (uint)pname, parameters);
-            
-            /// <summary> <b>[requires: GL_OES_fixed_point | GL_OES_texture_cube_map]</b> <b>[entry point: <c>glGetTexGenxvOES</c>]</b><br/>  </summary>
-            public static void GetTexGenxvOES(TextureCoordName coord, TextureGenParameter pname, int* parameters) => GLPointers.glGetTexGenxvOES_Lazy((uint)coord, (uint)pname, parameters);
-            
-            /// <summary> <b>[requires: GL_OES_fixed_point]</b> <b>[entry point: <c>glGetTexLevelParameterxvOES</c>]</b><br/>  </summary>
-            public static void GetTexLevelParameterxvOES(TextureTarget target, int level, GetTextureParameter pname, int* parameters) => GLPointers.glGetTexLevelParameterxvOES_Lazy((uint)target, level, (uint)pname, parameters);
-            
-            /// <summary> <b>[requires: GL_OES_fixed_point]</b> <b>[entry point: <c>glGetTexParameterxvOES</c>]</b><br/>  </summary>
-            public static void GetTexParameterxvOES(TextureTarget target, GetTextureParameter pname, int* parameters) => GLPointers.glGetTexParameterxvOES_Lazy((uint)target, (uint)pname, parameters);
-            
-            /// <summary> <b>[requires: GL_OES_fixed_point]</b> <b>[entry point: <c>glIndexxOES</c>]</b><br/>  </summary>
-            public static void IndexxOES(int component) => GLPointers.glIndexxOES_Lazy(component);
-            
-            /// <summary> <b>[requires: GL_OES_fixed_point]</b> <b>[entry point: <c>glIndexxvOES</c>]</b><br/>  </summary>
-            public static void IndexxvOES(int* component) => GLPointers.glIndexxvOES_Lazy(component);
-            
-            /// <summary> <b>[requires: GL_OES_framebuffer_object]</b> <b>[entry point: <c>glIsFramebufferOES</c>]</b><br/>  </summary>
-            public static bool IsFramebufferOES(int framebuffer) => GLPointers.glIsFramebufferOES_Lazy(framebuffer) != 0;
-            
-            /// <summary> <b>[requires: GL_OES_framebuffer_object]</b> <b>[entry point: <c>glIsRenderbufferOES</c>]</b><br/>  </summary>
-            public static bool IsRenderbufferOES(int renderbuffer) => GLPointers.glIsRenderbufferOES_Lazy(renderbuffer) != 0;
-            
-            /// <summary> <b>[requires: GL_OES_vertex_array_object]</b> <b>[entry point: <c>glIsVertexArrayOES</c>]</b><br/>  </summary>
-            public static bool IsVertexArrayOES(int array) => GLPointers.glIsVertexArrayOES_Lazy(array) != 0;
-            
-            /// <summary> <b>[requires: GL_OES_fixed_point]</b> <b>[entry point: <c>glLightModelxOES</c>]</b><br/>  </summary>
-            public static void LightModelxOES(LightModelParameter pname, int param) => GLPointers.glLightModelxOES_Lazy((uint)pname, param);
-            
-            /// <summary> <b>[requires: GL_OES_fixed_point]</b> <b>[entry point: <c>glLightModelxvOES</c>]</b><br/>  </summary>
-            public static void LightModelxvOES(LightModelParameter pname, int* param) => GLPointers.glLightModelxvOES_Lazy((uint)pname, param);
-            
-            /// <summary> <b>[requires: GL_OES_fixed_point]</b> <b>[entry point: <c>glLightxOES</c>]</b><br/>  </summary>
-            public static void LightxOES(LightName light, LightParameter pname, int param) => GLPointers.glLightxOES_Lazy((uint)light, (uint)pname, param);
-            
-            /// <summary> <b>[requires: GL_OES_fixed_point]</b> <b>[entry point: <c>glLightxvOES</c>]</b><br/>  </summary>
-            public static void LightxvOES(LightName light, LightParameter pname, int* parameters) => GLPointers.glLightxvOES_Lazy((uint)light, (uint)pname, parameters);
-            
-            /// <summary> <b>[requires: GL_OES_fixed_point]</b> <b>[entry point: <c>glLineWidthxOES</c>]</b><br/>  </summary>
-            public static void LineWidthxOES(int width) => GLPointers.glLineWidthxOES_Lazy(width);
-            
-            /// <summary> <b>[requires: GL_OES_fixed_point]</b> <b>[entry point: <c>glLoadMatrixxOES</c>]</b><br/>  </summary>
-            public static void LoadMatrixxOES(int* m) => GLPointers.glLoadMatrixxOES_Lazy(m);
-            
-            /// <summary> <b>[requires: GL_OES_matrix_palette]</b> <b>[entry point: <c>glLoadPaletteFromModelViewMatrixOES</c>]</b><br/>         copies the current model view matrix to a        matrix in the current matrix palette        . </summary>
-            /// <remarks><see href="https://www.khronos.org/registry/OpenGL-Refpages/es1.1/xhtml/glLoadPaletteFromModelViewMatrix.xml" /></remarks>
-            public static void LoadPaletteFromModelViewMatrixOES() => GLPointers.glLoadPaletteFromModelViewMatrixOES_Lazy();
-            
-            /// <summary> <b>[requires: GL_OES_fixed_point]</b> <b>[entry point: <c>glLoadTransposeMatrixxOES</c>]</b><br/>  </summary>
-            public static void LoadTransposeMatrixxOES(int* m) => GLPointers.glLoadTransposeMatrixxOES_Lazy(m);
-            
-            /// <summary> <b>[requires: GL_OES_fixed_point]</b> <b>[entry point: <c>glMap1xOES</c>]</b><br/>  </summary>
-            public static void Map1xOES(MapTarget target, int u1, int u2, int stride, int order, int points) => GLPointers.glMap1xOES_Lazy((uint)target, u1, u2, stride, order, points);
-            
-            /// <summary> <b>[requires: GL_OES_fixed_point]</b> <b>[entry point: <c>glMap2xOES</c>]</b><br/>  </summary>
-            public static void Map2xOES(MapTarget target, int u1, int u2, int ustride, int uorder, int v1, int v2, int vstride, int vorder, int points) => GLPointers.glMap2xOES_Lazy((uint)target, u1, u2, ustride, uorder, v1, v2, vstride, vorder, points);
-            
-            /// <summary> <b>[requires: GL_OES_mapbuffer]</b> <b>[entry point: <c>glMapBufferOES</c>]</b><br/>  </summary>
-            public static void* MapBufferOES(BufferTarget target, BufferAccess access) => GLPointers.glMapBufferOES_Lazy((uint)target, (uint)access);
-            
-            /// <summary> <b>[requires: GL_OES_fixed_point]</b> <b>[entry point: <c>glMapGrid1xOES</c>]</b><br/>  </summary>
-            public static void MapGrid1xOES(int n, int u1, int u2) => GLPointers.glMapGrid1xOES_Lazy(n, u1, u2);
-            
-            /// <summary> <b>[requires: GL_OES_fixed_point]</b> <b>[entry point: <c>glMapGrid2xOES</c>]</b><br/>  </summary>
-            public static void MapGrid2xOES(int n, int u1, int u2, int v1, int v2) => GLPointers.glMapGrid2xOES_Lazy(n, u1, u2, v1, v2);
-            
-            /// <summary> <b>[requires: GL_OES_fixed_point]</b> <b>[entry point: <c>glMaterialxOES</c>]</b><br/>  </summary>
-            public static void MaterialxOES(TriangleFace face, MaterialParameter pname, int param) => GLPointers.glMaterialxOES_Lazy((uint)face, (uint)pname, param);
-            
-            /// <summary> <b>[requires: GL_OES_fixed_point]</b> <b>[entry point: <c>glMaterialxvOES</c>]</b><br/>  </summary>
             public static void MaterialxvOES(TriangleFace face, MaterialParameter pname, int* param) => GLPointers.glMaterialxvOES_Lazy((uint)face, (uint)pname, param);
->>>>>>> fbab23ca
             
             /// <summary> <b>[requires: GL_OES_matrix_palette]</b> <b>[entry point: <c>glMatrixIndexPointerOES</c>]</b><br/> Define an array of matrix indices. </summary>
             /// <param name="size"> Specifies the number of matrix indices per vertex. Must be is less than or equal to GL_MAX_VERTEX_UNITS_OES. The initial value is 0. </param>
             /// <param name="type"> Specifies the data type of each matrix index in the array. Symbolic constant GL_UNSIGNED_BYTE is accepted. The initial value is GL_UNSIGNED_BYTE. </param>
             /// <param name="stride"> Specifies the byte offset between consecutive matrix indices. If stride is 0, the matrix indices are understood to be tightly packed in the array. The initial value is 0. </param>
             /// <param name="pointer"> Specifies a pointer to the first matrix index of the first vertex in the array. The initial value is 0. </param>
-<<<<<<< HEAD
             /// <remarks><see href="https://www.khronos.org/registry/OpenGL-Refpages/es1.1/xhtml/glMatrixIndexPointer.xml"/><br/><see href="https://registry.khronos.org/OpenGL/extensions/OES/OES_matrix_palette.txt"/></remarks>
-            public static void MatrixIndexPointerOES(int size, MatrixIndexPointerTypeARB type, int stride, void* pointer) => GLPointers._glMatrixIndexPointerOES_fnptr(size, (uint)type, stride, pointer);
+            public static void MatrixIndexPointerOES(int size, MatrixIndexPointerTypeARB type, int stride, void* pointer) => GLPointers.glMatrixIndexPointerOES_Lazy(size, (uint)type, stride, pointer);
             
             /// <summary> <b>[requires: GL_OES_byte_coordinates]</b> <b>[entry point: <c>glMultiTexCoord1bOES</c>]</b><br/>  </summary>
             /// <remarks><see href="https://registry.khronos.org/OpenGL/extensions/OES/OES_byte_coordinates.txt"/></remarks>
-            public static void MultiTexCoord1bOES(TextureUnit texture, sbyte s) => GLPointers._glMultiTexCoord1bOES_fnptr((uint)texture, s);
+            public static void MultiTexCoord1bOES(TextureUnit texture, sbyte s) => GLPointers.glMultiTexCoord1bOES_Lazy((uint)texture, s);
             
             /// <summary> <b>[requires: GL_OES_byte_coordinates]</b> <b>[entry point: <c>glMultiTexCoord1bvOES</c>]</b><br/>  </summary>
             /// <remarks><see href="https://registry.khronos.org/OpenGL/extensions/OES/OES_byte_coordinates.txt"/></remarks>
-            public static void MultiTexCoord1bvOES(TextureUnit texture, sbyte* coords) => GLPointers._glMultiTexCoord1bvOES_fnptr((uint)texture, coords);
+            public static void MultiTexCoord1bvOES(TextureUnit texture, sbyte* coords) => GLPointers.glMultiTexCoord1bvOES_Lazy((uint)texture, coords);
             
             /// <summary> <b>[requires: GL_OES_fixed_point]</b> <b>[entry point: <c>glMultiTexCoord1xOES</c>]</b><br/>  </summary>
             /// <remarks><see href="https://registry.khronos.org/OpenGL/extensions/OES/OES_fixed_point.txt"/></remarks>
-            public static void MultiTexCoord1xOES(TextureUnit texture, int s) => GLPointers._glMultiTexCoord1xOES_fnptr((uint)texture, s);
+            public static void MultiTexCoord1xOES(TextureUnit texture, int s) => GLPointers.glMultiTexCoord1xOES_Lazy((uint)texture, s);
             
             /// <summary> <b>[requires: GL_OES_fixed_point]</b> <b>[entry point: <c>glMultiTexCoord1xvOES</c>]</b><br/>  </summary>
             /// <remarks><see href="https://registry.khronos.org/OpenGL/extensions/OES/OES_fixed_point.txt"/></remarks>
-            public static void MultiTexCoord1xvOES(TextureUnit texture, int* coords) => GLPointers._glMultiTexCoord1xvOES_fnptr((uint)texture, coords);
+            public static void MultiTexCoord1xvOES(TextureUnit texture, int* coords) => GLPointers.glMultiTexCoord1xvOES_Lazy((uint)texture, coords);
             
             /// <summary> <b>[requires: GL_OES_byte_coordinates]</b> <b>[entry point: <c>glMultiTexCoord2bOES</c>]</b><br/>  </summary>
             /// <remarks><see href="https://registry.khronos.org/OpenGL/extensions/OES/OES_byte_coordinates.txt"/></remarks>
-            public static void MultiTexCoord2bOES(TextureUnit texture, sbyte s, sbyte t) => GLPointers._glMultiTexCoord2bOES_fnptr((uint)texture, s, t);
+            public static void MultiTexCoord2bOES(TextureUnit texture, sbyte s, sbyte t) => GLPointers.glMultiTexCoord2bOES_Lazy((uint)texture, s, t);
             
             /// <summary> <b>[requires: GL_OES_byte_coordinates]</b> <b>[entry point: <c>glMultiTexCoord2bvOES</c>]</b><br/>  </summary>
             /// <remarks><see href="https://registry.khronos.org/OpenGL/extensions/OES/OES_byte_coordinates.txt"/></remarks>
-            public static void MultiTexCoord2bvOES(TextureUnit texture, sbyte* coords) => GLPointers._glMultiTexCoord2bvOES_fnptr((uint)texture, coords);
+            public static void MultiTexCoord2bvOES(TextureUnit texture, sbyte* coords) => GLPointers.glMultiTexCoord2bvOES_Lazy((uint)texture, coords);
             
             /// <summary> <b>[requires: GL_OES_fixed_point]</b> <b>[entry point: <c>glMultiTexCoord2xOES</c>]</b><br/>  </summary>
             /// <remarks><see href="https://registry.khronos.org/OpenGL/extensions/OES/OES_fixed_point.txt"/></remarks>
-            public static void MultiTexCoord2xOES(TextureUnit texture, int s, int t) => GLPointers._glMultiTexCoord2xOES_fnptr((uint)texture, s, t);
+            public static void MultiTexCoord2xOES(TextureUnit texture, int s, int t) => GLPointers.glMultiTexCoord2xOES_Lazy((uint)texture, s, t);
             
             /// <summary> <b>[requires: GL_OES_fixed_point]</b> <b>[entry point: <c>glMultiTexCoord2xvOES</c>]</b><br/>  </summary>
             /// <remarks><see href="https://registry.khronos.org/OpenGL/extensions/OES/OES_fixed_point.txt"/></remarks>
-            public static void MultiTexCoord2xvOES(TextureUnit texture, int* coords) => GLPointers._glMultiTexCoord2xvOES_fnptr((uint)texture, coords);
+            public static void MultiTexCoord2xvOES(TextureUnit texture, int* coords) => GLPointers.glMultiTexCoord2xvOES_Lazy((uint)texture, coords);
             
             /// <summary> <b>[requires: GL_OES_byte_coordinates]</b> <b>[entry point: <c>glMultiTexCoord3bOES</c>]</b><br/>  </summary>
             /// <remarks><see href="https://registry.khronos.org/OpenGL/extensions/OES/OES_byte_coordinates.txt"/></remarks>
-            public static void MultiTexCoord3bOES(TextureUnit texture, sbyte s, sbyte t, sbyte r) => GLPointers._glMultiTexCoord3bOES_fnptr((uint)texture, s, t, r);
+            public static void MultiTexCoord3bOES(TextureUnit texture, sbyte s, sbyte t, sbyte r) => GLPointers.glMultiTexCoord3bOES_Lazy((uint)texture, s, t, r);
             
             /// <summary> <b>[requires: GL_OES_byte_coordinates]</b> <b>[entry point: <c>glMultiTexCoord3bvOES</c>]</b><br/>  </summary>
             /// <remarks><see href="https://registry.khronos.org/OpenGL/extensions/OES/OES_byte_coordinates.txt"/></remarks>
-            public static void MultiTexCoord3bvOES(TextureUnit texture, sbyte* coords) => GLPointers._glMultiTexCoord3bvOES_fnptr((uint)texture, coords);
+            public static void MultiTexCoord3bvOES(TextureUnit texture, sbyte* coords) => GLPointers.glMultiTexCoord3bvOES_Lazy((uint)texture, coords);
             
             /// <summary> <b>[requires: GL_OES_fixed_point]</b> <b>[entry point: <c>glMultiTexCoord3xOES</c>]</b><br/>  </summary>
             /// <remarks><see href="https://registry.khronos.org/OpenGL/extensions/OES/OES_fixed_point.txt"/></remarks>
-            public static void MultiTexCoord3xOES(TextureUnit texture, int s, int t, int r) => GLPointers._glMultiTexCoord3xOES_fnptr((uint)texture, s, t, r);
+            public static void MultiTexCoord3xOES(TextureUnit texture, int s, int t, int r) => GLPointers.glMultiTexCoord3xOES_Lazy((uint)texture, s, t, r);
             
             /// <summary> <b>[requires: GL_OES_fixed_point]</b> <b>[entry point: <c>glMultiTexCoord3xvOES</c>]</b><br/>  </summary>
             /// <remarks><see href="https://registry.khronos.org/OpenGL/extensions/OES/OES_fixed_point.txt"/></remarks>
-            public static void MultiTexCoord3xvOES(TextureUnit texture, int* coords) => GLPointers._glMultiTexCoord3xvOES_fnptr((uint)texture, coords);
+            public static void MultiTexCoord3xvOES(TextureUnit texture, int* coords) => GLPointers.glMultiTexCoord3xvOES_Lazy((uint)texture, coords);
             
             /// <summary> <b>[requires: GL_OES_byte_coordinates]</b> <b>[entry point: <c>glMultiTexCoord4bOES</c>]</b><br/>  </summary>
             /// <remarks><see href="https://registry.khronos.org/OpenGL/extensions/OES/OES_byte_coordinates.txt"/></remarks>
-            public static void MultiTexCoord4bOES(TextureUnit texture, sbyte s, sbyte t, sbyte r, sbyte q) => GLPointers._glMultiTexCoord4bOES_fnptr((uint)texture, s, t, r, q);
+            public static void MultiTexCoord4bOES(TextureUnit texture, sbyte s, sbyte t, sbyte r, sbyte q) => GLPointers.glMultiTexCoord4bOES_Lazy((uint)texture, s, t, r, q);
             
             /// <summary> <b>[requires: GL_OES_byte_coordinates]</b> <b>[entry point: <c>glMultiTexCoord4bvOES</c>]</b><br/>  </summary>
             /// <remarks><see href="https://registry.khronos.org/OpenGL/extensions/OES/OES_byte_coordinates.txt"/></remarks>
-            public static void MultiTexCoord4bvOES(TextureUnit texture, sbyte* coords) => GLPointers._glMultiTexCoord4bvOES_fnptr((uint)texture, coords);
+            public static void MultiTexCoord4bvOES(TextureUnit texture, sbyte* coords) => GLPointers.glMultiTexCoord4bvOES_Lazy((uint)texture, coords);
             
             /// <summary> <b>[requires: GL_OES_fixed_point]</b> <b>[entry point: <c>glMultiTexCoord4xOES</c>]</b><br/>  </summary>
             /// <remarks><see href="https://registry.khronos.org/OpenGL/extensions/OES/OES_fixed_point.txt"/></remarks>
-            public static void MultiTexCoord4xOES(TextureUnit texture, int s, int t, int r, int q) => GLPointers._glMultiTexCoord4xOES_fnptr((uint)texture, s, t, r, q);
+            public static void MultiTexCoord4xOES(TextureUnit texture, int s, int t, int r, int q) => GLPointers.glMultiTexCoord4xOES_Lazy((uint)texture, s, t, r, q);
             
             /// <summary> <b>[requires: GL_OES_fixed_point]</b> <b>[entry point: <c>glMultiTexCoord4xvOES</c>]</b><br/>  </summary>
             /// <remarks><see href="https://registry.khronos.org/OpenGL/extensions/OES/OES_fixed_point.txt"/></remarks>
-            public static void MultiTexCoord4xvOES(TextureUnit texture, int* coords) => GLPointers._glMultiTexCoord4xvOES_fnptr((uint)texture, coords);
+            public static void MultiTexCoord4xvOES(TextureUnit texture, int* coords) => GLPointers.glMultiTexCoord4xvOES_Lazy((uint)texture, coords);
             
             /// <summary> <b>[requires: GL_OES_fixed_point]</b> <b>[entry point: <c>glMultMatrixxOES</c>]</b><br/>  </summary>
             /// <remarks><see href="https://registry.khronos.org/OpenGL/extensions/OES/OES_fixed_point.txt"/></remarks>
-            public static void MultMatrixxOES(int* m) => GLPointers._glMultMatrixxOES_fnptr(m);
+            public static void MultMatrixxOES(int* m) => GLPointers.glMultMatrixxOES_Lazy(m);
             
             /// <summary> <b>[requires: GL_OES_fixed_point]</b> <b>[entry point: <c>glMultTransposeMatrixxOES</c>]</b><br/>  </summary>
             /// <remarks><see href="https://registry.khronos.org/OpenGL/extensions/OES/OES_fixed_point.txt"/></remarks>
-            public static void MultTransposeMatrixxOES(int* m) => GLPointers._glMultTransposeMatrixxOES_fnptr(m);
+            public static void MultTransposeMatrixxOES(int* m) => GLPointers.glMultTransposeMatrixxOES_Lazy(m);
             
             /// <summary> <b>[requires: GL_OES_fixed_point]</b> <b>[entry point: <c>glNormal3xOES</c>]</b><br/>  </summary>
             /// <remarks><see href="https://registry.khronos.org/OpenGL/extensions/OES/OES_fixed_point.txt"/></remarks>
-            public static void Normal3xOES(int nx, int ny, int nz) => GLPointers._glNormal3xOES_fnptr(nx, ny, nz);
+            public static void Normal3xOES(int nx, int ny, int nz) => GLPointers.glNormal3xOES_Lazy(nx, ny, nz);
             
             /// <summary> <b>[requires: GL_OES_fixed_point]</b> <b>[entry point: <c>glNormal3xvOES</c>]</b><br/>  </summary>
             /// <remarks><see href="https://registry.khronos.org/OpenGL/extensions/OES/OES_fixed_point.txt"/></remarks>
-            public static void Normal3xvOES(int* coords) => GLPointers._glNormal3xvOES_fnptr(coords);
+            public static void Normal3xvOES(int* coords) => GLPointers.glNormal3xvOES_Lazy(coords);
             
             /// <summary> <b>[requires: GL_OES_single_precision]</b> <b>[entry point: <c>glOrthofOES</c>]</b><br/>  </summary>
             /// <remarks><see href="https://registry.khronos.org/OpenGL/extensions/OES/OES_single_precision.txt"/></remarks>
-            public static void OrthofOES(float l, float r, float b, float t, float n, float f) => GLPointers._glOrthofOES_fnptr(l, r, b, t, n, f);
+            public static void OrthofOES(float l, float r, float b, float t, float n, float f) => GLPointers.glOrthofOES_Lazy(l, r, b, t, n, f);
             
             /// <summary> <b>[requires: GL_OES_fixed_point]</b> <b>[entry point: <c>glOrthoxOES</c>]</b><br/>  </summary>
             /// <remarks><see href="https://registry.khronos.org/OpenGL/extensions/OES/OES_fixed_point.txt"/></remarks>
-            public static void OrthoxOES(int l, int r, int b, int t, int n, int f) => GLPointers._glOrthoxOES_fnptr(l, r, b, t, n, f);
+            public static void OrthoxOES(int l, int r, int b, int t, int n, int f) => GLPointers.glOrthoxOES_Lazy(l, r, b, t, n, f);
             
             /// <summary> <b>[requires: GL_OES_fixed_point]</b> <b>[entry point: <c>glPassThroughxOES</c>]</b><br/>  </summary>
             /// <remarks><see href="https://registry.khronos.org/OpenGL/extensions/OES/OES_fixed_point.txt"/></remarks>
-            public static void PassThroughxOES(int token) => GLPointers._glPassThroughxOES_fnptr(token);
+            public static void PassThroughxOES(int token) => GLPointers.glPassThroughxOES_Lazy(token);
             
             /// <summary> <b>[requires: GL_OES_fixed_point]</b> <b>[entry point: <c>glPixelMapx</c>]</b><br/>  </summary>
             /// <remarks><see href="https://registry.khronos.org/OpenGL/extensions/OES/OES_fixed_point.txt"/></remarks>
-            public static void PixelMapx(PixelMap map, int size, int* values) => GLPointers._glPixelMapx_fnptr((uint)map, size, values);
+            public static void PixelMapx(PixelMap map, int size, int* values) => GLPointers.glPixelMapx_Lazy((uint)map, size, values);
             
             /// <summary> <b>[requires: GL_OES_fixed_point]</b> <b>[entry point: <c>glPixelStorex</c>]</b><br/>  </summary>
             /// <remarks><see href="https://registry.khronos.org/OpenGL/extensions/OES/OES_fixed_point.txt"/></remarks>
-            public static void PixelStorex(PixelStoreParameter pname, int param) => GLPointers._glPixelStorex_fnptr((uint)pname, param);
+            public static void PixelStorex(PixelStoreParameter pname, int param) => GLPointers.glPixelStorex_Lazy((uint)pname, param);
             
             /// <summary> <b>[requires: GL_OES_fixed_point]</b> <b>[entry point: <c>glPixelTransferxOES</c>]</b><br/>  </summary>
             /// <remarks><see href="https://registry.khronos.org/OpenGL/extensions/OES/OES_fixed_point.txt"/></remarks>
-            public static void PixelTransferxOES(PixelTransferParameter pname, int param) => GLPointers._glPixelTransferxOES_fnptr((uint)pname, param);
+            public static void PixelTransferxOES(PixelTransferParameter pname, int param) => GLPointers.glPixelTransferxOES_Lazy((uint)pname, param);
             
             /// <summary> <b>[requires: GL_OES_fixed_point]</b> <b>[entry point: <c>glPixelZoomxOES</c>]</b><br/>  </summary>
             /// <remarks><see href="https://registry.khronos.org/OpenGL/extensions/OES/OES_fixed_point.txt"/></remarks>
-            public static void PixelZoomxOES(int xfactor, int yfactor) => GLPointers._glPixelZoomxOES_fnptr(xfactor, yfactor);
+            public static void PixelZoomxOES(int xfactor, int yfactor) => GLPointers.glPixelZoomxOES_Lazy(xfactor, yfactor);
             
             /// <summary> <b>[requires: GL_OES_fixed_point]</b> <b>[entry point: <c>glPointParameterxOES</c>]</b><br/>  </summary>
             /// <remarks><see href="https://registry.khronos.org/OpenGL/extensions/OES/OES_fixed_point.txt"/></remarks>
-            public static void PointParameterxOES(PointParameterNameARB pname, int param) => GLPointers._glPointParameterxOES_fnptr((uint)pname, param);
+            public static void PointParameterxOES(PointParameterNameARB pname, int param) => GLPointers.glPointParameterxOES_Lazy((uint)pname, param);
             
             /// <summary> <b>[requires: GL_OES_fixed_point]</b> <b>[entry point: <c>glPointParameterxvOES</c>]</b><br/>  </summary>
             /// <remarks><see href="https://registry.khronos.org/OpenGL/extensions/OES/OES_fixed_point.txt"/></remarks>
-            public static void PointParameterxvOES(PointParameterNameARB pname, int* parameters) => GLPointers._glPointParameterxvOES_fnptr((uint)pname, parameters);
-=======
-            /// <remarks><see href="https://www.khronos.org/registry/OpenGL-Refpages/es1.1/xhtml/glMatrixIndexPointer.xml" /></remarks>
-            public static void MatrixIndexPointerOES(int size, MatrixIndexPointerTypeARB type, int stride, void* pointer) => GLPointers.glMatrixIndexPointerOES_Lazy(size, (uint)type, stride, pointer);
-            
-            /// <summary> <b>[requires: GL_OES_byte_coordinates]</b> <b>[entry point: <c>glMultiTexCoord1bOES</c>]</b><br/>  </summary>
-            public static void MultiTexCoord1bOES(TextureUnit texture, sbyte s) => GLPointers.glMultiTexCoord1bOES_Lazy((uint)texture, s);
-            
-            /// <summary> <b>[requires: GL_OES_byte_coordinates]</b> <b>[entry point: <c>glMultiTexCoord1bvOES</c>]</b><br/>  </summary>
-            public static void MultiTexCoord1bvOES(TextureUnit texture, sbyte* coords) => GLPointers.glMultiTexCoord1bvOES_Lazy((uint)texture, coords);
-            
-            /// <summary> <b>[requires: GL_OES_fixed_point]</b> <b>[entry point: <c>glMultiTexCoord1xOES</c>]</b><br/>  </summary>
-            public static void MultiTexCoord1xOES(TextureUnit texture, int s) => GLPointers.glMultiTexCoord1xOES_Lazy((uint)texture, s);
-            
-            /// <summary> <b>[requires: GL_OES_fixed_point]</b> <b>[entry point: <c>glMultiTexCoord1xvOES</c>]</b><br/>  </summary>
-            public static void MultiTexCoord1xvOES(TextureUnit texture, int* coords) => GLPointers.glMultiTexCoord1xvOES_Lazy((uint)texture, coords);
-            
-            /// <summary> <b>[requires: GL_OES_byte_coordinates]</b> <b>[entry point: <c>glMultiTexCoord2bOES</c>]</b><br/>  </summary>
-            public static void MultiTexCoord2bOES(TextureUnit texture, sbyte s, sbyte t) => GLPointers.glMultiTexCoord2bOES_Lazy((uint)texture, s, t);
-            
-            /// <summary> <b>[requires: GL_OES_byte_coordinates]</b> <b>[entry point: <c>glMultiTexCoord2bvOES</c>]</b><br/>  </summary>
-            public static void MultiTexCoord2bvOES(TextureUnit texture, sbyte* coords) => GLPointers.glMultiTexCoord2bvOES_Lazy((uint)texture, coords);
-            
-            /// <summary> <b>[requires: GL_OES_fixed_point]</b> <b>[entry point: <c>glMultiTexCoord2xOES</c>]</b><br/>  </summary>
-            public static void MultiTexCoord2xOES(TextureUnit texture, int s, int t) => GLPointers.glMultiTexCoord2xOES_Lazy((uint)texture, s, t);
-            
-            /// <summary> <b>[requires: GL_OES_fixed_point]</b> <b>[entry point: <c>glMultiTexCoord2xvOES</c>]</b><br/>  </summary>
-            public static void MultiTexCoord2xvOES(TextureUnit texture, int* coords) => GLPointers.glMultiTexCoord2xvOES_Lazy((uint)texture, coords);
-            
-            /// <summary> <b>[requires: GL_OES_byte_coordinates]</b> <b>[entry point: <c>glMultiTexCoord3bOES</c>]</b><br/>  </summary>
-            public static void MultiTexCoord3bOES(TextureUnit texture, sbyte s, sbyte t, sbyte r) => GLPointers.glMultiTexCoord3bOES_Lazy((uint)texture, s, t, r);
-            
-            /// <summary> <b>[requires: GL_OES_byte_coordinates]</b> <b>[entry point: <c>glMultiTexCoord3bvOES</c>]</b><br/>  </summary>
-            public static void MultiTexCoord3bvOES(TextureUnit texture, sbyte* coords) => GLPointers.glMultiTexCoord3bvOES_Lazy((uint)texture, coords);
-            
-            /// <summary> <b>[requires: GL_OES_fixed_point]</b> <b>[entry point: <c>glMultiTexCoord3xOES</c>]</b><br/>  </summary>
-            public static void MultiTexCoord3xOES(TextureUnit texture, int s, int t, int r) => GLPointers.glMultiTexCoord3xOES_Lazy((uint)texture, s, t, r);
-            
-            /// <summary> <b>[requires: GL_OES_fixed_point]</b> <b>[entry point: <c>glMultiTexCoord3xvOES</c>]</b><br/>  </summary>
-            public static void MultiTexCoord3xvOES(TextureUnit texture, int* coords) => GLPointers.glMultiTexCoord3xvOES_Lazy((uint)texture, coords);
-            
-            /// <summary> <b>[requires: GL_OES_byte_coordinates]</b> <b>[entry point: <c>glMultiTexCoord4bOES</c>]</b><br/>  </summary>
-            public static void MultiTexCoord4bOES(TextureUnit texture, sbyte s, sbyte t, sbyte r, sbyte q) => GLPointers.glMultiTexCoord4bOES_Lazy((uint)texture, s, t, r, q);
-            
-            /// <summary> <b>[requires: GL_OES_byte_coordinates]</b> <b>[entry point: <c>glMultiTexCoord4bvOES</c>]</b><br/>  </summary>
-            public static void MultiTexCoord4bvOES(TextureUnit texture, sbyte* coords) => GLPointers.glMultiTexCoord4bvOES_Lazy((uint)texture, coords);
-            
-            /// <summary> <b>[requires: GL_OES_fixed_point]</b> <b>[entry point: <c>glMultiTexCoord4xOES</c>]</b><br/>  </summary>
-            public static void MultiTexCoord4xOES(TextureUnit texture, int s, int t, int r, int q) => GLPointers.glMultiTexCoord4xOES_Lazy((uint)texture, s, t, r, q);
-            
-            /// <summary> <b>[requires: GL_OES_fixed_point]</b> <b>[entry point: <c>glMultiTexCoord4xvOES</c>]</b><br/>  </summary>
-            public static void MultiTexCoord4xvOES(TextureUnit texture, int* coords) => GLPointers.glMultiTexCoord4xvOES_Lazy((uint)texture, coords);
-            
-            /// <summary> <b>[requires: GL_OES_fixed_point]</b> <b>[entry point: <c>glMultMatrixxOES</c>]</b><br/>  </summary>
-            public static void MultMatrixxOES(int* m) => GLPointers.glMultMatrixxOES_Lazy(m);
-            
-            /// <summary> <b>[requires: GL_OES_fixed_point]</b> <b>[entry point: <c>glMultTransposeMatrixxOES</c>]</b><br/>  </summary>
-            public static void MultTransposeMatrixxOES(int* m) => GLPointers.glMultTransposeMatrixxOES_Lazy(m);
-            
-            /// <summary> <b>[requires: GL_OES_fixed_point]</b> <b>[entry point: <c>glNormal3xOES</c>]</b><br/>  </summary>
-            public static void Normal3xOES(int nx, int ny, int nz) => GLPointers.glNormal3xOES_Lazy(nx, ny, nz);
-            
-            /// <summary> <b>[requires: GL_OES_fixed_point]</b> <b>[entry point: <c>glNormal3xvOES</c>]</b><br/>  </summary>
-            public static void Normal3xvOES(int* coords) => GLPointers.glNormal3xvOES_Lazy(coords);
-            
-            /// <summary> <b>[requires: GL_OES_single_precision]</b> <b>[entry point: <c>glOrthofOES</c>]</b><br/>  </summary>
-            public static void OrthofOES(float l, float r, float b, float t, float n, float f) => GLPointers.glOrthofOES_Lazy(l, r, b, t, n, f);
-            
-            /// <summary> <b>[requires: GL_OES_fixed_point]</b> <b>[entry point: <c>glOrthoxOES</c>]</b><br/>  </summary>
-            public static void OrthoxOES(int l, int r, int b, int t, int n, int f) => GLPointers.glOrthoxOES_Lazy(l, r, b, t, n, f);
-            
-            /// <summary> <b>[requires: GL_OES_fixed_point]</b> <b>[entry point: <c>glPassThroughxOES</c>]</b><br/>  </summary>
-            public static void PassThroughxOES(int token) => GLPointers.glPassThroughxOES_Lazy(token);
-            
-            /// <summary> <b>[requires: GL_OES_fixed_point]</b> <b>[entry point: <c>glPixelMapx</c>]</b><br/>  </summary>
-            public static void PixelMapx(PixelMap map, int size, int* values) => GLPointers.glPixelMapx_Lazy((uint)map, size, values);
-            
-            /// <summary> <b>[requires: GL_OES_fixed_point]</b> <b>[entry point: <c>glPixelStorex</c>]</b><br/>  </summary>
-            public static void PixelStorex(PixelStoreParameter pname, int param) => GLPointers.glPixelStorex_Lazy((uint)pname, param);
-            
-            /// <summary> <b>[requires: GL_OES_fixed_point]</b> <b>[entry point: <c>glPixelTransferxOES</c>]</b><br/>  </summary>
-            public static void PixelTransferxOES(PixelTransferParameter pname, int param) => GLPointers.glPixelTransferxOES_Lazy((uint)pname, param);
-            
-            /// <summary> <b>[requires: GL_OES_fixed_point]</b> <b>[entry point: <c>glPixelZoomxOES</c>]</b><br/>  </summary>
-            public static void PixelZoomxOES(int xfactor, int yfactor) => GLPointers.glPixelZoomxOES_Lazy(xfactor, yfactor);
-            
-            /// <summary> <b>[requires: GL_OES_fixed_point]</b> <b>[entry point: <c>glPointParameterxOES</c>]</b><br/>  </summary>
-            public static void PointParameterxOES(PointParameterNameARB pname, int param) => GLPointers.glPointParameterxOES_Lazy((uint)pname, param);
-            
-            /// <summary> <b>[requires: GL_OES_fixed_point]</b> <b>[entry point: <c>glPointParameterxvOES</c>]</b><br/>  </summary>
             public static void PointParameterxvOES(PointParameterNameARB pname, int* parameters) => GLPointers.glPointParameterxvOES_Lazy((uint)pname, parameters);
->>>>>>> fbab23ca
             
             /// <summary> <b>[requires: GL_OES_point_size_array]</b> <b>[entry point: <c>glPointSizePointerOES</c>]</b><br/> Define an array of point sizes. </summary>
             /// <param name="type"> Specifies the data type of each point size in the array. Symbolic constant GL_FIXED is accepted. However, the common profile also accepts the symbolic constant GL_FLOAT. The initial value is GL_FIXED for the common lite profile, or GL_FLOAT for the common profile. </param>
             /// <param name="stride"> Specifies the byte offset between consecutive point sizes. If stride is 0, the point sizes are understood to be tightly packed in the array. The initial value is 0. </param>
             /// <param name="pointer"> Specifies a pointer to the point size of the first vertex in the array. The initial value is 0. </param>
-<<<<<<< HEAD
             /// <remarks><see href="https://www.khronos.org/registry/OpenGL-Refpages/es1.1/xhtml/glPointSizePointerOES.xml"/><br/><see href="https://registry.khronos.org/OpenGL/extensions/OES/OES_point_size_array.txt"/></remarks>
-            public static void PointSizePointerOES(All type, int stride, void* pointer) => GLPointers._glPointSizePointerOES_fnptr((uint)type, stride, pointer);
+            public static void PointSizePointerOES(All type, int stride, void* pointer) => GLPointers.glPointSizePointerOES_Lazy((uint)type, stride, pointer);
             
             /// <summary> <b>[requires: GL_OES_fixed_point]</b> <b>[entry point: <c>glPointSizexOES</c>]</b><br/>  </summary>
             /// <remarks><see href="https://registry.khronos.org/OpenGL/extensions/OES/OES_fixed_point.txt"/></remarks>
-            public static void PointSizexOES(int size) => GLPointers._glPointSizexOES_fnptr(size);
+            public static void PointSizexOES(int size) => GLPointers.glPointSizexOES_Lazy(size);
             
             /// <summary> <b>[requires: GL_OES_fixed_point]</b> <b>[entry point: <c>glPolygonOffsetxOES</c>]</b><br/>  </summary>
             /// <remarks><see href="https://registry.khronos.org/OpenGL/extensions/OES/OES_fixed_point.txt"/></remarks>
-            public static void PolygonOffsetxOES(int factor, int units) => GLPointers._glPolygonOffsetxOES_fnptr(factor, units);
+            public static void PolygonOffsetxOES(int factor, int units) => GLPointers.glPolygonOffsetxOES_Lazy(factor, units);
             
             /// <summary> <b>[requires: GL_OES_fixed_point]</b> <b>[entry point: <c>glPrioritizeTexturesxOES</c>]</b><br/>  </summary>
             /// <remarks><see href="https://registry.khronos.org/OpenGL/extensions/OES/OES_fixed_point.txt"/></remarks>
-            public static void PrioritizeTexturesxOES(int n, int* textures, int* priorities) => GLPointers._glPrioritizeTexturesxOES_fnptr(n, textures, priorities);
-=======
-            /// <remarks><see href="https://www.khronos.org/registry/OpenGL-Refpages/es1.1/xhtml/glPointSizePointerOES.xml" /></remarks>
-            public static void PointSizePointerOES(All type, int stride, void* pointer) => GLPointers.glPointSizePointerOES_Lazy((uint)type, stride, pointer);
-            
-            /// <summary> <b>[requires: GL_OES_fixed_point]</b> <b>[entry point: <c>glPointSizexOES</c>]</b><br/>  </summary>
-            public static void PointSizexOES(int size) => GLPointers.glPointSizexOES_Lazy(size);
-            
-            /// <summary> <b>[requires: GL_OES_fixed_point]</b> <b>[entry point: <c>glPolygonOffsetxOES</c>]</b><br/>  </summary>
-            public static void PolygonOffsetxOES(int factor, int units) => GLPointers.glPolygonOffsetxOES_Lazy(factor, units);
-            
-            /// <summary> <b>[requires: GL_OES_fixed_point]</b> <b>[entry point: <c>glPrioritizeTexturesxOES</c>]</b><br/>  </summary>
             public static void PrioritizeTexturesxOES(int n, int* textures, int* priorities) => GLPointers.glPrioritizeTexturesxOES_Lazy(n, textures, priorities);
->>>>>>> fbab23ca
             
             /// <summary> <b>[requires: GL_OES_query_matrix]</b> <b>[entry point: <c>glQueryMatrixxOES</c>]</b><br/> Return the values of the current matrix. </summary>
             /// <param name="mantissa">Returns the mantissa values of the current matrix.</param>
             /// <param name="exponent">Returns the exponents of the current matrix.</param>
-<<<<<<< HEAD
             /// <remarks><see href="https://www.khronos.org/registry/OpenGL-Refpages/es1.1/xhtml/glQueryMatrix.xml"/><br/><see href="https://registry.khronos.org/OpenGL/extensions/OES/OES_query_matrix.txt"/></remarks>
-            public static uint QueryMatrixxOES(int* mantissa, int* exponent) => GLPointers._glQueryMatrixxOES_fnptr(mantissa, exponent);
+            public static uint QueryMatrixxOES(int* mantissa, int* exponent) => GLPointers.glQueryMatrixxOES_Lazy(mantissa, exponent);
             
             /// <summary> <b>[requires: GL_OES_fixed_point]</b> <b>[entry point: <c>glRasterPos2xOES</c>]</b><br/>  </summary>
             /// <remarks><see href="https://registry.khronos.org/OpenGL/extensions/OES/OES_fixed_point.txt"/></remarks>
-            public static void RasterPos2xOES(int x, int y) => GLPointers._glRasterPos2xOES_fnptr(x, y);
+            public static void RasterPos2xOES(int x, int y) => GLPointers.glRasterPos2xOES_Lazy(x, y);
             
             /// <summary> <b>[requires: GL_OES_fixed_point]</b> <b>[entry point: <c>glRasterPos2xvOES</c>]</b><br/>  </summary>
             /// <remarks><see href="https://registry.khronos.org/OpenGL/extensions/OES/OES_fixed_point.txt"/></remarks>
-            public static void RasterPos2xvOES(int* coords) => GLPointers._glRasterPos2xvOES_fnptr(coords);
+            public static void RasterPos2xvOES(int* coords) => GLPointers.glRasterPos2xvOES_Lazy(coords);
             
             /// <summary> <b>[requires: GL_OES_fixed_point]</b> <b>[entry point: <c>glRasterPos3xOES</c>]</b><br/>  </summary>
             /// <remarks><see href="https://registry.khronos.org/OpenGL/extensions/OES/OES_fixed_point.txt"/></remarks>
-            public static void RasterPos3xOES(int x, int y, int z) => GLPointers._glRasterPos3xOES_fnptr(x, y, z);
+            public static void RasterPos3xOES(int x, int y, int z) => GLPointers.glRasterPos3xOES_Lazy(x, y, z);
             
             /// <summary> <b>[requires: GL_OES_fixed_point]</b> <b>[entry point: <c>glRasterPos3xvOES</c>]</b><br/>  </summary>
             /// <remarks><see href="https://registry.khronos.org/OpenGL/extensions/OES/OES_fixed_point.txt"/></remarks>
-            public static void RasterPos3xvOES(int* coords) => GLPointers._glRasterPos3xvOES_fnptr(coords);
+            public static void RasterPos3xvOES(int* coords) => GLPointers.glRasterPos3xvOES_Lazy(coords);
             
             /// <summary> <b>[requires: GL_OES_fixed_point]</b> <b>[entry point: <c>glRasterPos4xOES</c>]</b><br/>  </summary>
             /// <remarks><see href="https://registry.khronos.org/OpenGL/extensions/OES/OES_fixed_point.txt"/></remarks>
-            public static void RasterPos4xOES(int x, int y, int z, int w) => GLPointers._glRasterPos4xOES_fnptr(x, y, z, w);
+            public static void RasterPos4xOES(int x, int y, int z, int w) => GLPointers.glRasterPos4xOES_Lazy(x, y, z, w);
             
             /// <summary> <b>[requires: GL_OES_fixed_point]</b> <b>[entry point: <c>glRasterPos4xvOES</c>]</b><br/>  </summary>
             /// <remarks><see href="https://registry.khronos.org/OpenGL/extensions/OES/OES_fixed_point.txt"/></remarks>
-            public static void RasterPos4xvOES(int* coords) => GLPointers._glRasterPos4xvOES_fnptr(coords);
+            public static void RasterPos4xvOES(int* coords) => GLPointers.glRasterPos4xvOES_Lazy(coords);
             
             /// <summary> <b>[requires: GL_OES_fixed_point]</b> <b>[entry point: <c>glRectxOES</c>]</b><br/>  </summary>
             /// <remarks><see href="https://registry.khronos.org/OpenGL/extensions/OES/OES_fixed_point.txt"/></remarks>
-            public static void RectxOES(int x1, int y1, int x2, int y2) => GLPointers._glRectxOES_fnptr(x1, y1, x2, y2);
+            public static void RectxOES(int x1, int y1, int x2, int y2) => GLPointers.glRectxOES_Lazy(x1, y1, x2, y2);
             
             /// <summary> <b>[requires: GL_OES_fixed_point]</b> <b>[entry point: <c>glRectxvOES</c>]</b><br/>  </summary>
             /// <remarks><see href="https://registry.khronos.org/OpenGL/extensions/OES/OES_fixed_point.txt"/></remarks>
-            public static void RectxvOES(int* v1, int* v2) => GLPointers._glRectxvOES_fnptr(v1, v2);
+            public static void RectxvOES(int* v1, int* v2) => GLPointers.glRectxvOES_Lazy(v1, v2);
             
             /// <summary> <b>[requires: GL_OES_framebuffer_object]</b> <b>[entry point: <c>glRenderbufferStorageOES</c>]</b><br/>  </summary>
             /// <remarks><see href="https://registry.khronos.org/OpenGL/extensions/OES/OES_framebuffer_object.txt"/></remarks>
-            public static void RenderbufferStorageOES(RenderbufferTarget target, InternalFormat internalformat, int width, int height) => GLPointers._glRenderbufferStorageOES_fnptr((uint)target, (uint)internalformat, width, height);
+            public static void RenderbufferStorageOES(RenderbufferTarget target, InternalFormat internalformat, int width, int height) => GLPointers.glRenderbufferStorageOES_Lazy((uint)target, (uint)internalformat, width, height);
             
             /// <summary> <b>[requires: GL_OES_fixed_point]</b> <b>[entry point: <c>glRotatexOES</c>]</b><br/>  </summary>
             /// <remarks><see href="https://registry.khronos.org/OpenGL/extensions/OES/OES_fixed_point.txt"/></remarks>
-            public static void RotatexOES(int angle, int x, int y, int z) => GLPointers._glRotatexOES_fnptr(angle, x, y, z);
+            public static void RotatexOES(int angle, int x, int y, int z) => GLPointers.glRotatexOES_Lazy(angle, x, y, z);
             
             /// <summary> <b>[requires: GL_OES_fixed_point]</b> <b>[entry point: <c>glSampleCoveragexOES</c>]</b><br/>  </summary>
             /// <remarks><see href="https://registry.khronos.org/OpenGL/extensions/OES/OES_fixed_point.txt"/></remarks>
-            public static void SampleCoveragexOES(int value, bool invert) => GLPointers._glSampleCoveragexOES_fnptr(value, (byte)(invert ? 1 : 0));
+            public static void SampleCoveragexOES(int value, bool invert) => GLPointers.glSampleCoveragexOES_Lazy(value, (byte)(invert ? 1 : 0));
             
             /// <summary> <b>[requires: GL_OES_fixed_point]</b> <b>[entry point: <c>glScalexOES</c>]</b><br/>  </summary>
             /// <remarks><see href="https://registry.khronos.org/OpenGL/extensions/OES/OES_fixed_point.txt"/></remarks>
-            public static void ScalexOES(int x, int y, int z) => GLPointers._glScalexOES_fnptr(x, y, z);
+            public static void ScalexOES(int x, int y, int z) => GLPointers.glScalexOES_Lazy(x, y, z);
             
             /// <summary> <b>[requires: GL_OES_byte_coordinates]</b> <b>[entry point: <c>glTexCoord1bOES</c>]</b><br/>  </summary>
             /// <remarks><see href="https://registry.khronos.org/OpenGL/extensions/OES/OES_byte_coordinates.txt"/></remarks>
-            public static void TexCoord1bOES(sbyte s) => GLPointers._glTexCoord1bOES_fnptr(s);
+            public static void TexCoord1bOES(sbyte s) => GLPointers.glTexCoord1bOES_Lazy(s);
             
             /// <summary> <b>[requires: GL_OES_byte_coordinates]</b> <b>[entry point: <c>glTexCoord1bvOES</c>]</b><br/>  </summary>
             /// <remarks><see href="https://registry.khronos.org/OpenGL/extensions/OES/OES_byte_coordinates.txt"/></remarks>
-            public static void TexCoord1bvOES(sbyte* coords) => GLPointers._glTexCoord1bvOES_fnptr(coords);
+            public static void TexCoord1bvOES(sbyte* coords) => GLPointers.glTexCoord1bvOES_Lazy(coords);
             
             /// <summary> <b>[requires: GL_OES_fixed_point]</b> <b>[entry point: <c>glTexCoord1xOES</c>]</b><br/>  </summary>
             /// <remarks><see href="https://registry.khronos.org/OpenGL/extensions/OES/OES_fixed_point.txt"/></remarks>
-            public static void TexCoord1xOES(int s) => GLPointers._glTexCoord1xOES_fnptr(s);
+            public static void TexCoord1xOES(int s) => GLPointers.glTexCoord1xOES_Lazy(s);
             
             /// <summary> <b>[requires: GL_OES_fixed_point]</b> <b>[entry point: <c>glTexCoord1xvOES</c>]</b><br/>  </summary>
             /// <remarks><see href="https://registry.khronos.org/OpenGL/extensions/OES/OES_fixed_point.txt"/></remarks>
-            public static void TexCoord1xvOES(int* coords) => GLPointers._glTexCoord1xvOES_fnptr(coords);
+            public static void TexCoord1xvOES(int* coords) => GLPointers.glTexCoord1xvOES_Lazy(coords);
             
             /// <summary> <b>[requires: GL_OES_byte_coordinates]</b> <b>[entry point: <c>glTexCoord2bOES</c>]</b><br/>  </summary>
             /// <remarks><see href="https://registry.khronos.org/OpenGL/extensions/OES/OES_byte_coordinates.txt"/></remarks>
-            public static void TexCoord2bOES(sbyte s, sbyte t) => GLPointers._glTexCoord2bOES_fnptr(s, t);
+            public static void TexCoord2bOES(sbyte s, sbyte t) => GLPointers.glTexCoord2bOES_Lazy(s, t);
             
             /// <summary> <b>[requires: GL_OES_byte_coordinates]</b> <b>[entry point: <c>glTexCoord2bvOES</c>]</b><br/>  </summary>
             /// <remarks><see href="https://registry.khronos.org/OpenGL/extensions/OES/OES_byte_coordinates.txt"/></remarks>
-            public static void TexCoord2bvOES(sbyte* coords) => GLPointers._glTexCoord2bvOES_fnptr(coords);
+            public static void TexCoord2bvOES(sbyte* coords) => GLPointers.glTexCoord2bvOES_Lazy(coords);
             
             /// <summary> <b>[requires: GL_OES_fixed_point]</b> <b>[entry point: <c>glTexCoord2xOES</c>]</b><br/>  </summary>
             /// <remarks><see href="https://registry.khronos.org/OpenGL/extensions/OES/OES_fixed_point.txt"/></remarks>
-            public static void TexCoord2xOES(int s, int t) => GLPointers._glTexCoord2xOES_fnptr(s, t);
+            public static void TexCoord2xOES(int s, int t) => GLPointers.glTexCoord2xOES_Lazy(s, t);
             
             /// <summary> <b>[requires: GL_OES_fixed_point]</b> <b>[entry point: <c>glTexCoord2xvOES</c>]</b><br/>  </summary>
             /// <remarks><see href="https://registry.khronos.org/OpenGL/extensions/OES/OES_fixed_point.txt"/></remarks>
-            public static void TexCoord2xvOES(int* coords) => GLPointers._glTexCoord2xvOES_fnptr(coords);
+            public static void TexCoord2xvOES(int* coords) => GLPointers.glTexCoord2xvOES_Lazy(coords);
             
             /// <summary> <b>[requires: GL_OES_byte_coordinates]</b> <b>[entry point: <c>glTexCoord3bOES</c>]</b><br/>  </summary>
             /// <remarks><see href="https://registry.khronos.org/OpenGL/extensions/OES/OES_byte_coordinates.txt"/></remarks>
-            public static void TexCoord3bOES(sbyte s, sbyte t, sbyte r) => GLPointers._glTexCoord3bOES_fnptr(s, t, r);
+            public static void TexCoord3bOES(sbyte s, sbyte t, sbyte r) => GLPointers.glTexCoord3bOES_Lazy(s, t, r);
             
             /// <summary> <b>[requires: GL_OES_byte_coordinates]</b> <b>[entry point: <c>glTexCoord3bvOES</c>]</b><br/>  </summary>
             /// <remarks><see href="https://registry.khronos.org/OpenGL/extensions/OES/OES_byte_coordinates.txt"/></remarks>
-            public static void TexCoord3bvOES(sbyte* coords) => GLPointers._glTexCoord3bvOES_fnptr(coords);
+            public static void TexCoord3bvOES(sbyte* coords) => GLPointers.glTexCoord3bvOES_Lazy(coords);
             
             /// <summary> <b>[requires: GL_OES_fixed_point]</b> <b>[entry point: <c>glTexCoord3xOES</c>]</b><br/>  </summary>
             /// <remarks><see href="https://registry.khronos.org/OpenGL/extensions/OES/OES_fixed_point.txt"/></remarks>
-            public static void TexCoord3xOES(int s, int t, int r) => GLPointers._glTexCoord3xOES_fnptr(s, t, r);
+            public static void TexCoord3xOES(int s, int t, int r) => GLPointers.glTexCoord3xOES_Lazy(s, t, r);
             
             /// <summary> <b>[requires: GL_OES_fixed_point]</b> <b>[entry point: <c>glTexCoord3xvOES</c>]</b><br/>  </summary>
             /// <remarks><see href="https://registry.khronos.org/OpenGL/extensions/OES/OES_fixed_point.txt"/></remarks>
-            public static void TexCoord3xvOES(int* coords) => GLPointers._glTexCoord3xvOES_fnptr(coords);
+            public static void TexCoord3xvOES(int* coords) => GLPointers.glTexCoord3xvOES_Lazy(coords);
             
             /// <summary> <b>[requires: GL_OES_byte_coordinates]</b> <b>[entry point: <c>glTexCoord4bOES</c>]</b><br/>  </summary>
             /// <remarks><see href="https://registry.khronos.org/OpenGL/extensions/OES/OES_byte_coordinates.txt"/></remarks>
-            public static void TexCoord4bOES(sbyte s, sbyte t, sbyte r, sbyte q) => GLPointers._glTexCoord4bOES_fnptr(s, t, r, q);
+            public static void TexCoord4bOES(sbyte s, sbyte t, sbyte r, sbyte q) => GLPointers.glTexCoord4bOES_Lazy(s, t, r, q);
             
             /// <summary> <b>[requires: GL_OES_byte_coordinates]</b> <b>[entry point: <c>glTexCoord4bvOES</c>]</b><br/>  </summary>
             /// <remarks><see href="https://registry.khronos.org/OpenGL/extensions/OES/OES_byte_coordinates.txt"/></remarks>
-            public static void TexCoord4bvOES(sbyte* coords) => GLPointers._glTexCoord4bvOES_fnptr(coords);
+            public static void TexCoord4bvOES(sbyte* coords) => GLPointers.glTexCoord4bvOES_Lazy(coords);
             
             /// <summary> <b>[requires: GL_OES_fixed_point]</b> <b>[entry point: <c>glTexCoord4xOES</c>]</b><br/>  </summary>
             /// <remarks><see href="https://registry.khronos.org/OpenGL/extensions/OES/OES_fixed_point.txt"/></remarks>
-            public static void TexCoord4xOES(int s, int t, int r, int q) => GLPointers._glTexCoord4xOES_fnptr(s, t, r, q);
+            public static void TexCoord4xOES(int s, int t, int r, int q) => GLPointers.glTexCoord4xOES_Lazy(s, t, r, q);
             
             /// <summary> <b>[requires: GL_OES_fixed_point]</b> <b>[entry point: <c>glTexCoord4xvOES</c>]</b><br/>  </summary>
             /// <remarks><see href="https://registry.khronos.org/OpenGL/extensions/OES/OES_fixed_point.txt"/></remarks>
-            public static void TexCoord4xvOES(int* coords) => GLPointers._glTexCoord4xvOES_fnptr(coords);
+            public static void TexCoord4xvOES(int* coords) => GLPointers.glTexCoord4xvOES_Lazy(coords);
             
             /// <summary> <b>[requires: GL_OES_fixed_point]</b> <b>[entry point: <c>glTexEnvxOES</c>]</b><br/>  </summary>
             /// <remarks><see href="https://registry.khronos.org/OpenGL/extensions/OES/OES_fixed_point.txt"/></remarks>
-            public static void TexEnvxOES(TextureEnvTarget target, TextureEnvParameter pname, int param) => GLPointers._glTexEnvxOES_fnptr((uint)target, (uint)pname, param);
+            public static void TexEnvxOES(TextureEnvTarget target, TextureEnvParameter pname, int param) => GLPointers.glTexEnvxOES_Lazy((uint)target, (uint)pname, param);
             
             /// <summary> <b>[requires: GL_OES_fixed_point]</b> <b>[entry point: <c>glTexEnvxvOES</c>]</b><br/>  </summary>
             /// <remarks><see href="https://registry.khronos.org/OpenGL/extensions/OES/OES_fixed_point.txt"/></remarks>
-            public static void TexEnvxvOES(TextureEnvTarget target, TextureEnvParameter pname, int* parameters) => GLPointers._glTexEnvxvOES_fnptr((uint)target, (uint)pname, parameters);
+            public static void TexEnvxvOES(TextureEnvTarget target, TextureEnvParameter pname, int* parameters) => GLPointers.glTexEnvxvOES_Lazy((uint)target, (uint)pname, parameters);
             
             /// <summary> <b>[requires: GL_OES_texture_cube_map]</b> <b>[entry point: <c>glTexGenfOES</c>]</b><br/>  </summary>
             /// <remarks><see href="https://registry.khronos.org/OpenGL/extensions/OES/OES_texture_cube_map.txt"/></remarks>
-            public static void TexGenfOES(TextureCoordName coord, TextureGenParameter pname, float param) => GLPointers._glTexGenfOES_fnptr((uint)coord, (uint)pname, param);
+            public static void TexGenfOES(TextureCoordName coord, TextureGenParameter pname, float param) => GLPointers.glTexGenfOES_Lazy((uint)coord, (uint)pname, param);
             
             /// <summary> <b>[requires: GL_OES_texture_cube_map]</b> <b>[entry point: <c>glTexGenfvOES</c>]</b><br/>  </summary>
             /// <remarks><see href="https://registry.khronos.org/OpenGL/extensions/OES/OES_texture_cube_map.txt"/></remarks>
-            public static void TexGenfvOES(TextureCoordName coord, TextureGenParameter pname, float* parameters) => GLPointers._glTexGenfvOES_fnptr((uint)coord, (uint)pname, parameters);
+            public static void TexGenfvOES(TextureCoordName coord, TextureGenParameter pname, float* parameters) => GLPointers.glTexGenfvOES_Lazy((uint)coord, (uint)pname, parameters);
             
             /// <summary> <b>[requires: GL_OES_texture_cube_map]</b> <b>[entry point: <c>glTexGeniOES</c>]</b><br/>  </summary>
             /// <remarks><see href="https://registry.khronos.org/OpenGL/extensions/OES/OES_texture_cube_map.txt"/></remarks>
-            public static void TexGeniOES(TextureCoordName coord, TextureGenParameter pname, int param) => GLPointers._glTexGeniOES_fnptr((uint)coord, (uint)pname, param);
+            public static void TexGeniOES(TextureCoordName coord, TextureGenParameter pname, int param) => GLPointers.glTexGeniOES_Lazy((uint)coord, (uint)pname, param);
             
             /// <summary> <b>[requires: GL_OES_texture_cube_map]</b> <b>[entry point: <c>glTexGenivOES</c>]</b><br/>  </summary>
             /// <remarks><see href="https://registry.khronos.org/OpenGL/extensions/OES/OES_texture_cube_map.txt"/></remarks>
-            public static void TexGenivOES(TextureCoordName coord, TextureGenParameter pname, int* parameters) => GLPointers._glTexGenivOES_fnptr((uint)coord, (uint)pname, parameters);
+            public static void TexGenivOES(TextureCoordName coord, TextureGenParameter pname, int* parameters) => GLPointers.glTexGenivOES_Lazy((uint)coord, (uint)pname, parameters);
             
             /// <summary> <b>[requires: GL_OES_fixed_point | GL_OES_texture_cube_map]</b> <b>[entry point: <c>glTexGenxOES</c>]</b><br/>  </summary>
             /// <remarks><see href="https://registry.khronos.org/OpenGL/extensions/OES/OES_fixed_point.txt"/><br/><see href="https://registry.khronos.org/OpenGL/extensions/OES/OES_texture_cube_map.txt"/></remarks>
-            public static void TexGenxOES(TextureCoordName coord, TextureGenParameter pname, int param) => GLPointers._glTexGenxOES_fnptr((uint)coord, (uint)pname, param);
+            public static void TexGenxOES(TextureCoordName coord, TextureGenParameter pname, int param) => GLPointers.glTexGenxOES_Lazy((uint)coord, (uint)pname, param);
             
             /// <summary> <b>[requires: GL_OES_fixed_point | GL_OES_texture_cube_map]</b> <b>[entry point: <c>glTexGenxvOES</c>]</b><br/>  </summary>
             /// <remarks><see href="https://registry.khronos.org/OpenGL/extensions/OES/OES_fixed_point.txt"/><br/><see href="https://registry.khronos.org/OpenGL/extensions/OES/OES_texture_cube_map.txt"/></remarks>
-            public static void TexGenxvOES(TextureCoordName coord, TextureGenParameter pname, int* parameters) => GLPointers._glTexGenxvOES_fnptr((uint)coord, (uint)pname, parameters);
+            public static void TexGenxvOES(TextureCoordName coord, TextureGenParameter pname, int* parameters) => GLPointers.glTexGenxvOES_Lazy((uint)coord, (uint)pname, parameters);
             
             /// <summary> <b>[requires: GL_OES_fixed_point]</b> <b>[entry point: <c>glTexParameterxOES</c>]</b><br/>  </summary>
             /// <remarks><see href="https://registry.khronos.org/OpenGL/extensions/OES/OES_fixed_point.txt"/></remarks>
-            public static void TexParameterxOES(TextureTarget target, GetTextureParameter pname, int param) => GLPointers._glTexParameterxOES_fnptr((uint)target, (uint)pname, param);
+            public static void TexParameterxOES(TextureTarget target, GetTextureParameter pname, int param) => GLPointers.glTexParameterxOES_Lazy((uint)target, (uint)pname, param);
             
             /// <summary> <b>[requires: GL_OES_fixed_point]</b> <b>[entry point: <c>glTexParameterxvOES</c>]</b><br/>  </summary>
             /// <remarks><see href="https://registry.khronos.org/OpenGL/extensions/OES/OES_fixed_point.txt"/></remarks>
-            public static void TexParameterxvOES(TextureTarget target, GetTextureParameter pname, int* parameters) => GLPointers._glTexParameterxvOES_fnptr((uint)target, (uint)pname, parameters);
+            public static void TexParameterxvOES(TextureTarget target, GetTextureParameter pname, int* parameters) => GLPointers.glTexParameterxvOES_Lazy((uint)target, (uint)pname, parameters);
             
             /// <summary> <b>[requires: GL_OES_fixed_point]</b> <b>[entry point: <c>glTranslatexOES</c>]</b><br/>  </summary>
             /// <remarks><see href="https://registry.khronos.org/OpenGL/extensions/OES/OES_fixed_point.txt"/></remarks>
-            public static void TranslatexOES(int x, int y, int z) => GLPointers._glTranslatexOES_fnptr(x, y, z);
+            public static void TranslatexOES(int x, int y, int z) => GLPointers.glTranslatexOES_Lazy(x, y, z);
             
             /// <summary> <b>[requires: GL_OES_mapbuffer]</b> <b>[entry point: <c>glUnmapBufferOES</c>]</b><br/>  </summary>
             /// <remarks><see href="https://registry.khronos.org/OpenGL/extensions/OES/OES_mapbuffer.txt"/></remarks>
-            public static bool UnmapBufferOES(All target) => GLPointers._glUnmapBufferOES_fnptr((uint)target) != 0;
+            public static bool UnmapBufferOES(All target) => GLPointers.glUnmapBufferOES_Lazy((uint)target) != 0;
             
             /// <summary> <b>[requires: GL_OES_byte_coordinates]</b> <b>[entry point: <c>glVertex2bOES</c>]</b><br/>  </summary>
             /// <remarks><see href="https://registry.khronos.org/OpenGL/extensions/OES/OES_byte_coordinates.txt"/></remarks>
-            public static void Vertex2bOES(sbyte x, sbyte y) => GLPointers._glVertex2bOES_fnptr(x, y);
+            public static void Vertex2bOES(sbyte x, sbyte y) => GLPointers.glVertex2bOES_Lazy(x, y);
             
             /// <summary> <b>[requires: GL_OES_byte_coordinates]</b> <b>[entry point: <c>glVertex2bvOES</c>]</b><br/>  </summary>
             /// <remarks><see href="https://registry.khronos.org/OpenGL/extensions/OES/OES_byte_coordinates.txt"/></remarks>
-            public static void Vertex2bvOES(sbyte* coords) => GLPointers._glVertex2bvOES_fnptr(coords);
+            public static void Vertex2bvOES(sbyte* coords) => GLPointers.glVertex2bvOES_Lazy(coords);
             
             /// <summary> <b>[requires: GL_OES_fixed_point]</b> <b>[entry point: <c>glVertex2xOES</c>]</b><br/>  </summary>
             /// <remarks><see href="https://registry.khronos.org/OpenGL/extensions/OES/OES_fixed_point.txt"/></remarks>
-            public static void Vertex2xOES(int x) => GLPointers._glVertex2xOES_fnptr(x);
+            public static void Vertex2xOES(int x) => GLPointers.glVertex2xOES_Lazy(x);
             
             /// <summary> <b>[requires: GL_OES_fixed_point]</b> <b>[entry point: <c>glVertex2xvOES</c>]</b><br/>  </summary>
             /// <remarks><see href="https://registry.khronos.org/OpenGL/extensions/OES/OES_fixed_point.txt"/></remarks>
-            public static void Vertex2xvOES(int* coords) => GLPointers._glVertex2xvOES_fnptr(coords);
+            public static void Vertex2xvOES(int* coords) => GLPointers.glVertex2xvOES_Lazy(coords);
             
             /// <summary> <b>[requires: GL_OES_byte_coordinates]</b> <b>[entry point: <c>glVertex3bOES</c>]</b><br/>  </summary>
             /// <remarks><see href="https://registry.khronos.org/OpenGL/extensions/OES/OES_byte_coordinates.txt"/></remarks>
-            public static void Vertex3bOES(sbyte x, sbyte y, sbyte z) => GLPointers._glVertex3bOES_fnptr(x, y, z);
+            public static void Vertex3bOES(sbyte x, sbyte y, sbyte z) => GLPointers.glVertex3bOES_Lazy(x, y, z);
             
             /// <summary> <b>[requires: GL_OES_byte_coordinates]</b> <b>[entry point: <c>glVertex3bvOES</c>]</b><br/>  </summary>
             /// <remarks><see href="https://registry.khronos.org/OpenGL/extensions/OES/OES_byte_coordinates.txt"/></remarks>
-            public static void Vertex3bvOES(sbyte* coords) => GLPointers._glVertex3bvOES_fnptr(coords);
+            public static void Vertex3bvOES(sbyte* coords) => GLPointers.glVertex3bvOES_Lazy(coords);
             
             /// <summary> <b>[requires: GL_OES_fixed_point]</b> <b>[entry point: <c>glVertex3xOES</c>]</b><br/>  </summary>
             /// <remarks><see href="https://registry.khronos.org/OpenGL/extensions/OES/OES_fixed_point.txt"/></remarks>
-            public static void Vertex3xOES(int x, int y) => GLPointers._glVertex3xOES_fnptr(x, y);
+            public static void Vertex3xOES(int x, int y) => GLPointers.glVertex3xOES_Lazy(x, y);
             
             /// <summary> <b>[requires: GL_OES_fixed_point]</b> <b>[entry point: <c>glVertex3xvOES</c>]</b><br/>  </summary>
             /// <remarks><see href="https://registry.khronos.org/OpenGL/extensions/OES/OES_fixed_point.txt"/></remarks>
-            public static void Vertex3xvOES(int* coords) => GLPointers._glVertex3xvOES_fnptr(coords);
+            public static void Vertex3xvOES(int* coords) => GLPointers.glVertex3xvOES_Lazy(coords);
             
             /// <summary> <b>[requires: GL_OES_byte_coordinates]</b> <b>[entry point: <c>glVertex4bOES</c>]</b><br/>  </summary>
             /// <remarks><see href="https://registry.khronos.org/OpenGL/extensions/OES/OES_byte_coordinates.txt"/></remarks>
-            public static void Vertex4bOES(sbyte x, sbyte y, sbyte z, sbyte w) => GLPointers._glVertex4bOES_fnptr(x, y, z, w);
+            public static void Vertex4bOES(sbyte x, sbyte y, sbyte z, sbyte w) => GLPointers.glVertex4bOES_Lazy(x, y, z, w);
             
             /// <summary> <b>[requires: GL_OES_byte_coordinates]</b> <b>[entry point: <c>glVertex4bvOES</c>]</b><br/>  </summary>
             /// <remarks><see href="https://registry.khronos.org/OpenGL/extensions/OES/OES_byte_coordinates.txt"/></remarks>
-            public static void Vertex4bvOES(sbyte* coords) => GLPointers._glVertex4bvOES_fnptr(coords);
+            public static void Vertex4bvOES(sbyte* coords) => GLPointers.glVertex4bvOES_Lazy(coords);
             
             /// <summary> <b>[requires: GL_OES_fixed_point]</b> <b>[entry point: <c>glVertex4xOES</c>]</b><br/>  </summary>
             /// <remarks><see href="https://registry.khronos.org/OpenGL/extensions/OES/OES_fixed_point.txt"/></remarks>
-            public static void Vertex4xOES(int x, int y, int z) => GLPointers._glVertex4xOES_fnptr(x, y, z);
+            public static void Vertex4xOES(int x, int y, int z) => GLPointers.glVertex4xOES_Lazy(x, y, z);
             
             /// <summary> <b>[requires: GL_OES_fixed_point]</b> <b>[entry point: <c>glVertex4xvOES</c>]</b><br/>  </summary>
             /// <remarks><see href="https://registry.khronos.org/OpenGL/extensions/OES/OES_fixed_point.txt"/></remarks>
-            public static void Vertex4xvOES(int* coords) => GLPointers._glVertex4xvOES_fnptr(coords);
-=======
-            /// <remarks><see href="https://www.khronos.org/registry/OpenGL-Refpages/es1.1/xhtml/glQueryMatrix.xml" /></remarks>
-            public static uint QueryMatrixxOES(int* mantissa, int* exponent) => GLPointers.glQueryMatrixxOES_Lazy(mantissa, exponent);
-            
-            /// <summary> <b>[requires: GL_OES_fixed_point]</b> <b>[entry point: <c>glRasterPos2xOES</c>]</b><br/>  </summary>
-            public static void RasterPos2xOES(int x, int y) => GLPointers.glRasterPos2xOES_Lazy(x, y);
-            
-            /// <summary> <b>[requires: GL_OES_fixed_point]</b> <b>[entry point: <c>glRasterPos2xvOES</c>]</b><br/>  </summary>
-            public static void RasterPos2xvOES(int* coords) => GLPointers.glRasterPos2xvOES_Lazy(coords);
-            
-            /// <summary> <b>[requires: GL_OES_fixed_point]</b> <b>[entry point: <c>glRasterPos3xOES</c>]</b><br/>  </summary>
-            public static void RasterPos3xOES(int x, int y, int z) => GLPointers.glRasterPos3xOES_Lazy(x, y, z);
-            
-            /// <summary> <b>[requires: GL_OES_fixed_point]</b> <b>[entry point: <c>glRasterPos3xvOES</c>]</b><br/>  </summary>
-            public static void RasterPos3xvOES(int* coords) => GLPointers.glRasterPos3xvOES_Lazy(coords);
-            
-            /// <summary> <b>[requires: GL_OES_fixed_point]</b> <b>[entry point: <c>glRasterPos4xOES</c>]</b><br/>  </summary>
-            public static void RasterPos4xOES(int x, int y, int z, int w) => GLPointers.glRasterPos4xOES_Lazy(x, y, z, w);
-            
-            /// <summary> <b>[requires: GL_OES_fixed_point]</b> <b>[entry point: <c>glRasterPos4xvOES</c>]</b><br/>  </summary>
-            public static void RasterPos4xvOES(int* coords) => GLPointers.glRasterPos4xvOES_Lazy(coords);
-            
-            /// <summary> <b>[requires: GL_OES_fixed_point]</b> <b>[entry point: <c>glRectxOES</c>]</b><br/>  </summary>
-            public static void RectxOES(int x1, int y1, int x2, int y2) => GLPointers.glRectxOES_Lazy(x1, y1, x2, y2);
-            
-            /// <summary> <b>[requires: GL_OES_fixed_point]</b> <b>[entry point: <c>glRectxvOES</c>]</b><br/>  </summary>
-            public static void RectxvOES(int* v1, int* v2) => GLPointers.glRectxvOES_Lazy(v1, v2);
-            
-            /// <summary> <b>[requires: GL_OES_framebuffer_object]</b> <b>[entry point: <c>glRenderbufferStorageOES</c>]</b><br/>  </summary>
-            public static void RenderbufferStorageOES(RenderbufferTarget target, InternalFormat internalformat, int width, int height) => GLPointers.glRenderbufferStorageOES_Lazy((uint)target, (uint)internalformat, width, height);
-            
-            /// <summary> <b>[requires: GL_OES_fixed_point]</b> <b>[entry point: <c>glRotatexOES</c>]</b><br/>  </summary>
-            public static void RotatexOES(int angle, int x, int y, int z) => GLPointers.glRotatexOES_Lazy(angle, x, y, z);
-            
-            /// <summary> <b>[requires: GL_OES_fixed_point]</b> <b>[entry point: <c>glSampleCoveragexOES</c>]</b><br/>  </summary>
-            public static void SampleCoveragexOES(int value, bool invert) => GLPointers.glSampleCoveragexOES_Lazy(value, (byte)(invert ? 1 : 0));
-            
-            /// <summary> <b>[requires: GL_OES_fixed_point]</b> <b>[entry point: <c>glScalexOES</c>]</b><br/>  </summary>
-            public static void ScalexOES(int x, int y, int z) => GLPointers.glScalexOES_Lazy(x, y, z);
-            
-            /// <summary> <b>[requires: GL_OES_byte_coordinates]</b> <b>[entry point: <c>glTexCoord1bOES</c>]</b><br/>  </summary>
-            public static void TexCoord1bOES(sbyte s) => GLPointers.glTexCoord1bOES_Lazy(s);
-            
-            /// <summary> <b>[requires: GL_OES_byte_coordinates]</b> <b>[entry point: <c>glTexCoord1bvOES</c>]</b><br/>  </summary>
-            public static void TexCoord1bvOES(sbyte* coords) => GLPointers.glTexCoord1bvOES_Lazy(coords);
-            
-            /// <summary> <b>[requires: GL_OES_fixed_point]</b> <b>[entry point: <c>glTexCoord1xOES</c>]</b><br/>  </summary>
-            public static void TexCoord1xOES(int s) => GLPointers.glTexCoord1xOES_Lazy(s);
-            
-            /// <summary> <b>[requires: GL_OES_fixed_point]</b> <b>[entry point: <c>glTexCoord1xvOES</c>]</b><br/>  </summary>
-            public static void TexCoord1xvOES(int* coords) => GLPointers.glTexCoord1xvOES_Lazy(coords);
-            
-            /// <summary> <b>[requires: GL_OES_byte_coordinates]</b> <b>[entry point: <c>glTexCoord2bOES</c>]</b><br/>  </summary>
-            public static void TexCoord2bOES(sbyte s, sbyte t) => GLPointers.glTexCoord2bOES_Lazy(s, t);
-            
-            /// <summary> <b>[requires: GL_OES_byte_coordinates]</b> <b>[entry point: <c>glTexCoord2bvOES</c>]</b><br/>  </summary>
-            public static void TexCoord2bvOES(sbyte* coords) => GLPointers.glTexCoord2bvOES_Lazy(coords);
-            
-            /// <summary> <b>[requires: GL_OES_fixed_point]</b> <b>[entry point: <c>glTexCoord2xOES</c>]</b><br/>  </summary>
-            public static void TexCoord2xOES(int s, int t) => GLPointers.glTexCoord2xOES_Lazy(s, t);
-            
-            /// <summary> <b>[requires: GL_OES_fixed_point]</b> <b>[entry point: <c>glTexCoord2xvOES</c>]</b><br/>  </summary>
-            public static void TexCoord2xvOES(int* coords) => GLPointers.glTexCoord2xvOES_Lazy(coords);
-            
-            /// <summary> <b>[requires: GL_OES_byte_coordinates]</b> <b>[entry point: <c>glTexCoord3bOES</c>]</b><br/>  </summary>
-            public static void TexCoord3bOES(sbyte s, sbyte t, sbyte r) => GLPointers.glTexCoord3bOES_Lazy(s, t, r);
-            
-            /// <summary> <b>[requires: GL_OES_byte_coordinates]</b> <b>[entry point: <c>glTexCoord3bvOES</c>]</b><br/>  </summary>
-            public static void TexCoord3bvOES(sbyte* coords) => GLPointers.glTexCoord3bvOES_Lazy(coords);
-            
-            /// <summary> <b>[requires: GL_OES_fixed_point]</b> <b>[entry point: <c>glTexCoord3xOES</c>]</b><br/>  </summary>
-            public static void TexCoord3xOES(int s, int t, int r) => GLPointers.glTexCoord3xOES_Lazy(s, t, r);
-            
-            /// <summary> <b>[requires: GL_OES_fixed_point]</b> <b>[entry point: <c>glTexCoord3xvOES</c>]</b><br/>  </summary>
-            public static void TexCoord3xvOES(int* coords) => GLPointers.glTexCoord3xvOES_Lazy(coords);
-            
-            /// <summary> <b>[requires: GL_OES_byte_coordinates]</b> <b>[entry point: <c>glTexCoord4bOES</c>]</b><br/>  </summary>
-            public static void TexCoord4bOES(sbyte s, sbyte t, sbyte r, sbyte q) => GLPointers.glTexCoord4bOES_Lazy(s, t, r, q);
-            
-            /// <summary> <b>[requires: GL_OES_byte_coordinates]</b> <b>[entry point: <c>glTexCoord4bvOES</c>]</b><br/>  </summary>
-            public static void TexCoord4bvOES(sbyte* coords) => GLPointers.glTexCoord4bvOES_Lazy(coords);
-            
-            /// <summary> <b>[requires: GL_OES_fixed_point]</b> <b>[entry point: <c>glTexCoord4xOES</c>]</b><br/>  </summary>
-            public static void TexCoord4xOES(int s, int t, int r, int q) => GLPointers.glTexCoord4xOES_Lazy(s, t, r, q);
-            
-            /// <summary> <b>[requires: GL_OES_fixed_point]</b> <b>[entry point: <c>glTexCoord4xvOES</c>]</b><br/>  </summary>
-            public static void TexCoord4xvOES(int* coords) => GLPointers.glTexCoord4xvOES_Lazy(coords);
-            
-            /// <summary> <b>[requires: GL_OES_fixed_point]</b> <b>[entry point: <c>glTexEnvxOES</c>]</b><br/>  </summary>
-            public static void TexEnvxOES(TextureEnvTarget target, TextureEnvParameter pname, int param) => GLPointers.glTexEnvxOES_Lazy((uint)target, (uint)pname, param);
-            
-            /// <summary> <b>[requires: GL_OES_fixed_point]</b> <b>[entry point: <c>glTexEnvxvOES</c>]</b><br/>  </summary>
-            public static void TexEnvxvOES(TextureEnvTarget target, TextureEnvParameter pname, int* parameters) => GLPointers.glTexEnvxvOES_Lazy((uint)target, (uint)pname, parameters);
-            
-            /// <summary> <b>[requires: GL_OES_texture_cube_map]</b> <b>[entry point: <c>glTexGenfOES</c>]</b><br/>  </summary>
-            public static void TexGenfOES(TextureCoordName coord, TextureGenParameter pname, float param) => GLPointers.glTexGenfOES_Lazy((uint)coord, (uint)pname, param);
-            
-            /// <summary> <b>[requires: GL_OES_texture_cube_map]</b> <b>[entry point: <c>glTexGenfvOES</c>]</b><br/>  </summary>
-            public static void TexGenfvOES(TextureCoordName coord, TextureGenParameter pname, float* parameters) => GLPointers.glTexGenfvOES_Lazy((uint)coord, (uint)pname, parameters);
-            
-            /// <summary> <b>[requires: GL_OES_texture_cube_map]</b> <b>[entry point: <c>glTexGeniOES</c>]</b><br/>  </summary>
-            public static void TexGeniOES(TextureCoordName coord, TextureGenParameter pname, int param) => GLPointers.glTexGeniOES_Lazy((uint)coord, (uint)pname, param);
-            
-            /// <summary> <b>[requires: GL_OES_texture_cube_map]</b> <b>[entry point: <c>glTexGenivOES</c>]</b><br/>  </summary>
-            public static void TexGenivOES(TextureCoordName coord, TextureGenParameter pname, int* parameters) => GLPointers.glTexGenivOES_Lazy((uint)coord, (uint)pname, parameters);
-            
-            /// <summary> <b>[requires: GL_OES_fixed_point | GL_OES_texture_cube_map]</b> <b>[entry point: <c>glTexGenxOES</c>]</b><br/>  </summary>
-            public static void TexGenxOES(TextureCoordName coord, TextureGenParameter pname, int param) => GLPointers.glTexGenxOES_Lazy((uint)coord, (uint)pname, param);
-            
-            /// <summary> <b>[requires: GL_OES_fixed_point | GL_OES_texture_cube_map]</b> <b>[entry point: <c>glTexGenxvOES</c>]</b><br/>  </summary>
-            public static void TexGenxvOES(TextureCoordName coord, TextureGenParameter pname, int* parameters) => GLPointers.glTexGenxvOES_Lazy((uint)coord, (uint)pname, parameters);
-            
-            /// <summary> <b>[requires: GL_OES_fixed_point]</b> <b>[entry point: <c>glTexParameterxOES</c>]</b><br/>  </summary>
-            public static void TexParameterxOES(TextureTarget target, GetTextureParameter pname, int param) => GLPointers.glTexParameterxOES_Lazy((uint)target, (uint)pname, param);
-            
-            /// <summary> <b>[requires: GL_OES_fixed_point]</b> <b>[entry point: <c>glTexParameterxvOES</c>]</b><br/>  </summary>
-            public static void TexParameterxvOES(TextureTarget target, GetTextureParameter pname, int* parameters) => GLPointers.glTexParameterxvOES_Lazy((uint)target, (uint)pname, parameters);
-            
-            /// <summary> <b>[requires: GL_OES_fixed_point]</b> <b>[entry point: <c>glTranslatexOES</c>]</b><br/>  </summary>
-            public static void TranslatexOES(int x, int y, int z) => GLPointers.glTranslatexOES_Lazy(x, y, z);
-            
-            /// <summary> <b>[requires: GL_OES_mapbuffer]</b> <b>[entry point: <c>glUnmapBufferOES</c>]</b><br/>  </summary>
-            public static bool UnmapBufferOES(All target) => GLPointers.glUnmapBufferOES_Lazy((uint)target) != 0;
-            
-            /// <summary> <b>[requires: GL_OES_byte_coordinates]</b> <b>[entry point: <c>glVertex2bOES</c>]</b><br/>  </summary>
-            public static void Vertex2bOES(sbyte x, sbyte y) => GLPointers.glVertex2bOES_Lazy(x, y);
-            
-            /// <summary> <b>[requires: GL_OES_byte_coordinates]</b> <b>[entry point: <c>glVertex2bvOES</c>]</b><br/>  </summary>
-            public static void Vertex2bvOES(sbyte* coords) => GLPointers.glVertex2bvOES_Lazy(coords);
-            
-            /// <summary> <b>[requires: GL_OES_fixed_point]</b> <b>[entry point: <c>glVertex2xOES</c>]</b><br/>  </summary>
-            public static void Vertex2xOES(int x) => GLPointers.glVertex2xOES_Lazy(x);
-            
-            /// <summary> <b>[requires: GL_OES_fixed_point]</b> <b>[entry point: <c>glVertex2xvOES</c>]</b><br/>  </summary>
-            public static void Vertex2xvOES(int* coords) => GLPointers.glVertex2xvOES_Lazy(coords);
-            
-            /// <summary> <b>[requires: GL_OES_byte_coordinates]</b> <b>[entry point: <c>glVertex3bOES</c>]</b><br/>  </summary>
-            public static void Vertex3bOES(sbyte x, sbyte y, sbyte z) => GLPointers.glVertex3bOES_Lazy(x, y, z);
-            
-            /// <summary> <b>[requires: GL_OES_byte_coordinates]</b> <b>[entry point: <c>glVertex3bvOES</c>]</b><br/>  </summary>
-            public static void Vertex3bvOES(sbyte* coords) => GLPointers.glVertex3bvOES_Lazy(coords);
-            
-            /// <summary> <b>[requires: GL_OES_fixed_point]</b> <b>[entry point: <c>glVertex3xOES</c>]</b><br/>  </summary>
-            public static void Vertex3xOES(int x, int y) => GLPointers.glVertex3xOES_Lazy(x, y);
-            
-            /// <summary> <b>[requires: GL_OES_fixed_point]</b> <b>[entry point: <c>glVertex3xvOES</c>]</b><br/>  </summary>
-            public static void Vertex3xvOES(int* coords) => GLPointers.glVertex3xvOES_Lazy(coords);
-            
-            /// <summary> <b>[requires: GL_OES_byte_coordinates]</b> <b>[entry point: <c>glVertex4bOES</c>]</b><br/>  </summary>
-            public static void Vertex4bOES(sbyte x, sbyte y, sbyte z, sbyte w) => GLPointers.glVertex4bOES_Lazy(x, y, z, w);
-            
-            /// <summary> <b>[requires: GL_OES_byte_coordinates]</b> <b>[entry point: <c>glVertex4bvOES</c>]</b><br/>  </summary>
-            public static void Vertex4bvOES(sbyte* coords) => GLPointers.glVertex4bvOES_Lazy(coords);
-            
-            /// <summary> <b>[requires: GL_OES_fixed_point]</b> <b>[entry point: <c>glVertex4xOES</c>]</b><br/>  </summary>
-            public static void Vertex4xOES(int x, int y, int z) => GLPointers.glVertex4xOES_Lazy(x, y, z);
-            
-            /// <summary> <b>[requires: GL_OES_fixed_point]</b> <b>[entry point: <c>glVertex4xvOES</c>]</b><br/>  </summary>
             public static void Vertex4xvOES(int* coords) => GLPointers.glVertex4xvOES_Lazy(coords);
->>>>>>> fbab23ca
             
             /// <summary> <b>[requires: GL_OES_matrix_palette]</b> <b>[entry point: <c>glWeightPointerOES</c>]</b><br/> Define an array of weights. </summary>
             /// <param name="size"> Specifies the number of weights per vertex. Must be is less than or equal to GL_MAX_VERTEX_UNITS_OES. The initial value is 0. </param>
             /// <param name="type"> Specifies the data type of each weight in the array. Symbolic constant GL_FIXED is accepted. However, the common profile also accepts the symbolic constant GL_FLOAT as well. The initial value is GL_FIXED for the common lite profile, or GL_FLOAT for the common profile. </param>
             /// <param name="stride"> Specifies the byte offset between consecutive weights. If stride is 0, the weights are understood to be tightly packed in the array. The initial value is 0. </param>
             /// <param name="pointer"> Specifies a pointer to the first weight of the first vertex in the array. The initial value is 0. </param>
-<<<<<<< HEAD
             /// <remarks><see href="https://www.khronos.org/registry/OpenGL-Refpages/es1.1/xhtml/glWeightPointer.xml"/><br/><see href="https://registry.khronos.org/OpenGL/extensions/OES/OES_matrix_palette.txt"/></remarks>
-            public static void WeightPointerOES(int size, All type, int stride, void* pointer) => GLPointers._glWeightPointerOES_fnptr(size, (uint)type, stride, pointer);
-=======
-            /// <remarks><see href="https://www.khronos.org/registry/OpenGL-Refpages/es1.1/xhtml/glWeightPointer.xml" /></remarks>
             public static void WeightPointerOES(int size, All type, int stride, void* pointer) => GLPointers.glWeightPointerOES_Lazy(size, (uint)type, stride, pointer);
->>>>>>> fbab23ca
             
         }
         /// <summary>QCOM extensions.</summary>
         public static unsafe partial class QCOM
         {
             /// <summary> <b>[requires: GL_QCOM_driver_control]</b> <b>[entry point: <c>glDisableDriverControlQCOM</c>]</b><br/>  </summary>
-<<<<<<< HEAD
             /// <remarks><see href="https://registry.khronos.org/OpenGL/extensions/QCOM/QCOM_driver_control.txt"/></remarks>
-            public static void DisableDriverControlQCOM(uint driverControl) => GLPointers._glDisableDriverControlQCOM_fnptr(driverControl);
+            public static void DisableDriverControlQCOM(uint driverControl) => GLPointers.glDisableDriverControlQCOM_Lazy(driverControl);
             
             /// <summary> <b>[requires: GL_QCOM_driver_control]</b> <b>[entry point: <c>glEnableDriverControlQCOM</c>]</b><br/>  </summary>
             /// <remarks><see href="https://registry.khronos.org/OpenGL/extensions/QCOM/QCOM_driver_control.txt"/></remarks>
-            public static void EnableDriverControlQCOM(uint driverControl) => GLPointers._glEnableDriverControlQCOM_fnptr(driverControl);
+            public static void EnableDriverControlQCOM(uint driverControl) => GLPointers.glEnableDriverControlQCOM_Lazy(driverControl);
             
             /// <summary> <b>[requires: GL_QCOM_tiled_rendering]</b> <b>[entry point: <c>glEndTilingQCOM</c>]</b><br/>  </summary>
             /// <remarks><see href="https://registry.khronos.org/OpenGL/extensions/QCOM/QCOM_tiled_rendering.txt"/></remarks>
-            public static void EndTilingQCOM(BufferBitQCOM preserveMask) => GLPointers._glEndTilingQCOM_fnptr((uint)preserveMask);
+            public static void EndTilingQCOM(BufferBitQCOM preserveMask) => GLPointers.glEndTilingQCOM_Lazy((uint)preserveMask);
             
             /// <summary> <b>[requires: GL_QCOM_extended_get]</b> <b>[entry point: <c>glExtGetBufferPointervQCOM</c>]</b><br/>  </summary>
             /// <remarks><see href="https://registry.khronos.org/OpenGL/extensions/QCOM/QCOM_extended_get.txt"/></remarks>
-            public static void ExtGetBufferPointervQCOM(All target, void** parameters) => GLPointers._glExtGetBufferPointervQCOM_fnptr((uint)target, parameters);
+            public static void ExtGetBufferPointervQCOM(All target, void** parameters) => GLPointers.glExtGetBufferPointervQCOM_Lazy((uint)target, parameters);
             
             /// <summary> <b>[requires: GL_QCOM_extended_get]</b> <b>[entry point: <c>glExtGetBuffersQCOM</c>]</b><br/>  </summary>
             /// <remarks><see href="https://registry.khronos.org/OpenGL/extensions/QCOM/QCOM_extended_get.txt"/></remarks>
-            public static void ExtGetBuffersQCOM(int* buffers, int maxBuffers, int* numBuffers) => GLPointers._glExtGetBuffersQCOM_fnptr(buffers, maxBuffers, numBuffers);
+            public static void ExtGetBuffersQCOM(int* buffers, int maxBuffers, int* numBuffers) => GLPointers.glExtGetBuffersQCOM_Lazy(buffers, maxBuffers, numBuffers);
             
             /// <summary> <b>[requires: GL_QCOM_extended_get]</b> <b>[entry point: <c>glExtGetFramebuffersQCOM</c>]</b><br/>  </summary>
             /// <remarks><see href="https://registry.khronos.org/OpenGL/extensions/QCOM/QCOM_extended_get.txt"/></remarks>
-            public static void ExtGetFramebuffersQCOM(int* framebuffers, int maxFramebuffers, int* numFramebuffers) => GLPointers._glExtGetFramebuffersQCOM_fnptr(framebuffers, maxFramebuffers, numFramebuffers);
+            public static void ExtGetFramebuffersQCOM(int* framebuffers, int maxFramebuffers, int* numFramebuffers) => GLPointers.glExtGetFramebuffersQCOM_Lazy(framebuffers, maxFramebuffers, numFramebuffers);
             
             /// <summary> <b>[requires: GL_QCOM_extended_get2]</b> <b>[entry point: <c>glExtGetProgramBinarySourceQCOM</c>]</b><br/>  </summary>
             /// <remarks><see href="https://registry.khronos.org/OpenGL/extensions/QCOM/QCOM_extended_get2.txt"/></remarks>
-            public static void ExtGetProgramBinarySourceQCOM(int program, ShaderType shadertype, byte* source, int* length) => GLPointers._glExtGetProgramBinarySourceQCOM_fnptr(program, (uint)shadertype, source, length);
+            public static void ExtGetProgramBinarySourceQCOM(int program, ShaderType shadertype, byte* source, int* length) => GLPointers.glExtGetProgramBinarySourceQCOM_Lazy(program, (uint)shadertype, source, length);
             
             /// <summary> <b>[requires: GL_QCOM_extended_get2]</b> <b>[entry point: <c>glExtGetProgramsQCOM</c>]</b><br/>  </summary>
             /// <remarks><see href="https://registry.khronos.org/OpenGL/extensions/QCOM/QCOM_extended_get2.txt"/></remarks>
-            public static void ExtGetProgramsQCOM(int* programs, int maxPrograms, int* numPrograms) => GLPointers._glExtGetProgramsQCOM_fnptr(programs, maxPrograms, numPrograms);
+            public static void ExtGetProgramsQCOM(int* programs, int maxPrograms, int* numPrograms) => GLPointers.glExtGetProgramsQCOM_Lazy(programs, maxPrograms, numPrograms);
             
             /// <summary> <b>[requires: GL_QCOM_extended_get]</b> <b>[entry point: <c>glExtGetRenderbuffersQCOM</c>]</b><br/>  </summary>
             /// <remarks><see href="https://registry.khronos.org/OpenGL/extensions/QCOM/QCOM_extended_get.txt"/></remarks>
-            public static void ExtGetRenderbuffersQCOM(int* renderbuffers, int maxRenderbuffers, int* numRenderbuffers) => GLPointers._glExtGetRenderbuffersQCOM_fnptr(renderbuffers, maxRenderbuffers, numRenderbuffers);
+            public static void ExtGetRenderbuffersQCOM(int* renderbuffers, int maxRenderbuffers, int* numRenderbuffers) => GLPointers.glExtGetRenderbuffersQCOM_Lazy(renderbuffers, maxRenderbuffers, numRenderbuffers);
             
             /// <summary> <b>[requires: GL_QCOM_extended_get2]</b> <b>[entry point: <c>glExtGetShadersQCOM</c>]</b><br/>  </summary>
             /// <remarks><see href="https://registry.khronos.org/OpenGL/extensions/QCOM/QCOM_extended_get2.txt"/></remarks>
-            public static void ExtGetShadersQCOM(int* shaders, int maxShaders, int* numShaders) => GLPointers._glExtGetShadersQCOM_fnptr(shaders, maxShaders, numShaders);
+            public static void ExtGetShadersQCOM(int* shaders, int maxShaders, int* numShaders) => GLPointers.glExtGetShadersQCOM_Lazy(shaders, maxShaders, numShaders);
             
             /// <summary> <b>[requires: GL_QCOM_extended_get]</b> <b>[entry point: <c>glExtGetTexLevelParameterivQCOM</c>]</b><br/>  </summary>
             /// <remarks><see href="https://registry.khronos.org/OpenGL/extensions/QCOM/QCOM_extended_get.txt"/></remarks>
-            public static void ExtGetTexLevelParameterivQCOM(int texture, All face, int level, All pname, int* parameters) => GLPointers._glExtGetTexLevelParameterivQCOM_fnptr(texture, (uint)face, level, (uint)pname, parameters);
+            public static void ExtGetTexLevelParameterivQCOM(int texture, All face, int level, All pname, int* parameters) => GLPointers.glExtGetTexLevelParameterivQCOM_Lazy(texture, (uint)face, level, (uint)pname, parameters);
             
             /// <summary> <b>[requires: GL_QCOM_extended_get]</b> <b>[entry point: <c>glExtGetTexSubImageQCOM</c>]</b><br/>  </summary>
             /// <remarks><see href="https://registry.khronos.org/OpenGL/extensions/QCOM/QCOM_extended_get.txt"/></remarks>
-            public static void ExtGetTexSubImageQCOM(All target, int level, int xoffset, int yoffset, int zoffset, int width, int height, int depth, PixelFormat format, PixelType type, void* texels) => GLPointers._glExtGetTexSubImageQCOM_fnptr((uint)target, level, xoffset, yoffset, zoffset, width, height, depth, (uint)format, (uint)type, texels);
+            public static void ExtGetTexSubImageQCOM(All target, int level, int xoffset, int yoffset, int zoffset, int width, int height, int depth, PixelFormat format, PixelType type, void* texels) => GLPointers.glExtGetTexSubImageQCOM_Lazy((uint)target, level, xoffset, yoffset, zoffset, width, height, depth, (uint)format, (uint)type, texels);
             
             /// <summary> <b>[requires: GL_QCOM_extended_get]</b> <b>[entry point: <c>glExtGetTexturesQCOM</c>]</b><br/>  </summary>
             /// <remarks><see href="https://registry.khronos.org/OpenGL/extensions/QCOM/QCOM_extended_get.txt"/></remarks>
-            public static void ExtGetTexturesQCOM(int* textures, int maxTextures, int* numTextures) => GLPointers._glExtGetTexturesQCOM_fnptr(textures, maxTextures, numTextures);
+            public static void ExtGetTexturesQCOM(int* textures, int maxTextures, int* numTextures) => GLPointers.glExtGetTexturesQCOM_Lazy(textures, maxTextures, numTextures);
             
             /// <summary> <b>[requires: GL_QCOM_extended_get2]</b> <b>[entry point: <c>glExtIsProgramBinaryQCOM</c>]</b><br/>  </summary>
             /// <remarks><see href="https://registry.khronos.org/OpenGL/extensions/QCOM/QCOM_extended_get2.txt"/></remarks>
-            public static bool ExtIsProgramBinaryQCOM(int program) => GLPointers._glExtIsProgramBinaryQCOM_fnptr(program) != 0;
+            public static bool ExtIsProgramBinaryQCOM(int program) => GLPointers.glExtIsProgramBinaryQCOM_Lazy(program) != 0;
             
             /// <summary> <b>[requires: GL_QCOM_extended_get]</b> <b>[entry point: <c>glExtTexObjectStateOverrideiQCOM</c>]</b><br/>  </summary>
             /// <remarks><see href="https://registry.khronos.org/OpenGL/extensions/QCOM/QCOM_extended_get.txt"/></remarks>
-            public static void ExtTexObjectStateOverrideiQCOM(All target, All pname, int param) => GLPointers._glExtTexObjectStateOverrideiQCOM_fnptr((uint)target, (uint)pname, param);
+            public static void ExtTexObjectStateOverrideiQCOM(All target, All pname, int param) => GLPointers.glExtTexObjectStateOverrideiQCOM_Lazy((uint)target, (uint)pname, param);
             
             /// <summary> <b>[requires: GL_QCOM_driver_control]</b> <b>[entry point: <c>glGetDriverControlsQCOM</c>]</b><br/>  </summary>
             /// <remarks><see href="https://registry.khronos.org/OpenGL/extensions/QCOM/QCOM_driver_control.txt"/></remarks>
-            public static void GetDriverControlsQCOM(int* num, int size, uint* driverControls) => GLPointers._glGetDriverControlsQCOM_fnptr(num, size, driverControls);
+            public static void GetDriverControlsQCOM(int* num, int size, uint* driverControls) => GLPointers.glGetDriverControlsQCOM_Lazy(num, size, driverControls);
             
             /// <summary> <b>[requires: GL_QCOM_driver_control]</b> <b>[entry point: <c>glGetDriverControlStringQCOM</c>]</b><br/>  </summary>
             /// <remarks><see href="https://registry.khronos.org/OpenGL/extensions/QCOM/QCOM_driver_control.txt"/></remarks>
-            public static void GetDriverControlStringQCOM(uint driverControl, int bufSize, int* length, byte* driverControlString) => GLPointers._glGetDriverControlStringQCOM_fnptr(driverControl, bufSize, length, driverControlString);
+            public static void GetDriverControlStringQCOM(uint driverControl, int bufSize, int* length, byte* driverControlString) => GLPointers.glGetDriverControlStringQCOM_Lazy(driverControl, bufSize, length, driverControlString);
             
             /// <summary> <b>[requires: GL_QCOM_tiled_rendering]</b> <b>[entry point: <c>glStartTilingQCOM</c>]</b><br/>  </summary>
             /// <remarks><see href="https://registry.khronos.org/OpenGL/extensions/QCOM/QCOM_tiled_rendering.txt"/></remarks>
-            public static void StartTilingQCOM(uint x, uint y, uint width, uint height, BufferBitQCOM preserveMask) => GLPointers._glStartTilingQCOM_fnptr(x, y, width, height, (uint)preserveMask);
-=======
-            public static void DisableDriverControlQCOM(uint driverControl) => GLPointers.glDisableDriverControlQCOM_Lazy(driverControl);
-            
-            /// <summary> <b>[requires: GL_QCOM_driver_control]</b> <b>[entry point: <c>glEnableDriverControlQCOM</c>]</b><br/>  </summary>
-            public static void EnableDriverControlQCOM(uint driverControl) => GLPointers.glEnableDriverControlQCOM_Lazy(driverControl);
-            
-            /// <summary> <b>[requires: GL_QCOM_tiled_rendering]</b> <b>[entry point: <c>glEndTilingQCOM</c>]</b><br/>  </summary>
-            public static void EndTilingQCOM(BufferBitQCOM preserveMask) => GLPointers.glEndTilingQCOM_Lazy((uint)preserveMask);
-            
-            /// <summary> <b>[requires: GL_QCOM_extended_get]</b> <b>[entry point: <c>glExtGetBufferPointervQCOM</c>]</b><br/>  </summary>
-            public static void ExtGetBufferPointervQCOM(All target, void** parameters) => GLPointers.glExtGetBufferPointervQCOM_Lazy((uint)target, parameters);
-            
-            /// <summary> <b>[requires: GL_QCOM_extended_get]</b> <b>[entry point: <c>glExtGetBuffersQCOM</c>]</b><br/>  </summary>
-            public static void ExtGetBuffersQCOM(int* buffers, int maxBuffers, int* numBuffers) => GLPointers.glExtGetBuffersQCOM_Lazy(buffers, maxBuffers, numBuffers);
-            
-            /// <summary> <b>[requires: GL_QCOM_extended_get]</b> <b>[entry point: <c>glExtGetFramebuffersQCOM</c>]</b><br/>  </summary>
-            public static void ExtGetFramebuffersQCOM(int* framebuffers, int maxFramebuffers, int* numFramebuffers) => GLPointers.glExtGetFramebuffersQCOM_Lazy(framebuffers, maxFramebuffers, numFramebuffers);
-            
-            /// <summary> <b>[requires: GL_QCOM_extended_get2]</b> <b>[entry point: <c>glExtGetProgramBinarySourceQCOM</c>]</b><br/>  </summary>
-            public static void ExtGetProgramBinarySourceQCOM(int program, ShaderType shadertype, byte* source, int* length) => GLPointers.glExtGetProgramBinarySourceQCOM_Lazy(program, (uint)shadertype, source, length);
-            
-            /// <summary> <b>[requires: GL_QCOM_extended_get2]</b> <b>[entry point: <c>glExtGetProgramsQCOM</c>]</b><br/>  </summary>
-            public static void ExtGetProgramsQCOM(int* programs, int maxPrograms, int* numPrograms) => GLPointers.glExtGetProgramsQCOM_Lazy(programs, maxPrograms, numPrograms);
-            
-            /// <summary> <b>[requires: GL_QCOM_extended_get]</b> <b>[entry point: <c>glExtGetRenderbuffersQCOM</c>]</b><br/>  </summary>
-            public static void ExtGetRenderbuffersQCOM(int* renderbuffers, int maxRenderbuffers, int* numRenderbuffers) => GLPointers.glExtGetRenderbuffersQCOM_Lazy(renderbuffers, maxRenderbuffers, numRenderbuffers);
-            
-            /// <summary> <b>[requires: GL_QCOM_extended_get2]</b> <b>[entry point: <c>glExtGetShadersQCOM</c>]</b><br/>  </summary>
-            public static void ExtGetShadersQCOM(int* shaders, int maxShaders, int* numShaders) => GLPointers.glExtGetShadersQCOM_Lazy(shaders, maxShaders, numShaders);
-            
-            /// <summary> <b>[requires: GL_QCOM_extended_get]</b> <b>[entry point: <c>glExtGetTexLevelParameterivQCOM</c>]</b><br/>  </summary>
-            public static void ExtGetTexLevelParameterivQCOM(int texture, All face, int level, All pname, int* parameters) => GLPointers.glExtGetTexLevelParameterivQCOM_Lazy(texture, (uint)face, level, (uint)pname, parameters);
-            
-            /// <summary> <b>[requires: GL_QCOM_extended_get]</b> <b>[entry point: <c>glExtGetTexSubImageQCOM</c>]</b><br/>  </summary>
-            public static void ExtGetTexSubImageQCOM(All target, int level, int xoffset, int yoffset, int zoffset, int width, int height, int depth, PixelFormat format, PixelType type, void* texels) => GLPointers.glExtGetTexSubImageQCOM_Lazy((uint)target, level, xoffset, yoffset, zoffset, width, height, depth, (uint)format, (uint)type, texels);
-            
-            /// <summary> <b>[requires: GL_QCOM_extended_get]</b> <b>[entry point: <c>glExtGetTexturesQCOM</c>]</b><br/>  </summary>
-            public static void ExtGetTexturesQCOM(int* textures, int maxTextures, int* numTextures) => GLPointers.glExtGetTexturesQCOM_Lazy(textures, maxTextures, numTextures);
-            
-            /// <summary> <b>[requires: GL_QCOM_extended_get2]</b> <b>[entry point: <c>glExtIsProgramBinaryQCOM</c>]</b><br/>  </summary>
-            public static bool ExtIsProgramBinaryQCOM(int program) => GLPointers.glExtIsProgramBinaryQCOM_Lazy(program) != 0;
-            
-            /// <summary> <b>[requires: GL_QCOM_extended_get]</b> <b>[entry point: <c>glExtTexObjectStateOverrideiQCOM</c>]</b><br/>  </summary>
-            public static void ExtTexObjectStateOverrideiQCOM(All target, All pname, int param) => GLPointers.glExtTexObjectStateOverrideiQCOM_Lazy((uint)target, (uint)pname, param);
-            
-            /// <summary> <b>[requires: GL_QCOM_driver_control]</b> <b>[entry point: <c>glGetDriverControlsQCOM</c>]</b><br/>  </summary>
-            public static void GetDriverControlsQCOM(int* num, int size, uint* driverControls) => GLPointers.glGetDriverControlsQCOM_Lazy(num, size, driverControls);
-            
-            /// <summary> <b>[requires: GL_QCOM_driver_control]</b> <b>[entry point: <c>glGetDriverControlStringQCOM</c>]</b><br/>  </summary>
-            public static void GetDriverControlStringQCOM(uint driverControl, int bufSize, int* length, byte* driverControlString) => GLPointers.glGetDriverControlStringQCOM_Lazy(driverControl, bufSize, length, driverControlString);
-            
-            /// <summary> <b>[requires: GL_QCOM_tiled_rendering]</b> <b>[entry point: <c>glStartTilingQCOM</c>]</b><br/>  </summary>
             public static void StartTilingQCOM(uint x, uint y, uint width, uint height, BufferBitQCOM preserveMask) => GLPointers.glStartTilingQCOM_Lazy(x, y, width, height, (uint)preserveMask);
->>>>>>> fbab23ca
             
         }
     }
