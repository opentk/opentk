<<<<<<< HEAD
// This file is auto generated, do not edit.
=======
// This file is auto generated, do not edit. Generated: 2025-08-22 01:00:25 GMT+02:00
>>>>>>> fbab23ca
using System;
using System.Runtime.InteropServices;
using OpenTK.Graphics;
using OpenTK.Graphics.OpenGL;
using OpenTK.Graphics.Wgl;
using OpenTK.Graphics.Egl;

namespace OpenTK.Graphics.Glx
{
    public static unsafe partial class Glx
    {
        /// <summary> <b>[requires: v1.3]</b> <b>[entry point: <c>glXChooseFBConfig</c>]</b><br/>  </summary>
        public static GLXFBConfig* ChooseFBConfig(DisplayPtr dpy, int screen, int* attrib_list, int* nelements) => (GLXFBConfig*) GlxPointers.glXChooseFBConfig_Lazy((IntPtr)dpy, screen, attrib_list, nelements);
        
        /// <summary> <b>[requires: v1.0]</b> <b>[entry point: <c>glXChooseVisual</c>]</b><br/>  </summary>
        public static XVisualInfoPtr ChooseVisual(DisplayPtr dpy, int screen, int* attribList) => (XVisualInfoPtr) GlxPointers.glXChooseVisual_Lazy((IntPtr)dpy, screen, attribList);
        
        /// <summary> <b>[requires: v1.0]</b> <b>[entry point: <c>glXCopyContext</c>]</b><br/>  </summary>
        public static void CopyContext(DisplayPtr dpy, GLXContext src, GLXContext dst, ulong mask) => GlxPointers.glXCopyContext_Lazy((IntPtr)dpy, (IntPtr)src, (IntPtr)dst, mask);
        
        /// <summary> <b>[requires: v1.0]</b> <b>[entry point: <c>glXCreateContext</c>]</b><br/>  </summary>
        public static GLXContext CreateContext(DisplayPtr dpy, XVisualInfoPtr vis, GLXContext shareList, bool direct) => (GLXContext) GlxPointers.glXCreateContext_Lazy((IntPtr)dpy, (IntPtr)vis, (IntPtr)shareList, (byte)(direct ? 1 : 0));
        
        /// <summary> <b>[requires: v1.0]</b> <b>[entry point: <c>glXCreateGLXPixmap</c>]</b><br/>  </summary>
        public static GLXPixmap CreateGLXPixmap(DisplayPtr dpy, XVisualInfoPtr visual, Pixmap pixmap) => (GLXPixmap) GlxPointers.glXCreateGLXPixmap_Lazy((IntPtr)dpy, (IntPtr)visual, (nuint)pixmap);
        
        /// <summary> <b>[requires: v1.3]</b> <b>[entry point: <c>glXCreateNewContext</c>]</b><br/>  </summary>
        public static GLXContext CreateNewContext(DisplayPtr dpy, GLXFBConfig config, int render_type, GLXContext share_list, bool direct) => (GLXContext) GlxPointers.glXCreateNewContext_Lazy((IntPtr)dpy, (IntPtr)config, render_type, (IntPtr)share_list, (byte)(direct ? 1 : 0));
        
        /// <summary> <b>[requires: v1.3]</b> <b>[entry point: <c>glXCreatePbuffer</c>]</b><br/>  </summary>
        public static GLXPbuffer CreatePbuffer(DisplayPtr dpy, GLXFBConfig config, int* attrib_list) => (GLXPbuffer) GlxPointers.glXCreatePbuffer_Lazy((IntPtr)dpy, (IntPtr)config, attrib_list);
        
        /// <summary> <b>[requires: v1.3]</b> <b>[entry point: <c>glXCreatePixmap</c>]</b><br/>  </summary>
        public static GLXPixmap CreatePixmap(DisplayPtr dpy, GLXFBConfig config, Pixmap pixmap, int* attrib_list) => (GLXPixmap) GlxPointers.glXCreatePixmap_Lazy((IntPtr)dpy, (IntPtr)config, (nuint)pixmap, attrib_list);
        
        /// <summary> <b>[requires: v1.3]</b> <b>[entry point: <c>glXCreateWindow</c>]</b><br/>  </summary>
        public static GLXWindow CreateWindow(DisplayPtr dpy, GLXFBConfig config, Window win, int* attrib_list) => (GLXWindow) GlxPointers.glXCreateWindow_Lazy((IntPtr)dpy, (IntPtr)config, (nuint)win, attrib_list);
        
        /// <summary> <b>[requires: v1.0]</b> <b>[entry point: <c>glXDestroyContext</c>]</b><br/>  </summary>
        public static void DestroyContext(DisplayPtr dpy, GLXContext ctx) => GlxPointers.glXDestroyContext_Lazy((IntPtr)dpy, (IntPtr)ctx);
        
        /// <summary> <b>[requires: v1.0]</b> <b>[entry point: <c>glXDestroyGLXPixmap</c>]</b><br/>  </summary>
        public static void DestroyGLXPixmap(DisplayPtr dpy, GLXPixmap pixmap) => GlxPointers.glXDestroyGLXPixmap_Lazy((IntPtr)dpy, (nuint)pixmap);
        
        /// <summary> <b>[requires: v1.3]</b> <b>[entry point: <c>glXDestroyPbuffer</c>]</b><br/>  </summary>
        public static void DestroyPbuffer(DisplayPtr dpy, GLXPbuffer pbuf) => GlxPointers.glXDestroyPbuffer_Lazy((IntPtr)dpy, (nuint)pbuf);
        
        /// <summary> <b>[requires: v1.3]</b> <b>[entry point: <c>glXDestroyPixmap</c>]</b><br/>  </summary>
        public static void DestroyPixmap(DisplayPtr dpy, GLXPixmap pixmap) => GlxPointers.glXDestroyPixmap_Lazy((IntPtr)dpy, (nuint)pixmap);
        
        /// <summary> <b>[requires: v1.3]</b> <b>[entry point: <c>glXDestroyWindow</c>]</b><br/>  </summary>
        public static void DestroyWindow(DisplayPtr dpy, GLXWindow win) => GlxPointers.glXDestroyWindow_Lazy((IntPtr)dpy, (nuint)win);
        
        /// <summary> <b>[requires: v1.1]</b> <b>[entry point: <c>glXGetClientString</c>]</b><br/>  </summary>
        public static byte* GetClientString_(DisplayPtr dpy, StringName name) => GlxPointers.glXGetClientString_Lazy((IntPtr)dpy, (int)name);
        
        /// <summary> <b>[requires: v1.0]</b> <b>[entry point: <c>glXGetConfig</c>]</b><br/>  </summary>
        public static int GetConfig(DisplayPtr dpy, XVisualInfoPtr visual, int attrib, int* value) => GlxPointers.glXGetConfig_Lazy((IntPtr)dpy, (IntPtr)visual, attrib, value);
        
        /// <summary> <b>[requires: v1.0]</b> <b>[entry point: <c>glXGetCurrentContext</c>]</b><br/>  </summary>
        public static GLXContext GetCurrentContext() => (GLXContext) GlxPointers.glXGetCurrentContext_Lazy();
        
        /// <summary> <b>[requires: v1.2]</b> <b>[entry point: <c>glXGetCurrentDisplay</c>]</b><br/>  </summary>
        public static DisplayPtr GetCurrentDisplay() => (DisplayPtr) GlxPointers.glXGetCurrentDisplay_Lazy();
        
        /// <summary> <b>[requires: v1.0]</b> <b>[entry point: <c>glXGetCurrentDrawable</c>]</b><br/>  </summary>
        public static GLXDrawable GetCurrentDrawable() => (GLXDrawable) GlxPointers.glXGetCurrentDrawable_Lazy();
        
        /// <summary> <b>[requires: v1.3]</b> <b>[entry point: <c>glXGetCurrentReadDrawable</c>]</b><br/>  </summary>
        public static GLXDrawable GetCurrentReadDrawable() => (GLXDrawable) GlxPointers.glXGetCurrentReadDrawable_Lazy();
        
        /// <summary> <b>[requires: v1.3]</b> <b>[entry point: <c>glXGetFBConfigAttrib</c>]</b><br/>  </summary>
        public static int GetFBConfigAttrib(DisplayPtr dpy, GLXFBConfig config, int attribute, int* value) => GlxPointers.glXGetFBConfigAttrib_Lazy((IntPtr)dpy, (IntPtr)config, attribute, value);
        
        /// <summary> <b>[requires: v1.3]</b> <b>[entry point: <c>glXGetFBConfigs</c>]</b><br/>  </summary>
        public static GLXFBConfig* GetFBConfigs(DisplayPtr dpy, int screen, int* nelements) => (GLXFBConfig*) GlxPointers.glXGetFBConfigs_Lazy((IntPtr)dpy, screen, nelements);
        
        /// <summary> <b>[requires: v1.4]</b> <b>[entry point: <c>glXGetProcAddress</c>]</b><br/>  </summary>
        public static IntPtr GetProcAddress(byte* procName) => GlxPointers.glXGetProcAddress_Lazy(procName);
        
        /// <summary> <b>[requires: v1.3]</b> <b>[entry point: <c>glXGetSelectedEvent</c>]</b><br/>  </summary>
        public static void GetSelectedEvent(DisplayPtr dpy, GLXDrawable draw, ulong* event_mask) => GlxPointers.glXGetSelectedEvent_Lazy((IntPtr)dpy, (nuint)draw, event_mask);
        
        /// <summary> <b>[requires: v1.3]</b> <b>[entry point: <c>glXGetVisualFromFBConfig</c>]</b><br/>  </summary>
        public static XVisualInfoPtr GetVisualFromFBConfig(DisplayPtr dpy, GLXFBConfig config) => (XVisualInfoPtr) GlxPointers.glXGetVisualFromFBConfig_Lazy((IntPtr)dpy, (IntPtr)config);
        
        /// <summary> <b>[requires: v1.0]</b> <b>[entry point: <c>glXIsDirect</c>]</b><br/>  </summary>
        public static bool IsDirect(DisplayPtr dpy, GLXContext ctx) => GlxPointers.glXIsDirect_Lazy((IntPtr)dpy, (IntPtr)ctx) != 0;
        
        /// <summary> <b>[requires: v1.3]</b> <b>[entry point: <c>glXMakeContextCurrent</c>]</b><br/>  </summary>
        public static bool MakeContextCurrent(DisplayPtr dpy, GLXDrawable draw, GLXDrawable read, GLXContext ctx) => GlxPointers.glXMakeContextCurrent_Lazy((IntPtr)dpy, (nuint)draw, (nuint)read, (IntPtr)ctx) != 0;
        
        /// <summary> <b>[requires: v1.0]</b> <b>[entry point: <c>glXMakeCurrent</c>]</b><br/>  </summary>
        public static bool MakeCurrent(DisplayPtr dpy, GLXDrawable drawable, GLXContext ctx) => GlxPointers.glXMakeCurrent_Lazy((IntPtr)dpy, (nuint)drawable, (IntPtr)ctx) != 0;
        
        /// <summary> <b>[requires: v1.3]</b> <b>[entry point: <c>glXQueryContext</c>]</b><br/>  </summary>
        public static int QueryContext(DisplayPtr dpy, GLXContext ctx, int attribute, int* value) => GlxPointers.glXQueryContext_Lazy((IntPtr)dpy, (IntPtr)ctx, attribute, value);
        
        /// <summary> <b>[requires: v1.3]</b> <b>[entry point: <c>glXQueryDrawable</c>]</b><br/>  </summary>
        public static void QueryDrawable(DisplayPtr dpy, GLXDrawable draw, DrawableAttrib attribute, uint* value) => GlxPointers.glXQueryDrawable_Lazy((IntPtr)dpy, (nuint)draw, (int)attribute, value);
        
        /// <summary> <b>[requires: v1.0]</b> <b>[entry point: <c>glXQueryExtension</c>]</b><br/>  </summary>
        public static bool QueryExtension(DisplayPtr dpy, int* errorb, int* @event) => GlxPointers.glXQueryExtension_Lazy((IntPtr)dpy, errorb, @event) != 0;
        
        /// <summary> <b>[requires: v1.1]</b> <b>[entry point: <c>glXQueryExtensionsString</c>]</b><br/>  </summary>
        public static byte* QueryExtensionsString_(DisplayPtr dpy, int screen) => GlxPointers.glXQueryExtensionsString_Lazy((IntPtr)dpy, screen);
        
        /// <summary> <b>[requires: v1.1]</b> <b>[entry point: <c>glXQueryServerString</c>]</b><br/>  </summary>
        public static byte* QueryServerString_(DisplayPtr dpy, int screen, StringName name) => GlxPointers.glXQueryServerString_Lazy((IntPtr)dpy, screen, (int)name);
        
        /// <summary> <b>[requires: v1.0]</b> <b>[entry point: <c>glXQueryVersion</c>]</b><br/>  </summary>
        public static bool QueryVersion(DisplayPtr dpy, int* maj, int* min) => GlxPointers.glXQueryVersion_Lazy((IntPtr)dpy, maj, min) != 0;
        
        /// <summary> <b>[requires: v1.3]</b> <b>[entry point: <c>glXSelectEvent</c>]</b><br/>  </summary>
        public static void SelectEvent(DisplayPtr dpy, GLXDrawable draw, ulong event_mask) => GlxPointers.glXSelectEvent_Lazy((IntPtr)dpy, (nuint)draw, event_mask);
        
        /// <summary> <b>[requires: v1.0]</b> <b>[entry point: <c>glXSwapBuffers</c>]</b><br/>  </summary>
        public static void SwapBuffers(DisplayPtr dpy, GLXDrawable drawable) => GlxPointers.glXSwapBuffers_Lazy((IntPtr)dpy, (nuint)drawable);
        
        /// <summary> <b>[requires: v1.0]</b> <b>[entry point: <c>glXUseXFont</c>]</b><br/>  </summary>
        public static void UseXFont(Font font, int first, int count, int list) => GlxPointers.glXUseXFont_Lazy((nuint)font, first, count, list);
        
        /// <summary> <b>[requires: v1.0]</b> <b>[entry point: <c>glXWaitGL</c>]</b><br/>  </summary>
        public static void WaitGL() => GlxPointers.glXWaitGL_Lazy();
        
        /// <summary> <b>[requires: v1.0]</b> <b>[entry point: <c>glXWaitX</c>]</b><br/>  </summary>
        public static void WaitX() => GlxPointers.glXWaitX_Lazy();
        
        /// <summary>AMD extensions.</summary>
        public static unsafe partial class AMD
        {
            /// <summary> <b>[requires: GLX_AMD_gpu_association]</b> <b>[entry point: <c>glXBlitContextFramebufferAMD</c>]</b><br/>  </summary>
<<<<<<< HEAD
            /// <remarks><see href="https://registry.khronos.org/OpenGL/extensions/AMD/GLX_AMD_gpu_association.txt"/></remarks>
            public static void BlitContextFramebufferAMD(GLXContext dstCtx, int srcX0, int srcY0, int srcX1, int srcY1, int dstX0, int dstY0, int dstX1, int dstY1, uint mask, All filter) => GlxPointers._glXBlitContextFramebufferAMD_fnptr((IntPtr)dstCtx, srcX0, srcY0, srcX1, srcY1, dstX0, dstY0, dstX1, dstY1, mask, (uint)filter);
            
            /// <summary> <b>[requires: GLX_AMD_gpu_association]</b> <b>[entry point: <c>glXCreateAssociatedContextAMD</c>]</b><br/>  </summary>
            /// <remarks><see href="https://registry.khronos.org/OpenGL/extensions/AMD/GLX_AMD_gpu_association.txt"/></remarks>
            public static GLXContext CreateAssociatedContextAMD(uint id, GLXContext share_list) => (GLXContext) GlxPointers._glXCreateAssociatedContextAMD_fnptr(id, (IntPtr)share_list);
            
            /// <summary> <b>[requires: GLX_AMD_gpu_association]</b> <b>[entry point: <c>glXCreateAssociatedContextAttribsAMD</c>]</b><br/>  </summary>
            /// <remarks><see href="https://registry.khronos.org/OpenGL/extensions/AMD/GLX_AMD_gpu_association.txt"/></remarks>
            public static GLXContext CreateAssociatedContextAttribsAMD(uint id, GLXContext share_context, int* attribList) => (GLXContext) GlxPointers._glXCreateAssociatedContextAttribsAMD_fnptr(id, (IntPtr)share_context, attribList);
            
            /// <summary> <b>[requires: GLX_AMD_gpu_association]</b> <b>[entry point: <c>glXDeleteAssociatedContextAMD</c>]</b><br/>  </summary>
            /// <remarks><see href="https://registry.khronos.org/OpenGL/extensions/AMD/GLX_AMD_gpu_association.txt"/></remarks>
            public static bool DeleteAssociatedContextAMD(GLXContext ctx) => GlxPointers._glXDeleteAssociatedContextAMD_fnptr((IntPtr)ctx) != 0;
            
            /// <summary> <b>[requires: GLX_AMD_gpu_association]</b> <b>[entry point: <c>glXGetContextGPUIDAMD</c>]</b><br/>  </summary>
            /// <remarks><see href="https://registry.khronos.org/OpenGL/extensions/AMD/GLX_AMD_gpu_association.txt"/></remarks>
            public static uint GetContextGPUIDAMD(GLXContext ctx) => GlxPointers._glXGetContextGPUIDAMD_fnptr((IntPtr)ctx);
            
            /// <summary> <b>[requires: GLX_AMD_gpu_association]</b> <b>[entry point: <c>glXGetCurrentAssociatedContextAMD</c>]</b><br/>  </summary>
            /// <remarks><see href="https://registry.khronos.org/OpenGL/extensions/AMD/GLX_AMD_gpu_association.txt"/></remarks>
            public static GLXContext GetCurrentAssociatedContextAMD() => (GLXContext) GlxPointers._glXGetCurrentAssociatedContextAMD_fnptr();
            
            /// <summary> <b>[requires: GLX_AMD_gpu_association]</b> <b>[entry point: <c>glXGetGPUIDsAMD</c>]</b><br/>  </summary>
            /// <remarks><see href="https://registry.khronos.org/OpenGL/extensions/AMD/GLX_AMD_gpu_association.txt"/></remarks>
            public static uint GetGPUIDsAMD(uint maxCount, uint* ids) => GlxPointers._glXGetGPUIDsAMD_fnptr(maxCount, ids);
            
            /// <summary> <b>[requires: GLX_AMD_gpu_association]</b> <b>[entry point: <c>glXGetGPUInfoAMD</c>]</b><br/>  </summary>
            /// <remarks><see href="https://registry.khronos.org/OpenGL/extensions/AMD/GLX_AMD_gpu_association.txt"/></remarks>
            public static int GetGPUInfoAMD(uint id, int property, All dataType, uint size, void* data) => GlxPointers._glXGetGPUInfoAMD_fnptr(id, property, (uint)dataType, size, data);
            
            /// <summary> <b>[requires: GLX_AMD_gpu_association]</b> <b>[entry point: <c>glXMakeAssociatedContextCurrentAMD</c>]</b><br/>  </summary>
            /// <remarks><see href="https://registry.khronos.org/OpenGL/extensions/AMD/GLX_AMD_gpu_association.txt"/></remarks>
            public static bool MakeAssociatedContextCurrentAMD(GLXContext ctx) => GlxPointers._glXMakeAssociatedContextCurrentAMD_fnptr((IntPtr)ctx) != 0;
=======
            public static void BlitContextFramebufferAMD(GLXContext dstCtx, int srcX0, int srcY0, int srcX1, int srcY1, int dstX0, int dstY0, int dstX1, int dstY1, uint mask, All filter) => GlxPointers.glXBlitContextFramebufferAMD_Lazy((IntPtr)dstCtx, srcX0, srcY0, srcX1, srcY1, dstX0, dstY0, dstX1, dstY1, mask, (uint)filter);
            
            /// <summary> <b>[requires: GLX_AMD_gpu_association]</b> <b>[entry point: <c>glXCreateAssociatedContextAMD</c>]</b><br/>  </summary>
            public static GLXContext CreateAssociatedContextAMD(uint id, GLXContext share_list) => (GLXContext) GlxPointers.glXCreateAssociatedContextAMD_Lazy(id, (IntPtr)share_list);
            
            /// <summary> <b>[requires: GLX_AMD_gpu_association]</b> <b>[entry point: <c>glXCreateAssociatedContextAttribsAMD</c>]</b><br/>  </summary>
            public static GLXContext CreateAssociatedContextAttribsAMD(uint id, GLXContext share_context, int* attribList) => (GLXContext) GlxPointers.glXCreateAssociatedContextAttribsAMD_Lazy(id, (IntPtr)share_context, attribList);
            
            /// <summary> <b>[requires: GLX_AMD_gpu_association]</b> <b>[entry point: <c>glXDeleteAssociatedContextAMD</c>]</b><br/>  </summary>
            public static bool DeleteAssociatedContextAMD(GLXContext ctx) => GlxPointers.glXDeleteAssociatedContextAMD_Lazy((IntPtr)ctx) != 0;
            
            /// <summary> <b>[requires: GLX_AMD_gpu_association]</b> <b>[entry point: <c>glXGetContextGPUIDAMD</c>]</b><br/>  </summary>
            public static uint GetContextGPUIDAMD(GLXContext ctx) => GlxPointers.glXGetContextGPUIDAMD_Lazy((IntPtr)ctx);
            
            /// <summary> <b>[requires: GLX_AMD_gpu_association]</b> <b>[entry point: <c>glXGetCurrentAssociatedContextAMD</c>]</b><br/>  </summary>
            public static GLXContext GetCurrentAssociatedContextAMD() => (GLXContext) GlxPointers.glXGetCurrentAssociatedContextAMD_Lazy();
            
            /// <summary> <b>[requires: GLX_AMD_gpu_association]</b> <b>[entry point: <c>glXGetGPUIDsAMD</c>]</b><br/>  </summary>
            public static uint GetGPUIDsAMD(uint maxCount, uint* ids) => GlxPointers.glXGetGPUIDsAMD_Lazy(maxCount, ids);
            
            /// <summary> <b>[requires: GLX_AMD_gpu_association]</b> <b>[entry point: <c>glXGetGPUInfoAMD</c>]</b><br/>  </summary>
            public static int GetGPUInfoAMD(uint id, int property, All dataType, uint size, void* data) => GlxPointers.glXGetGPUInfoAMD_Lazy(id, property, (uint)dataType, size, data);
            
            /// <summary> <b>[requires: GLX_AMD_gpu_association]</b> <b>[entry point: <c>glXMakeAssociatedContextCurrentAMD</c>]</b><br/>  </summary>
            public static bool MakeAssociatedContextCurrentAMD(GLXContext ctx) => GlxPointers.glXMakeAssociatedContextCurrentAMD_Lazy((IntPtr)ctx) != 0;
>>>>>>> fbab23ca
            
        }
        /// <summary>ARB extensions.</summary>
        public static unsafe partial class ARB
        {
            /// <summary> <b>[requires: GLX_ARB_create_context]</b> <b>[entry point: <c>glXCreateContextAttribsARB</c>]</b><br/>  </summary>
<<<<<<< HEAD
            /// <remarks><see href="https://registry.khronos.org/OpenGL/extensions/ARB/GLX_ARB_create_context.txt"/></remarks>
            public static GLXContext CreateContextAttribsARB(DisplayPtr dpy, GLXFBConfig config, GLXContext share_context, bool direct, int* attrib_list) => (GLXContext) GlxPointers._glXCreateContextAttribsARB_fnptr((IntPtr)dpy, (IntPtr)config, (IntPtr)share_context, (byte)(direct ? 1 : 0), attrib_list);
            
            /// <summary> <b>[requires: GLX_ARB_get_proc_address]</b> <b>[entry point: <c>glXGetProcAddressARB</c>]</b><br/>  </summary>
            /// <remarks><see href="https://registry.khronos.org/OpenGL/extensions/ARB/GLX_ARB_get_proc_address.txt"/></remarks>
            public static IntPtr GetProcAddressARB(byte* procName) => GlxPointers._glXGetProcAddressARB_fnptr(procName);
=======
            public static GLXContext CreateContextAttribsARB(DisplayPtr dpy, GLXFBConfig config, GLXContext share_context, bool direct, int* attrib_list) => (GLXContext) GlxPointers.glXCreateContextAttribsARB_Lazy((IntPtr)dpy, (IntPtr)config, (IntPtr)share_context, (byte)(direct ? 1 : 0), attrib_list);
            
            /// <summary> <b>[requires: GLX_ARB_get_proc_address]</b> <b>[entry point: <c>glXGetProcAddressARB</c>]</b><br/>  </summary>
            public static IntPtr GetProcAddressARB(byte* procName) => GlxPointers.glXGetProcAddressARB_Lazy(procName);
>>>>>>> fbab23ca
            
        }
        /// <summary>EXT extensions.</summary>
        public static unsafe partial class EXT
        {
            /// <summary> <b>[requires: GLX_EXT_texture_from_pixmap]</b> <b>[entry point: <c>glXBindTexImageEXT</c>]</b><br/>  </summary>
<<<<<<< HEAD
            /// <remarks><see href="https://registry.khronos.org/OpenGL/extensions/EXT/GLX_EXT_texture_from_pixmap.txt"/></remarks>
            public static void BindTexImageEXT(DisplayPtr dpy, GLXDrawable drawable, int buffer, int* attrib_list) => GlxPointers._glXBindTexImageEXT_fnptr((IntPtr)dpy, (nuint)drawable, buffer, attrib_list);
            
            /// <summary> <b>[requires: GLX_EXT_import_context]</b> <b>[entry point: <c>glXFreeContextEXT</c>]</b><br/>  </summary>
            /// <remarks><see href="https://registry.khronos.org/OpenGL/extensions/EXT/GLX_EXT_import_context.txt"/></remarks>
            public static void FreeContextEXT(DisplayPtr dpy, GLXContext context) => GlxPointers._glXFreeContextEXT_fnptr((IntPtr)dpy, (IntPtr)context);
            
            /// <summary> <b>[requires: GLX_EXT_import_context]</b> <b>[entry point: <c>glXGetContextIDEXT</c>]</b><br/>  </summary>
            /// <remarks><see href="https://registry.khronos.org/OpenGL/extensions/EXT/GLX_EXT_import_context.txt"/></remarks>
            public static GLXContextID GetContextIDEXT(GLXContext context) => (GLXContextID) GlxPointers._glXGetContextIDEXT_fnptr((IntPtr)context);
            
            /// <summary> <b>[requires: GLX_EXT_import_context]</b> <b>[entry point: <c>glXGetCurrentDisplayEXT</c>]</b><br/>  </summary>
            /// <remarks><see href="https://registry.khronos.org/OpenGL/extensions/EXT/GLX_EXT_import_context.txt"/></remarks>
            public static DisplayPtr GetCurrentDisplayEXT() => (DisplayPtr) GlxPointers._glXGetCurrentDisplayEXT_fnptr();
            
            /// <summary> <b>[requires: GLX_EXT_import_context]</b> <b>[entry point: <c>glXImportContextEXT</c>]</b><br/>  </summary>
            /// <remarks><see href="https://registry.khronos.org/OpenGL/extensions/EXT/GLX_EXT_import_context.txt"/></remarks>
            public static GLXContext ImportContextEXT(DisplayPtr dpy, GLXContextID contextID) => (GLXContext) GlxPointers._glXImportContextEXT_fnptr((IntPtr)dpy, (nuint)contextID);
            
            /// <summary> <b>[requires: GLX_EXT_import_context]</b> <b>[entry point: <c>glXQueryContextInfoEXT</c>]</b><br/>  </summary>
            /// <remarks><see href="https://registry.khronos.org/OpenGL/extensions/EXT/GLX_EXT_import_context.txt"/></remarks>
            public static int QueryContextInfoEXT(DisplayPtr dpy, GLXContext context, int attribute, int* value) => GlxPointers._glXQueryContextInfoEXT_fnptr((IntPtr)dpy, (IntPtr)context, attribute, value);
            
            /// <summary> <b>[requires: GLX_EXT_texture_from_pixmap]</b> <b>[entry point: <c>glXReleaseTexImageEXT</c>]</b><br/>  </summary>
            /// <remarks><see href="https://registry.khronos.org/OpenGL/extensions/EXT/GLX_EXT_texture_from_pixmap.txt"/></remarks>
            public static void ReleaseTexImageEXT(DisplayPtr dpy, GLXDrawable drawable, int buffer) => GlxPointers._glXReleaseTexImageEXT_fnptr((IntPtr)dpy, (nuint)drawable, buffer);
            
            /// <summary> <b>[requires: GLX_EXT_swap_control]</b> <b>[entry point: <c>glXSwapIntervalEXT</c>]</b><br/>  </summary>
            /// <remarks><see href="https://registry.khronos.org/OpenGL/extensions/EXT/GLX_EXT_swap_control.txt"/></remarks>
            public static void SwapIntervalEXT(DisplayPtr dpy, GLXDrawable drawable, int interval) => GlxPointers._glXSwapIntervalEXT_fnptr((IntPtr)dpy, (nuint)drawable, interval);
=======
            public static void BindTexImageEXT(DisplayPtr dpy, GLXDrawable drawable, int buffer, int* attrib_list) => GlxPointers.glXBindTexImageEXT_Lazy((IntPtr)dpy, (nuint)drawable, buffer, attrib_list);
            
            /// <summary> <b>[requires: GLX_EXT_import_context]</b> <b>[entry point: <c>glXFreeContextEXT</c>]</b><br/>  </summary>
            public static void FreeContextEXT(DisplayPtr dpy, GLXContext context) => GlxPointers.glXFreeContextEXT_Lazy((IntPtr)dpy, (IntPtr)context);
            
            /// <summary> <b>[requires: GLX_EXT_import_context]</b> <b>[entry point: <c>glXGetContextIDEXT</c>]</b><br/>  </summary>
            public static GLXContextID GetContextIDEXT(GLXContext context) => (GLXContextID) GlxPointers.glXGetContextIDEXT_Lazy((IntPtr)context);
            
            /// <summary> <b>[requires: GLX_EXT_import_context]</b> <b>[entry point: <c>glXGetCurrentDisplayEXT</c>]</b><br/>  </summary>
            public static DisplayPtr GetCurrentDisplayEXT() => (DisplayPtr) GlxPointers.glXGetCurrentDisplayEXT_Lazy();
            
            /// <summary> <b>[requires: GLX_EXT_import_context]</b> <b>[entry point: <c>glXImportContextEXT</c>]</b><br/>  </summary>
            public static GLXContext ImportContextEXT(DisplayPtr dpy, GLXContextID contextID) => (GLXContext) GlxPointers.glXImportContextEXT_Lazy((IntPtr)dpy, (nuint)contextID);
            
            /// <summary> <b>[requires: GLX_EXT_import_context]</b> <b>[entry point: <c>glXQueryContextInfoEXT</c>]</b><br/>  </summary>
            public static int QueryContextInfoEXT(DisplayPtr dpy, GLXContext context, int attribute, int* value) => GlxPointers.glXQueryContextInfoEXT_Lazy((IntPtr)dpy, (IntPtr)context, attribute, value);
            
            /// <summary> <b>[requires: GLX_EXT_texture_from_pixmap]</b> <b>[entry point: <c>glXReleaseTexImageEXT</c>]</b><br/>  </summary>
            public static void ReleaseTexImageEXT(DisplayPtr dpy, GLXDrawable drawable, int buffer) => GlxPointers.glXReleaseTexImageEXT_Lazy((IntPtr)dpy, (nuint)drawable, buffer);
            
            /// <summary> <b>[requires: GLX_EXT_swap_control]</b> <b>[entry point: <c>glXSwapIntervalEXT</c>]</b><br/>  </summary>
            public static void SwapIntervalEXT(DisplayPtr dpy, GLXDrawable drawable, int interval) => GlxPointers.glXSwapIntervalEXT_Lazy((IntPtr)dpy, (nuint)drawable, interval);
>>>>>>> fbab23ca
            
        }
        /// <summary>MESA extensions.</summary>
        public static unsafe partial class MESA
        {
            /// <summary> <b>[requires: GLX_MESA_copy_sub_buffer]</b> <b>[entry point: <c>glXCopySubBufferMESA</c>]</b><br/>  </summary>
<<<<<<< HEAD
            /// <remarks><see href="https://registry.khronos.org/OpenGL/extensions/MESA/GLX_MESA_copy_sub_buffer.txt"/></remarks>
            public static void CopySubBufferMESA(DisplayPtr dpy, GLXDrawable drawable, int x, int y, int width, int height) => GlxPointers._glXCopySubBufferMESA_fnptr((IntPtr)dpy, (nuint)drawable, x, y, width, height);
            
            /// <summary> <b>[requires: GLX_MESA_pixmap_colormap]</b> <b>[entry point: <c>glXCreateGLXPixmapMESA</c>]</b><br/>  </summary>
            /// <remarks><see href="https://registry.khronos.org/OpenGL/extensions/MESA/GLX_MESA_pixmap_colormap.txt"/></remarks>
            public static GLXPixmap CreateGLXPixmapMESA(DisplayPtr dpy, XVisualInfoPtr visual, Pixmap pixmap, Colormap cmap) => (GLXPixmap) GlxPointers._glXCreateGLXPixmapMESA_fnptr((IntPtr)dpy, (IntPtr)visual, (nuint)pixmap, (nuint)cmap);
            
            /// <summary> <b>[requires: GLX_MESA_agp_offset]</b> <b>[entry point: <c>glXGetAGPOffsetMESA</c>]</b><br/>  </summary>
            /// <remarks><see href="https://registry.khronos.org/OpenGL/extensions/MESA/GLX_MESA_agp_offset.txt"/></remarks>
            public static uint GetAGPOffsetMESA(void* pointer) => GlxPointers._glXGetAGPOffsetMESA_fnptr(pointer);
            
            /// <summary> <b>[requires: GLX_MESA_swap_control]</b> <b>[entry point: <c>glXGetSwapIntervalMESA</c>]</b><br/>  </summary>
            /// <remarks><see href="https://registry.khronos.org/OpenGL/extensions/MESA/GLX_MESA_swap_control.txt"/></remarks>
            public static int GetSwapIntervalMESA() => GlxPointers._glXGetSwapIntervalMESA_fnptr();
            
            /// <summary> <b>[requires: GLX_MESA_query_renderer]</b> <b>[entry point: <c>glXQueryCurrentRendererIntegerMESA</c>]</b><br/>  </summary>
            /// <remarks><see href="https://registry.khronos.org/OpenGL/extensions/MESA/GLX_MESA_query_renderer.txt"/></remarks>
            public static bool QueryCurrentRendererIntegerMESA(int attribute, uint* value) => GlxPointers._glXQueryCurrentRendererIntegerMESA_fnptr(attribute, value) != 0;
            
            /// <summary> <b>[requires: GLX_MESA_query_renderer]</b> <b>[entry point: <c>glXQueryCurrentRendererStringMESA</c>]</b><br/>  </summary>
            /// <remarks><see href="https://registry.khronos.org/OpenGL/extensions/MESA/GLX_MESA_query_renderer.txt"/></remarks>
            public static byte* QueryCurrentRendererStringMESA_(int attribute) => GlxPointers._glXQueryCurrentRendererStringMESA_fnptr(attribute);
            
            /// <summary> <b>[requires: GLX_MESA_query_renderer]</b> <b>[entry point: <c>glXQueryRendererIntegerMESA</c>]</b><br/>  </summary>
            /// <remarks><see href="https://registry.khronos.org/OpenGL/extensions/MESA/GLX_MESA_query_renderer.txt"/></remarks>
            public static bool QueryRendererIntegerMESA(DisplayPtr dpy, int screen, int renderer, int attribute, uint* value) => GlxPointers._glXQueryRendererIntegerMESA_fnptr((IntPtr)dpy, screen, renderer, attribute, value) != 0;
            
            /// <summary> <b>[requires: GLX_MESA_query_renderer]</b> <b>[entry point: <c>glXQueryRendererStringMESA</c>]</b><br/>  </summary>
            /// <remarks><see href="https://registry.khronos.org/OpenGL/extensions/MESA/GLX_MESA_query_renderer.txt"/></remarks>
            public static byte* QueryRendererStringMESA_(DisplayPtr dpy, int screen, int renderer, int attribute) => GlxPointers._glXQueryRendererStringMESA_fnptr((IntPtr)dpy, screen, renderer, attribute);
            
            /// <summary> <b>[requires: GLX_MESA_release_buffers]</b> <b>[entry point: <c>glXReleaseBuffersMESA</c>]</b><br/>  </summary>
            /// <remarks><see href="https://registry.khronos.org/OpenGL/extensions/MESA/GLX_MESA_release_buffers.txt"/></remarks>
            public static bool ReleaseBuffersMESA(DisplayPtr dpy, GLXDrawable drawable) => GlxPointers._glXReleaseBuffersMESA_fnptr((IntPtr)dpy, (nuint)drawable) != 0;
            
            /// <summary> <b>[requires: GLX_MESA_set_3dfx_mode]</b> <b>[entry point: <c>glXSet3DfxModeMESA</c>]</b><br/>  </summary>
            /// <remarks><see href="https://registry.khronos.org/OpenGL/extensions/MESA/GLX_MESA_set_3dfx_mode.txt"/></remarks>
            public static bool Set3DfxModeMESA(int mode) => GlxPointers._glXSet3DfxModeMESA_fnptr(mode) != 0;
            
            /// <summary> <b>[requires: GLX_MESA_swap_control]</b> <b>[entry point: <c>glXSwapIntervalMESA</c>]</b><br/>  </summary>
            /// <remarks><see href="https://registry.khronos.org/OpenGL/extensions/MESA/GLX_MESA_swap_control.txt"/></remarks>
            public static int SwapIntervalMESA(uint interval) => GlxPointers._glXSwapIntervalMESA_fnptr(interval);
=======
            public static void CopySubBufferMESA(DisplayPtr dpy, GLXDrawable drawable, int x, int y, int width, int height) => GlxPointers.glXCopySubBufferMESA_Lazy((IntPtr)dpy, (nuint)drawable, x, y, width, height);
            
            /// <summary> <b>[requires: GLX_MESA_pixmap_colormap]</b> <b>[entry point: <c>glXCreateGLXPixmapMESA</c>]</b><br/>  </summary>
            public static GLXPixmap CreateGLXPixmapMESA(DisplayPtr dpy, XVisualInfoPtr visual, Pixmap pixmap, Colormap cmap) => (GLXPixmap) GlxPointers.glXCreateGLXPixmapMESA_Lazy((IntPtr)dpy, (IntPtr)visual, (nuint)pixmap, (nuint)cmap);
            
            /// <summary> <b>[requires: GLX_MESA_agp_offset]</b> <b>[entry point: <c>glXGetAGPOffsetMESA</c>]</b><br/>  </summary>
            public static uint GetAGPOffsetMESA(void* pointer) => GlxPointers.glXGetAGPOffsetMESA_Lazy(pointer);
            
            /// <summary> <b>[requires: GLX_MESA_swap_control]</b> <b>[entry point: <c>glXGetSwapIntervalMESA</c>]</b><br/>  </summary>
            public static int GetSwapIntervalMESA() => GlxPointers.glXGetSwapIntervalMESA_Lazy();
            
            /// <summary> <b>[requires: GLX_MESA_query_renderer]</b> <b>[entry point: <c>glXQueryCurrentRendererIntegerMESA</c>]</b><br/>  </summary>
            public static bool QueryCurrentRendererIntegerMESA(int attribute, uint* value) => GlxPointers.glXQueryCurrentRendererIntegerMESA_Lazy(attribute, value) != 0;
            
            /// <summary> <b>[requires: GLX_MESA_query_renderer]</b> <b>[entry point: <c>glXQueryCurrentRendererStringMESA</c>]</b><br/>  </summary>
            public static byte* QueryCurrentRendererStringMESA_(int attribute) => GlxPointers.glXQueryCurrentRendererStringMESA_Lazy(attribute);
            
            /// <summary> <b>[requires: GLX_MESA_query_renderer]</b> <b>[entry point: <c>glXQueryRendererIntegerMESA</c>]</b><br/>  </summary>
            public static bool QueryRendererIntegerMESA(DisplayPtr dpy, int screen, int renderer, int attribute, uint* value) => GlxPointers.glXQueryRendererIntegerMESA_Lazy((IntPtr)dpy, screen, renderer, attribute, value) != 0;
            
            /// <summary> <b>[requires: GLX_MESA_query_renderer]</b> <b>[entry point: <c>glXQueryRendererStringMESA</c>]</b><br/>  </summary>
            public static byte* QueryRendererStringMESA_(DisplayPtr dpy, int screen, int renderer, int attribute) => GlxPointers.glXQueryRendererStringMESA_Lazy((IntPtr)dpy, screen, renderer, attribute);
            
            /// <summary> <b>[requires: GLX_MESA_release_buffers]</b> <b>[entry point: <c>glXReleaseBuffersMESA</c>]</b><br/>  </summary>
            public static bool ReleaseBuffersMESA(DisplayPtr dpy, GLXDrawable drawable) => GlxPointers.glXReleaseBuffersMESA_Lazy((IntPtr)dpy, (nuint)drawable) != 0;
            
            /// <summary> <b>[requires: GLX_MESA_set_3dfx_mode]</b> <b>[entry point: <c>glXSet3DfxModeMESA</c>]</b><br/>  </summary>
            public static bool Set3DfxModeMESA(int mode) => GlxPointers.glXSet3DfxModeMESA_Lazy(mode) != 0;
            
            /// <summary> <b>[requires: GLX_MESA_swap_control]</b> <b>[entry point: <c>glXSwapIntervalMESA</c>]</b><br/>  </summary>
            public static int SwapIntervalMESA(uint interval) => GlxPointers.glXSwapIntervalMESA_Lazy(interval);
>>>>>>> fbab23ca
            
        }
        /// <summary>NV extensions.</summary>
        public static unsafe partial class NV
        {
            /// <summary> <b>[requires: GLX_NV_swap_group]</b> <b>[entry point: <c>glXBindSwapBarrierNV</c>]</b><br/>  </summary>
<<<<<<< HEAD
            /// <remarks><see href="https://registry.khronos.org/OpenGL/extensions/NV/GLX_NV_swap_group.txt"/></remarks>
            public static bool BindSwapBarrierNV(DisplayPtr dpy, uint group, uint barrier) => GlxPointers._glXBindSwapBarrierNV_fnptr((IntPtr)dpy, group, barrier) != 0;
            
            /// <summary> <b>[requires: GLX_NV_video_capture]</b> <b>[entry point: <c>glXBindVideoCaptureDeviceNV</c>]</b><br/>  </summary>
            /// <remarks><see href="https://registry.khronos.org/OpenGL/extensions/NV/GLX_NV_video_capture.txt"/></remarks>
            public static int BindVideoCaptureDeviceNV(DisplayPtr dpy, uint video_capture_slot, GLXVideoCaptureDeviceNV device) => GlxPointers._glXBindVideoCaptureDeviceNV_fnptr((IntPtr)dpy, video_capture_slot, (nuint)device);
            
            /// <summary> <b>[requires: GLX_NV_present_video]</b> <b>[entry point: <c>glXBindVideoDeviceNV</c>]</b><br/>  </summary>
            /// <remarks><see href="https://registry.khronos.org/OpenGL/extensions/NV/GLX_NV_present_video.txt"/></remarks>
            public static int BindVideoDeviceNV(DisplayPtr dpy, uint video_slot, uint video_device, int* attrib_list) => GlxPointers._glXBindVideoDeviceNV_fnptr((IntPtr)dpy, video_slot, video_device, attrib_list);
            
            /// <summary> <b>[requires: GLX_NV_video_out]</b> <b>[entry point: <c>glXBindVideoImageNV</c>]</b><br/>  </summary>
            /// <remarks><see href="https://registry.khronos.org/OpenGL/extensions/NV/GLX_NV_video_out.txt"/></remarks>
            public static int BindVideoImageNV(DisplayPtr dpy, GLXVideoDeviceNV VideoDevice, GLXPbuffer pbuf, int iVideoBuffer) => GlxPointers._glXBindVideoImageNV_fnptr((IntPtr)dpy, (uint)VideoDevice, (nuint)pbuf, iVideoBuffer);
            
            /// <summary> <b>[requires: GLX_NV_copy_buffer]</b> <b>[entry point: <c>glXCopyBufferSubDataNV</c>]</b><br/>  </summary>
            /// <remarks><see href="https://registry.khronos.org/OpenGL/extensions/NV/GLX_NV_copy_buffer.txt"/></remarks>
            public static void CopyBufferSubDataNV(DisplayPtr dpy, GLXContext readCtx, GLXContext writeCtx, All readTarget, All writeTarget, IntPtr readOffset, IntPtr writeOffset, nint size) => GlxPointers._glXCopyBufferSubDataNV_fnptr((IntPtr)dpy, (IntPtr)readCtx, (IntPtr)writeCtx, (uint)readTarget, (uint)writeTarget, readOffset, writeOffset, size);
            
            /// <summary> <b>[requires: GLX_NV_copy_image]</b> <b>[entry point: <c>glXCopyImageSubDataNV</c>]</b><br/>  </summary>
            /// <remarks><see href="https://registry.khronos.org/OpenGL/extensions/NV/GLX_NV_copy_image.txt"/></remarks>
            public static void CopyImageSubDataNV(DisplayPtr dpy, GLXContext srcCtx, uint srcName, All srcTarget, int srcLevel, int srcX, int srcY, int srcZ, GLXContext dstCtx, uint dstName, All dstTarget, int dstLevel, int dstX, int dstY, int dstZ, int width, int height, int depth) => GlxPointers._glXCopyImageSubDataNV_fnptr((IntPtr)dpy, (IntPtr)srcCtx, srcName, (uint)srcTarget, srcLevel, srcX, srcY, srcZ, (IntPtr)dstCtx, dstName, (uint)dstTarget, dstLevel, dstX, dstY, dstZ, width, height, depth);
            
            /// <summary> <b>[requires: GLX_NV_delay_before_swap]</b> <b>[entry point: <c>glXDelayBeforeSwapNV</c>]</b><br/>  </summary>
            /// <remarks><see href="https://registry.khronos.org/OpenGL/extensions/NV/GLX_NV_delay_before_swap.txt"/></remarks>
            public static bool DelayBeforeSwapNV(DisplayPtr dpy, GLXDrawable drawable, float seconds) => GlxPointers._glXDelayBeforeSwapNV_fnptr((IntPtr)dpy, (nuint)drawable, seconds) != 0;
            
            /// <summary> <b>[requires: GLX_NV_video_capture]</b> <b>[entry point: <c>glXEnumerateVideoCaptureDevicesNV</c>]</b><br/>  </summary>
            /// <remarks><see href="https://registry.khronos.org/OpenGL/extensions/NV/GLX_NV_video_capture.txt"/></remarks>
            public static GLXVideoCaptureDeviceNV* EnumerateVideoCaptureDevicesNV(DisplayPtr dpy, int screen, int* nelements) => (GLXVideoCaptureDeviceNV*) GlxPointers._glXEnumerateVideoCaptureDevicesNV_fnptr((IntPtr)dpy, screen, nelements);
            
            /// <summary> <b>[requires: GLX_NV_present_video]</b> <b>[entry point: <c>glXEnumerateVideoDevicesNV</c>]</b><br/>  </summary>
            /// <remarks><see href="https://registry.khronos.org/OpenGL/extensions/NV/GLX_NV_present_video.txt"/></remarks>
            public static uint* EnumerateVideoDevicesNV(DisplayPtr dpy, int screen, int* nelements) => GlxPointers._glXEnumerateVideoDevicesNV_fnptr((IntPtr)dpy, screen, nelements);
            
            /// <summary> <b>[requires: GLX_NV_video_out]</b> <b>[entry point: <c>glXGetVideoDeviceNV</c>]</b><br/>  </summary>
            /// <remarks><see href="https://registry.khronos.org/OpenGL/extensions/NV/GLX_NV_video_out.txt"/></remarks>
            public static int GetVideoDeviceNV(DisplayPtr dpy, int screen, int numVideoDevices, GLXVideoDeviceNV* pVideoDevice) => GlxPointers._glXGetVideoDeviceNV_fnptr((IntPtr)dpy, screen, numVideoDevices, (uint*)pVideoDevice);
            
            /// <summary> <b>[requires: GLX_NV_video_out]</b> <b>[entry point: <c>glXGetVideoInfoNV</c>]</b><br/>  </summary>
            /// <remarks><see href="https://registry.khronos.org/OpenGL/extensions/NV/GLX_NV_video_out.txt"/></remarks>
            public static int GetVideoInfoNV(DisplayPtr dpy, int screen, GLXVideoDeviceNV VideoDevice, ulong* pulCounterOutputPbuffer, ulong* pulCounterOutputVideo) => GlxPointers._glXGetVideoInfoNV_fnptr((IntPtr)dpy, screen, (uint)VideoDevice, pulCounterOutputPbuffer, pulCounterOutputVideo);
            
            /// <summary> <b>[requires: GLX_NV_swap_group]</b> <b>[entry point: <c>glXJoinSwapGroupNV</c>]</b><br/>  </summary>
            /// <remarks><see href="https://registry.khronos.org/OpenGL/extensions/NV/GLX_NV_swap_group.txt"/></remarks>
            public static bool JoinSwapGroupNV(DisplayPtr dpy, GLXDrawable drawable, uint group) => GlxPointers._glXJoinSwapGroupNV_fnptr((IntPtr)dpy, (nuint)drawable, group) != 0;
            
            /// <summary> <b>[requires: GLX_NV_video_capture]</b> <b>[entry point: <c>glXLockVideoCaptureDeviceNV</c>]</b><br/>  </summary>
            /// <remarks><see href="https://registry.khronos.org/OpenGL/extensions/NV/GLX_NV_video_capture.txt"/></remarks>
            public static void LockVideoCaptureDeviceNV(DisplayPtr dpy, GLXVideoCaptureDeviceNV device) => GlxPointers._glXLockVideoCaptureDeviceNV_fnptr((IntPtr)dpy, (nuint)device);
            
            /// <summary> <b>[requires: GLX_NV_copy_buffer]</b> <b>[entry point: <c>glXNamedCopyBufferSubDataNV</c>]</b><br/>  </summary>
            /// <remarks><see href="https://registry.khronos.org/OpenGL/extensions/NV/GLX_NV_copy_buffer.txt"/></remarks>
            public static void NamedCopyBufferSubDataNV(DisplayPtr dpy, GLXContext readCtx, GLXContext writeCtx, uint readBuffer, uint writeBuffer, IntPtr readOffset, IntPtr writeOffset, nint size) => GlxPointers._glXNamedCopyBufferSubDataNV_fnptr((IntPtr)dpy, (IntPtr)readCtx, (IntPtr)writeCtx, readBuffer, writeBuffer, readOffset, writeOffset, size);
            
            /// <summary> <b>[requires: GLX_NV_swap_group]</b> <b>[entry point: <c>glXQueryFrameCountNV</c>]</b><br/>  </summary>
            /// <remarks><see href="https://registry.khronos.org/OpenGL/extensions/NV/GLX_NV_swap_group.txt"/></remarks>
            public static bool QueryFrameCountNV(DisplayPtr dpy, int screen, uint* count) => GlxPointers._glXQueryFrameCountNV_fnptr((IntPtr)dpy, screen, count) != 0;
            
            /// <summary> <b>[requires: GLX_NV_swap_group]</b> <b>[entry point: <c>glXQueryMaxSwapGroupsNV</c>]</b><br/>  </summary>
            /// <remarks><see href="https://registry.khronos.org/OpenGL/extensions/NV/GLX_NV_swap_group.txt"/></remarks>
            public static bool QueryMaxSwapGroupsNV(DisplayPtr dpy, int screen, uint* maxGroups, uint* maxBarriers) => GlxPointers._glXQueryMaxSwapGroupsNV_fnptr((IntPtr)dpy, screen, maxGroups, maxBarriers) != 0;
            
            /// <summary> <b>[requires: GLX_NV_swap_group]</b> <b>[entry point: <c>glXQuerySwapGroupNV</c>]</b><br/>  </summary>
            /// <remarks><see href="https://registry.khronos.org/OpenGL/extensions/NV/GLX_NV_swap_group.txt"/></remarks>
            public static bool QuerySwapGroupNV(DisplayPtr dpy, GLXDrawable drawable, uint* group, uint* barrier) => GlxPointers._glXQuerySwapGroupNV_fnptr((IntPtr)dpy, (nuint)drawable, group, barrier) != 0;
            
            /// <summary> <b>[requires: GLX_NV_video_capture]</b> <b>[entry point: <c>glXQueryVideoCaptureDeviceNV</c>]</b><br/>  </summary>
            /// <remarks><see href="https://registry.khronos.org/OpenGL/extensions/NV/GLX_NV_video_capture.txt"/></remarks>
            public static int QueryVideoCaptureDeviceNV(DisplayPtr dpy, GLXVideoCaptureDeviceNV device, int attribute, int* value) => GlxPointers._glXQueryVideoCaptureDeviceNV_fnptr((IntPtr)dpy, (nuint)device, attribute, value);
            
            /// <summary> <b>[requires: GLX_NV_video_capture]</b> <b>[entry point: <c>glXReleaseVideoCaptureDeviceNV</c>]</b><br/>  </summary>
            /// <remarks><see href="https://registry.khronos.org/OpenGL/extensions/NV/GLX_NV_video_capture.txt"/></remarks>
            public static void ReleaseVideoCaptureDeviceNV(DisplayPtr dpy, GLXVideoCaptureDeviceNV device) => GlxPointers._glXReleaseVideoCaptureDeviceNV_fnptr((IntPtr)dpy, (nuint)device);
            
            /// <summary> <b>[requires: GLX_NV_video_out]</b> <b>[entry point: <c>glXReleaseVideoDeviceNV</c>]</b><br/>  </summary>
            /// <remarks><see href="https://registry.khronos.org/OpenGL/extensions/NV/GLX_NV_video_out.txt"/></remarks>
            public static int ReleaseVideoDeviceNV(DisplayPtr dpy, int screen, GLXVideoDeviceNV VideoDevice) => GlxPointers._glXReleaseVideoDeviceNV_fnptr((IntPtr)dpy, screen, (uint)VideoDevice);
            
            /// <summary> <b>[requires: GLX_NV_video_out]</b> <b>[entry point: <c>glXReleaseVideoImageNV</c>]</b><br/>  </summary>
            /// <remarks><see href="https://registry.khronos.org/OpenGL/extensions/NV/GLX_NV_video_out.txt"/></remarks>
            public static int ReleaseVideoImageNV(DisplayPtr dpy, GLXPbuffer pbuf) => GlxPointers._glXReleaseVideoImageNV_fnptr((IntPtr)dpy, (nuint)pbuf);
            
            /// <summary> <b>[requires: GLX_NV_swap_group]</b> <b>[entry point: <c>glXResetFrameCountNV</c>]</b><br/>  </summary>
            /// <remarks><see href="https://registry.khronos.org/OpenGL/extensions/NV/GLX_NV_swap_group.txt"/></remarks>
            public static bool ResetFrameCountNV(DisplayPtr dpy, int screen) => GlxPointers._glXResetFrameCountNV_fnptr((IntPtr)dpy, screen) != 0;
            
            /// <summary> <b>[requires: GLX_NV_video_out]</b> <b>[entry point: <c>glXSendPbufferToVideoNV</c>]</b><br/>  </summary>
            /// <remarks><see href="https://registry.khronos.org/OpenGL/extensions/NV/GLX_NV_video_out.txt"/></remarks>
            public static int SendPbufferToVideoNV(DisplayPtr dpy, GLXPbuffer pbuf, int iBufferType, ulong* pulCounterPbuffer, bool bBlock) => GlxPointers._glXSendPbufferToVideoNV_fnptr((IntPtr)dpy, (nuint)pbuf, iBufferType, pulCounterPbuffer, (byte)(bBlock ? 1 : 0));
=======
            public static bool BindSwapBarrierNV(DisplayPtr dpy, uint group, uint barrier) => GlxPointers.glXBindSwapBarrierNV_Lazy((IntPtr)dpy, group, barrier) != 0;
            
            /// <summary> <b>[requires: GLX_NV_video_capture]</b> <b>[entry point: <c>glXBindVideoCaptureDeviceNV</c>]</b><br/>  </summary>
            public static int BindVideoCaptureDeviceNV(DisplayPtr dpy, uint video_capture_slot, GLXVideoCaptureDeviceNV device) => GlxPointers.glXBindVideoCaptureDeviceNV_Lazy((IntPtr)dpy, video_capture_slot, (nuint)device);
            
            /// <summary> <b>[requires: GLX_NV_present_video]</b> <b>[entry point: <c>glXBindVideoDeviceNV</c>]</b><br/>  </summary>
            public static int BindVideoDeviceNV(DisplayPtr dpy, uint video_slot, uint video_device, int* attrib_list) => GlxPointers.glXBindVideoDeviceNV_Lazy((IntPtr)dpy, video_slot, video_device, attrib_list);
            
            /// <summary> <b>[requires: GLX_NV_video_out]</b> <b>[entry point: <c>glXBindVideoImageNV</c>]</b><br/>  </summary>
            public static int BindVideoImageNV(DisplayPtr dpy, GLXVideoDeviceNV VideoDevice, GLXPbuffer pbuf, int iVideoBuffer) => GlxPointers.glXBindVideoImageNV_Lazy((IntPtr)dpy, (uint)VideoDevice, (nuint)pbuf, iVideoBuffer);
            
            /// <summary> <b>[requires: GLX_NV_copy_buffer]</b> <b>[entry point: <c>glXCopyBufferSubDataNV</c>]</b><br/>  </summary>
            public static void CopyBufferSubDataNV(DisplayPtr dpy, GLXContext readCtx, GLXContext writeCtx, All readTarget, All writeTarget, IntPtr readOffset, IntPtr writeOffset, nint size) => GlxPointers.glXCopyBufferSubDataNV_Lazy((IntPtr)dpy, (IntPtr)readCtx, (IntPtr)writeCtx, (uint)readTarget, (uint)writeTarget, readOffset, writeOffset, size);
            
            /// <summary> <b>[requires: GLX_NV_copy_image]</b> <b>[entry point: <c>glXCopyImageSubDataNV</c>]</b><br/>  </summary>
            public static void CopyImageSubDataNV(DisplayPtr dpy, GLXContext srcCtx, uint srcName, All srcTarget, int srcLevel, int srcX, int srcY, int srcZ, GLXContext dstCtx, uint dstName, All dstTarget, int dstLevel, int dstX, int dstY, int dstZ, int width, int height, int depth) => GlxPointers.glXCopyImageSubDataNV_Lazy((IntPtr)dpy, (IntPtr)srcCtx, srcName, (uint)srcTarget, srcLevel, srcX, srcY, srcZ, (IntPtr)dstCtx, dstName, (uint)dstTarget, dstLevel, dstX, dstY, dstZ, width, height, depth);
            
            /// <summary> <b>[requires: GLX_NV_delay_before_swap]</b> <b>[entry point: <c>glXDelayBeforeSwapNV</c>]</b><br/>  </summary>
            public static bool DelayBeforeSwapNV(DisplayPtr dpy, GLXDrawable drawable, float seconds) => GlxPointers.glXDelayBeforeSwapNV_Lazy((IntPtr)dpy, (nuint)drawable, seconds) != 0;
            
            /// <summary> <b>[requires: GLX_NV_video_capture]</b> <b>[entry point: <c>glXEnumerateVideoCaptureDevicesNV</c>]</b><br/>  </summary>
            public static GLXVideoCaptureDeviceNV* EnumerateVideoCaptureDevicesNV(DisplayPtr dpy, int screen, int* nelements) => (GLXVideoCaptureDeviceNV*) GlxPointers.glXEnumerateVideoCaptureDevicesNV_Lazy((IntPtr)dpy, screen, nelements);
            
            /// <summary> <b>[requires: GLX_NV_present_video]</b> <b>[entry point: <c>glXEnumerateVideoDevicesNV</c>]</b><br/>  </summary>
            public static uint* EnumerateVideoDevicesNV(DisplayPtr dpy, int screen, int* nelements) => GlxPointers.glXEnumerateVideoDevicesNV_Lazy((IntPtr)dpy, screen, nelements);
            
            /// <summary> <b>[requires: GLX_NV_video_out]</b> <b>[entry point: <c>glXGetVideoDeviceNV</c>]</b><br/>  </summary>
            public static int GetVideoDeviceNV(DisplayPtr dpy, int screen, int numVideoDevices, GLXVideoDeviceNV* pVideoDevice) => GlxPointers.glXGetVideoDeviceNV_Lazy((IntPtr)dpy, screen, numVideoDevices, (uint*)pVideoDevice);
            
            /// <summary> <b>[requires: GLX_NV_video_out]</b> <b>[entry point: <c>glXGetVideoInfoNV</c>]</b><br/>  </summary>
            public static int GetVideoInfoNV(DisplayPtr dpy, int screen, GLXVideoDeviceNV VideoDevice, ulong* pulCounterOutputPbuffer, ulong* pulCounterOutputVideo) => GlxPointers.glXGetVideoInfoNV_Lazy((IntPtr)dpy, screen, (uint)VideoDevice, pulCounterOutputPbuffer, pulCounterOutputVideo);
            
            /// <summary> <b>[requires: GLX_NV_swap_group]</b> <b>[entry point: <c>glXJoinSwapGroupNV</c>]</b><br/>  </summary>
            public static bool JoinSwapGroupNV(DisplayPtr dpy, GLXDrawable drawable, uint group) => GlxPointers.glXJoinSwapGroupNV_Lazy((IntPtr)dpy, (nuint)drawable, group) != 0;
            
            /// <summary> <b>[requires: GLX_NV_video_capture]</b> <b>[entry point: <c>glXLockVideoCaptureDeviceNV</c>]</b><br/>  </summary>
            public static void LockVideoCaptureDeviceNV(DisplayPtr dpy, GLXVideoCaptureDeviceNV device) => GlxPointers.glXLockVideoCaptureDeviceNV_Lazy((IntPtr)dpy, (nuint)device);
            
            /// <summary> <b>[requires: GLX_NV_copy_buffer]</b> <b>[entry point: <c>glXNamedCopyBufferSubDataNV</c>]</b><br/>  </summary>
            public static void NamedCopyBufferSubDataNV(DisplayPtr dpy, GLXContext readCtx, GLXContext writeCtx, uint readBuffer, uint writeBuffer, IntPtr readOffset, IntPtr writeOffset, nint size) => GlxPointers.glXNamedCopyBufferSubDataNV_Lazy((IntPtr)dpy, (IntPtr)readCtx, (IntPtr)writeCtx, readBuffer, writeBuffer, readOffset, writeOffset, size);
            
            /// <summary> <b>[requires: GLX_NV_swap_group]</b> <b>[entry point: <c>glXQueryFrameCountNV</c>]</b><br/>  </summary>
            public static bool QueryFrameCountNV(DisplayPtr dpy, int screen, uint* count) => GlxPointers.glXQueryFrameCountNV_Lazy((IntPtr)dpy, screen, count) != 0;
            
            /// <summary> <b>[requires: GLX_NV_swap_group]</b> <b>[entry point: <c>glXQueryMaxSwapGroupsNV</c>]</b><br/>  </summary>
            public static bool QueryMaxSwapGroupsNV(DisplayPtr dpy, int screen, uint* maxGroups, uint* maxBarriers) => GlxPointers.glXQueryMaxSwapGroupsNV_Lazy((IntPtr)dpy, screen, maxGroups, maxBarriers) != 0;
            
            /// <summary> <b>[requires: GLX_NV_swap_group]</b> <b>[entry point: <c>glXQuerySwapGroupNV</c>]</b><br/>  </summary>
            public static bool QuerySwapGroupNV(DisplayPtr dpy, GLXDrawable drawable, uint* group, uint* barrier) => GlxPointers.glXQuerySwapGroupNV_Lazy((IntPtr)dpy, (nuint)drawable, group, barrier) != 0;
            
            /// <summary> <b>[requires: GLX_NV_video_capture]</b> <b>[entry point: <c>glXQueryVideoCaptureDeviceNV</c>]</b><br/>  </summary>
            public static int QueryVideoCaptureDeviceNV(DisplayPtr dpy, GLXVideoCaptureDeviceNV device, int attribute, int* value) => GlxPointers.glXQueryVideoCaptureDeviceNV_Lazy((IntPtr)dpy, (nuint)device, attribute, value);
            
            /// <summary> <b>[requires: GLX_NV_video_capture]</b> <b>[entry point: <c>glXReleaseVideoCaptureDeviceNV</c>]</b><br/>  </summary>
            public static void ReleaseVideoCaptureDeviceNV(DisplayPtr dpy, GLXVideoCaptureDeviceNV device) => GlxPointers.glXReleaseVideoCaptureDeviceNV_Lazy((IntPtr)dpy, (nuint)device);
            
            /// <summary> <b>[requires: GLX_NV_video_out]</b> <b>[entry point: <c>glXReleaseVideoDeviceNV</c>]</b><br/>  </summary>
            public static int ReleaseVideoDeviceNV(DisplayPtr dpy, int screen, GLXVideoDeviceNV VideoDevice) => GlxPointers.glXReleaseVideoDeviceNV_Lazy((IntPtr)dpy, screen, (uint)VideoDevice);
            
            /// <summary> <b>[requires: GLX_NV_video_out]</b> <b>[entry point: <c>glXReleaseVideoImageNV</c>]</b><br/>  </summary>
            public static int ReleaseVideoImageNV(DisplayPtr dpy, GLXPbuffer pbuf) => GlxPointers.glXReleaseVideoImageNV_Lazy((IntPtr)dpy, (nuint)pbuf);
            
            /// <summary> <b>[requires: GLX_NV_swap_group]</b> <b>[entry point: <c>glXResetFrameCountNV</c>]</b><br/>  </summary>
            public static bool ResetFrameCountNV(DisplayPtr dpy, int screen) => GlxPointers.glXResetFrameCountNV_Lazy((IntPtr)dpy, screen) != 0;
            
            /// <summary> <b>[requires: GLX_NV_video_out]</b> <b>[entry point: <c>glXSendPbufferToVideoNV</c>]</b><br/>  </summary>
            public static int SendPbufferToVideoNV(DisplayPtr dpy, GLXPbuffer pbuf, int iBufferType, ulong* pulCounterPbuffer, bool bBlock) => GlxPointers.glXSendPbufferToVideoNV_Lazy((IntPtr)dpy, (nuint)pbuf, iBufferType, pulCounterPbuffer, (byte)(bBlock ? 1 : 0));
>>>>>>> fbab23ca
            
        }
        /// <summary>OML extensions.</summary>
        public static unsafe partial class OML
        {
            /// <summary> <b>[requires: GLX_OML_sync_control]</b> <b>[entry point: <c>glXGetMscRateOML</c>]</b><br/>  </summary>
<<<<<<< HEAD
            /// <remarks><see href="https://registry.khronos.org/OpenGL/extensions/OML/GLX_OML_sync_control.txt"/></remarks>
            public static bool GetMscRateOML(DisplayPtr dpy, GLXDrawable drawable, int* numerator, int* denominator) => GlxPointers._glXGetMscRateOML_fnptr((IntPtr)dpy, (nuint)drawable, numerator, denominator) != 0;
            
            /// <summary> <b>[requires: GLX_OML_sync_control]</b> <b>[entry point: <c>glXGetSyncValuesOML</c>]</b><br/>  </summary>
            /// <remarks><see href="https://registry.khronos.org/OpenGL/extensions/OML/GLX_OML_sync_control.txt"/></remarks>
            public static bool GetSyncValuesOML(DisplayPtr dpy, GLXDrawable drawable, long* ust, long* msc, long* sbc) => GlxPointers._glXGetSyncValuesOML_fnptr((IntPtr)dpy, (nuint)drawable, ust, msc, sbc) != 0;
            
            /// <summary> <b>[requires: GLX_OML_sync_control]</b> <b>[entry point: <c>glXSwapBuffersMscOML</c>]</b><br/>  </summary>
            /// <remarks><see href="https://registry.khronos.org/OpenGL/extensions/OML/GLX_OML_sync_control.txt"/></remarks>
            public static long SwapBuffersMscOML(DisplayPtr dpy, GLXDrawable drawable, long target_msc, long divisor, long remainder) => GlxPointers._glXSwapBuffersMscOML_fnptr((IntPtr)dpy, (nuint)drawable, target_msc, divisor, remainder);
            
            /// <summary> <b>[requires: GLX_OML_sync_control]</b> <b>[entry point: <c>glXWaitForMscOML</c>]</b><br/>  </summary>
            /// <remarks><see href="https://registry.khronos.org/OpenGL/extensions/OML/GLX_OML_sync_control.txt"/></remarks>
            public static bool WaitForMscOML(DisplayPtr dpy, GLXDrawable drawable, long target_msc, long divisor, long remainder, long* ust, long* msc, long* sbc) => GlxPointers._glXWaitForMscOML_fnptr((IntPtr)dpy, (nuint)drawable, target_msc, divisor, remainder, ust, msc, sbc) != 0;
            
            /// <summary> <b>[requires: GLX_OML_sync_control]</b> <b>[entry point: <c>glXWaitForSbcOML</c>]</b><br/>  </summary>
            /// <remarks><see href="https://registry.khronos.org/OpenGL/extensions/OML/GLX_OML_sync_control.txt"/></remarks>
            public static bool WaitForSbcOML(DisplayPtr dpy, GLXDrawable drawable, long target_sbc, long* ust, long* msc, long* sbc) => GlxPointers._glXWaitForSbcOML_fnptr((IntPtr)dpy, (nuint)drawable, target_sbc, ust, msc, sbc) != 0;
=======
            public static bool GetMscRateOML(DisplayPtr dpy, GLXDrawable drawable, int* numerator, int* denominator) => GlxPointers.glXGetMscRateOML_Lazy((IntPtr)dpy, (nuint)drawable, numerator, denominator) != 0;
            
            /// <summary> <b>[requires: GLX_OML_sync_control]</b> <b>[entry point: <c>glXGetSyncValuesOML</c>]</b><br/>  </summary>
            public static bool GetSyncValuesOML(DisplayPtr dpy, GLXDrawable drawable, long* ust, long* msc, long* sbc) => GlxPointers.glXGetSyncValuesOML_Lazy((IntPtr)dpy, (nuint)drawable, ust, msc, sbc) != 0;
            
            /// <summary> <b>[requires: GLX_OML_sync_control]</b> <b>[entry point: <c>glXSwapBuffersMscOML</c>]</b><br/>  </summary>
            public static long SwapBuffersMscOML(DisplayPtr dpy, GLXDrawable drawable, long target_msc, long divisor, long remainder) => GlxPointers.glXSwapBuffersMscOML_Lazy((IntPtr)dpy, (nuint)drawable, target_msc, divisor, remainder);
            
            /// <summary> <b>[requires: GLX_OML_sync_control]</b> <b>[entry point: <c>glXWaitForMscOML</c>]</b><br/>  </summary>
            public static bool WaitForMscOML(DisplayPtr dpy, GLXDrawable drawable, long target_msc, long divisor, long remainder, long* ust, long* msc, long* sbc) => GlxPointers.glXWaitForMscOML_Lazy((IntPtr)dpy, (nuint)drawable, target_msc, divisor, remainder, ust, msc, sbc) != 0;
            
            /// <summary> <b>[requires: GLX_OML_sync_control]</b> <b>[entry point: <c>glXWaitForSbcOML</c>]</b><br/>  </summary>
            public static bool WaitForSbcOML(DisplayPtr dpy, GLXDrawable drawable, long target_sbc, long* ust, long* msc, long* sbc) => GlxPointers.glXWaitForSbcOML_Lazy((IntPtr)dpy, (nuint)drawable, target_sbc, ust, msc, sbc) != 0;
>>>>>>> fbab23ca
            
        }
        /// <summary>SGI extensions.</summary>
        public static unsafe partial class SGI
        {
            /// <summary> <b>[requires: GLX_SGI_cushion]</b> <b>[entry point: <c>glXCushionSGI</c>]</b><br/>  </summary>
<<<<<<< HEAD
            /// <remarks><see href="https://registry.khronos.org/OpenGL/extensions/SGI/GLX_SGI_cushion.txt"/></remarks>
            public static void CushionSGI(DisplayPtr dpy, Window window, float cushion) => GlxPointers._glXCushionSGI_fnptr((IntPtr)dpy, (nuint)window, cushion);
            
            /// <summary> <b>[requires: GLX_SGI_make_current_read]</b> <b>[entry point: <c>glXGetCurrentReadDrawableSGI</c>]</b><br/>  </summary>
            /// <remarks><see href="https://registry.khronos.org/OpenGL/extensions/SGI/GLX_SGI_make_current_read.txt"/></remarks>
            public static GLXDrawable GetCurrentReadDrawableSGI() => (GLXDrawable) GlxPointers._glXGetCurrentReadDrawableSGI_fnptr();
            
            /// <summary> <b>[requires: GLX_SGI_video_sync]</b> <b>[entry point: <c>glXGetVideoSyncSGI</c>]</b><br/>  </summary>
            /// <remarks><see href="https://registry.khronos.org/OpenGL/extensions/SGI/GLX_SGI_video_sync.txt"/></remarks>
            public static int GetVideoSyncSGI(uint* count) => GlxPointers._glXGetVideoSyncSGI_fnptr(count);
            
            /// <summary> <b>[requires: GLX_SGI_make_current_read]</b> <b>[entry point: <c>glXMakeCurrentReadSGI</c>]</b><br/>  </summary>
            /// <remarks><see href="https://registry.khronos.org/OpenGL/extensions/SGI/GLX_SGI_make_current_read.txt"/></remarks>
            public static bool MakeCurrentReadSGI(DisplayPtr dpy, GLXDrawable draw, GLXDrawable read, GLXContext ctx) => GlxPointers._glXMakeCurrentReadSGI_fnptr((IntPtr)dpy, (nuint)draw, (nuint)read, (IntPtr)ctx) != 0;
            
            /// <summary> <b>[requires: GLX_SGI_swap_control]</b> <b>[entry point: <c>glXSwapIntervalSGI</c>]</b><br/>  </summary>
            /// <remarks><see href="https://registry.khronos.org/OpenGL/extensions/SGI/GLX_SGI_swap_control.txt"/></remarks>
            public static int SwapIntervalSGI(int interval) => GlxPointers._glXSwapIntervalSGI_fnptr(interval);
            
            /// <summary> <b>[requires: GLX_SGI_video_sync]</b> <b>[entry point: <c>glXWaitVideoSyncSGI</c>]</b><br/>  </summary>
            /// <remarks><see href="https://registry.khronos.org/OpenGL/extensions/SGI/GLX_SGI_video_sync.txt"/></remarks>
            public static int WaitVideoSyncSGI(int divisor, int remainder, uint* count) => GlxPointers._glXWaitVideoSyncSGI_fnptr(divisor, remainder, count);
=======
            public static void CushionSGI(DisplayPtr dpy, Window window, float cushion) => GlxPointers.glXCushionSGI_Lazy((IntPtr)dpy, (nuint)window, cushion);
            
            /// <summary> <b>[requires: GLX_SGI_make_current_read]</b> <b>[entry point: <c>glXGetCurrentReadDrawableSGI</c>]</b><br/>  </summary>
            public static GLXDrawable GetCurrentReadDrawableSGI() => (GLXDrawable) GlxPointers.glXGetCurrentReadDrawableSGI_Lazy();
            
            /// <summary> <b>[requires: GLX_SGI_video_sync]</b> <b>[entry point: <c>glXGetVideoSyncSGI</c>]</b><br/>  </summary>
            public static int GetVideoSyncSGI(uint* count) => GlxPointers.glXGetVideoSyncSGI_Lazy(count);
            
            /// <summary> <b>[requires: GLX_SGI_make_current_read]</b> <b>[entry point: <c>glXMakeCurrentReadSGI</c>]</b><br/>  </summary>
            public static bool MakeCurrentReadSGI(DisplayPtr dpy, GLXDrawable draw, GLXDrawable read, GLXContext ctx) => GlxPointers.glXMakeCurrentReadSGI_Lazy((IntPtr)dpy, (nuint)draw, (nuint)read, (IntPtr)ctx) != 0;
            
            /// <summary> <b>[requires: GLX_SGI_swap_control]</b> <b>[entry point: <c>glXSwapIntervalSGI</c>]</b><br/>  </summary>
            public static int SwapIntervalSGI(int interval) => GlxPointers.glXSwapIntervalSGI_Lazy(interval);
            
            /// <summary> <b>[requires: GLX_SGI_video_sync]</b> <b>[entry point: <c>glXWaitVideoSyncSGI</c>]</b><br/>  </summary>
            public static int WaitVideoSyncSGI(int divisor, int remainder, uint* count) => GlxPointers.glXWaitVideoSyncSGI_Lazy(divisor, remainder, count);
>>>>>>> fbab23ca
            
        }
        /// <summary>SGIX extensions.</summary>
        public static unsafe partial class SGIX
        {
            /// <summary> <b>[requires: GLX_SGIX_video_resize]</b> <b>[entry point: <c>glXBindChannelToWindowSGIX</c>]</b><br/>  </summary>
<<<<<<< HEAD
            /// <remarks><see href="https://registry.khronos.org/OpenGL/extensions/SGIX/GLX_SGIX_video_resize.txt"/></remarks>
            public static int BindChannelToWindowSGIX(DisplayPtr display, int screen, int channel, Window window) => GlxPointers._glXBindChannelToWindowSGIX_fnptr((IntPtr)display, screen, channel, (nuint)window);
            
            /// <summary> <b>[requires: GLX_SGIX_hyperpipe]</b> <b>[entry point: <c>glXBindHyperpipeSGIX</c>]</b><br/>  </summary>
            /// <remarks><see href="https://registry.khronos.org/OpenGL/extensions/SGIX/GLX_SGIX_hyperpipe.txt"/></remarks>
            public static int BindHyperpipeSGIX(DisplayPtr dpy, int hpId) => GlxPointers._glXBindHyperpipeSGIX_fnptr((IntPtr)dpy, hpId);
            
            /// <summary> <b>[requires: GLX_SGIX_swap_barrier]</b> <b>[entry point: <c>glXBindSwapBarrierSGIX</c>]</b><br/>  </summary>
            /// <remarks><see href="https://registry.khronos.org/OpenGL/extensions/SGIX/GLX_SGIX_swap_barrier.txt"/></remarks>
            public static void BindSwapBarrierSGIX(DisplayPtr dpy, GLXDrawable drawable, int barrier) => GlxPointers._glXBindSwapBarrierSGIX_fnptr((IntPtr)dpy, (nuint)drawable, barrier);
            
            /// <summary> <b>[requires: GLX_SGIX_video_resize]</b> <b>[entry point: <c>glXChannelRectSGIX</c>]</b><br/>  </summary>
            /// <remarks><see href="https://registry.khronos.org/OpenGL/extensions/SGIX/GLX_SGIX_video_resize.txt"/></remarks>
            public static int ChannelRectSGIX(DisplayPtr display, int screen, int channel, int x, int y, int w, int h) => GlxPointers._glXChannelRectSGIX_fnptr((IntPtr)display, screen, channel, x, y, w, h);
            
            /// <summary> <b>[requires: GLX_SGIX_video_resize]</b> <b>[entry point: <c>glXChannelRectSyncSGIX</c>]</b><br/>  </summary>
            /// <remarks><see href="https://registry.khronos.org/OpenGL/extensions/SGIX/GLX_SGIX_video_resize.txt"/></remarks>
            public static int ChannelRectSyncSGIX(DisplayPtr display, int screen, int channel, All synctype) => GlxPointers._glXChannelRectSyncSGIX_fnptr((IntPtr)display, screen, channel, (uint)synctype);
            
            /// <summary> <b>[requires: GLX_SGIX_fbconfig]</b> <b>[entry point: <c>glXChooseFBConfigSGIX</c>]</b><br/>  </summary>
            /// <remarks><see href="https://registry.khronos.org/OpenGL/extensions/SGIX/GLX_SGIX_fbconfig.txt"/></remarks>
            public static GLXFBConfigSGIX* ChooseFBConfigSGIX(DisplayPtr dpy, int screen, int* attrib_list, int* nelements) => (GLXFBConfigSGIX*) GlxPointers._glXChooseFBConfigSGIX_fnptr((IntPtr)dpy, screen, attrib_list, nelements);
            
            /// <summary> <b>[requires: GLX_SGIX_fbconfig]</b> <b>[entry point: <c>glXCreateContextWithConfigSGIX</c>]</b><br/>  </summary>
            /// <remarks><see href="https://registry.khronos.org/OpenGL/extensions/SGIX/GLX_SGIX_fbconfig.txt"/></remarks>
            public static GLXContext CreateContextWithConfigSGIX(DisplayPtr dpy, GLXFBConfigSGIX config, int render_type, GLXContext share_list, bool direct) => (GLXContext) GlxPointers._glXCreateContextWithConfigSGIX_fnptr((IntPtr)dpy, (IntPtr)config, render_type, (IntPtr)share_list, (byte)(direct ? 1 : 0));
            
            /// <summary> <b>[requires: GLX_SGIX_pbuffer]</b> <b>[entry point: <c>glXCreateGLXPbufferSGIX</c>]</b><br/>  </summary>
            /// <remarks><see href="https://registry.khronos.org/OpenGL/extensions/SGIX/GLX_SGIX_pbuffer.txt"/></remarks>
            public static GLXPbufferSGIX CreateGLXPbufferSGIX(DisplayPtr dpy, GLXFBConfigSGIX config, uint width, uint height, int* attrib_list) => (GLXPbufferSGIX) GlxPointers._glXCreateGLXPbufferSGIX_fnptr((IntPtr)dpy, (IntPtr)config, width, height, attrib_list);
            
            /// <summary> <b>[requires: GLX_SGIX_fbconfig]</b> <b>[entry point: <c>glXCreateGLXPixmapWithConfigSGIX</c>]</b><br/>  </summary>
            /// <remarks><see href="https://registry.khronos.org/OpenGL/extensions/SGIX/GLX_SGIX_fbconfig.txt"/></remarks>
            public static GLXPixmap CreateGLXPixmapWithConfigSGIX(DisplayPtr dpy, GLXFBConfigSGIX config, Pixmap pixmap) => (GLXPixmap) GlxPointers._glXCreateGLXPixmapWithConfigSGIX_fnptr((IntPtr)dpy, (IntPtr)config, (nuint)pixmap);
            
            /// <summary> <b>[requires: GLX_SGIX_pbuffer]</b> <b>[entry point: <c>glXDestroyGLXPbufferSGIX</c>]</b><br/>  </summary>
            /// <remarks><see href="https://registry.khronos.org/OpenGL/extensions/SGIX/GLX_SGIX_pbuffer.txt"/></remarks>
            public static void DestroyGLXPbufferSGIX(DisplayPtr dpy, GLXPbufferSGIX pbuf) => GlxPointers._glXDestroyGLXPbufferSGIX_fnptr((IntPtr)dpy, (nuint)pbuf);
            
            /// <summary> <b>[requires: GLX_SGIX_hyperpipe]</b> <b>[entry point: <c>glXDestroyHyperpipeConfigSGIX</c>]</b><br/>  </summary>
            /// <remarks><see href="https://registry.khronos.org/OpenGL/extensions/SGIX/GLX_SGIX_hyperpipe.txt"/></remarks>
            public static int DestroyHyperpipeConfigSGIX(DisplayPtr dpy, int hpId) => GlxPointers._glXDestroyHyperpipeConfigSGIX_fnptr((IntPtr)dpy, hpId);
            
            /// <summary> <b>[requires: GLX_SGIX_fbconfig]</b> <b>[entry point: <c>glXGetFBConfigAttribSGIX</c>]</b><br/>  </summary>
            /// <remarks><see href="https://registry.khronos.org/OpenGL/extensions/SGIX/GLX_SGIX_fbconfig.txt"/></remarks>
            public static int GetFBConfigAttribSGIX(DisplayPtr dpy, GLXFBConfigSGIX config, int attribute, int* value) => GlxPointers._glXGetFBConfigAttribSGIX_fnptr((IntPtr)dpy, (IntPtr)config, attribute, value);
            
            /// <summary> <b>[requires: GLX_SGIX_fbconfig]</b> <b>[entry point: <c>glXGetFBConfigFromVisualSGIX</c>]</b><br/>  </summary>
            /// <remarks><see href="https://registry.khronos.org/OpenGL/extensions/SGIX/GLX_SGIX_fbconfig.txt"/></remarks>
            public static GLXFBConfigSGIX GetFBConfigFromVisualSGIX(DisplayPtr dpy, XVisualInfoPtr vis) => (GLXFBConfigSGIX) GlxPointers._glXGetFBConfigFromVisualSGIX_fnptr((IntPtr)dpy, (IntPtr)vis);
            
            /// <summary> <b>[requires: GLX_SGIX_pbuffer]</b> <b>[entry point: <c>glXGetSelectedEventSGIX</c>]</b><br/>  </summary>
            /// <remarks><see href="https://registry.khronos.org/OpenGL/extensions/SGIX/GLX_SGIX_pbuffer.txt"/></remarks>
            public static void GetSelectedEventSGIX(DisplayPtr dpy, GLXDrawable drawable, ulong* mask) => GlxPointers._glXGetSelectedEventSGIX_fnptr((IntPtr)dpy, (nuint)drawable, mask);
            
            /// <summary> <b>[requires: GLX_SGIX_fbconfig]</b> <b>[entry point: <c>glXGetVisualFromFBConfigSGIX</c>]</b><br/>  </summary>
            /// <remarks><see href="https://registry.khronos.org/OpenGL/extensions/SGIX/GLX_SGIX_fbconfig.txt"/></remarks>
            public static XVisualInfoPtr GetVisualFromFBConfigSGIX(DisplayPtr dpy, GLXFBConfigSGIX config) => (XVisualInfoPtr) GlxPointers._glXGetVisualFromFBConfigSGIX_fnptr((IntPtr)dpy, (IntPtr)config);
            
            /// <summary> <b>[requires: GLX_SGIX_hyperpipe]</b> <b>[entry point: <c>glXHyperpipeAttribSGIX</c>]</b><br/>  </summary>
            /// <remarks><see href="https://registry.khronos.org/OpenGL/extensions/SGIX/GLX_SGIX_hyperpipe.txt"/></remarks>
            public static int HyperpipeAttribSGIX(DisplayPtr dpy, int timeSlice, int attrib, int size, void* attribList) => GlxPointers._glXHyperpipeAttribSGIX_fnptr((IntPtr)dpy, timeSlice, attrib, size, attribList);
            
            /// <summary> <b>[requires: GLX_SGIX_hyperpipe]</b> <b>[entry point: <c>glXHyperpipeConfigSGIX</c>]</b><br/>  </summary>
            /// <remarks><see href="https://registry.khronos.org/OpenGL/extensions/SGIX/GLX_SGIX_hyperpipe.txt"/></remarks>
            public static int HyperpipeConfigSGIX(DisplayPtr dpy, int networkId, int npipes, GLXHyperpipeConfigSGIX* cfg, int* hpId) => GlxPointers._glXHyperpipeConfigSGIX_fnptr((IntPtr)dpy, networkId, npipes, cfg, hpId);
            
            /// <summary> <b>[requires: GLX_SGIX_swap_group]</b> <b>[entry point: <c>glXJoinSwapGroupSGIX</c>]</b><br/>  </summary>
            /// <remarks><see href="https://registry.khronos.org/OpenGL/extensions/SGIX/GLX_SGIX_swap_group.txt"/></remarks>
            public static void JoinSwapGroupSGIX(DisplayPtr dpy, GLXDrawable drawable, GLXDrawable member) => GlxPointers._glXJoinSwapGroupSGIX_fnptr((IntPtr)dpy, (nuint)drawable, (nuint)member);
            
            /// <summary> <b>[requires: GLX_SGIX_video_resize]</b> <b>[entry point: <c>glXQueryChannelDeltasSGIX</c>]</b><br/>  </summary>
            /// <remarks><see href="https://registry.khronos.org/OpenGL/extensions/SGIX/GLX_SGIX_video_resize.txt"/></remarks>
            public static int QueryChannelDeltasSGIX(DisplayPtr display, int screen, int channel, int* x, int* y, int* w, int* h) => GlxPointers._glXQueryChannelDeltasSGIX_fnptr((IntPtr)display, screen, channel, x, y, w, h);
            
            /// <summary> <b>[requires: GLX_SGIX_video_resize]</b> <b>[entry point: <c>glXQueryChannelRectSGIX</c>]</b><br/>  </summary>
            /// <remarks><see href="https://registry.khronos.org/OpenGL/extensions/SGIX/GLX_SGIX_video_resize.txt"/></remarks>
            public static int QueryChannelRectSGIX(DisplayPtr display, int screen, int channel, int* dx, int* dy, int* dw, int* dh) => GlxPointers._glXQueryChannelRectSGIX_fnptr((IntPtr)display, screen, channel, dx, dy, dw, dh);
            
            /// <summary> <b>[requires: GLX_SGIX_pbuffer]</b> <b>[entry point: <c>glXQueryGLXPbufferSGIX</c>]</b><br/>  </summary>
            /// <remarks><see href="https://registry.khronos.org/OpenGL/extensions/SGIX/GLX_SGIX_pbuffer.txt"/></remarks>
            public static void QueryGLXPbufferSGIX(DisplayPtr dpy, GLXPbufferSGIX pbuf, int attribute, uint* value) => GlxPointers._glXQueryGLXPbufferSGIX_fnptr((IntPtr)dpy, (nuint)pbuf, attribute, value);
            
            /// <summary> <b>[requires: GLX_SGIX_hyperpipe]</b> <b>[entry point: <c>glXQueryHyperpipeAttribSGIX</c>]</b><br/>  </summary>
            /// <remarks><see href="https://registry.khronos.org/OpenGL/extensions/SGIX/GLX_SGIX_hyperpipe.txt"/></remarks>
            public static int QueryHyperpipeAttribSGIX(DisplayPtr dpy, int timeSlice, int attrib, int size, void* returnAttribList) => GlxPointers._glXQueryHyperpipeAttribSGIX_fnptr((IntPtr)dpy, timeSlice, attrib, size, returnAttribList);
            
            /// <summary> <b>[requires: GLX_SGIX_hyperpipe]</b> <b>[entry point: <c>glXQueryHyperpipeBestAttribSGIX</c>]</b><br/>  </summary>
            /// <remarks><see href="https://registry.khronos.org/OpenGL/extensions/SGIX/GLX_SGIX_hyperpipe.txt"/></remarks>
            public static int QueryHyperpipeBestAttribSGIX(DisplayPtr dpy, int timeSlice, int attrib, int size, void* attribList, void* returnAttribList) => GlxPointers._glXQueryHyperpipeBestAttribSGIX_fnptr((IntPtr)dpy, timeSlice, attrib, size, attribList, returnAttribList);
            
            /// <summary> <b>[requires: GLX_SGIX_hyperpipe]</b> <b>[entry point: <c>glXQueryHyperpipeConfigSGIX</c>]</b><br/>  </summary>
            /// <remarks><see href="https://registry.khronos.org/OpenGL/extensions/SGIX/GLX_SGIX_hyperpipe.txt"/></remarks>
            public static GLXHyperpipeConfigSGIX* QueryHyperpipeConfigSGIX(DisplayPtr dpy, int hpId, int* npipes) => GlxPointers._glXQueryHyperpipeConfigSGIX_fnptr((IntPtr)dpy, hpId, npipes);
            
            /// <summary> <b>[requires: GLX_SGIX_hyperpipe]</b> <b>[entry point: <c>glXQueryHyperpipeNetworkSGIX</c>]</b><br/>  </summary>
            /// <remarks><see href="https://registry.khronos.org/OpenGL/extensions/SGIX/GLX_SGIX_hyperpipe.txt"/></remarks>
            public static GLXHyperpipeNetworkSGIX* QueryHyperpipeNetworkSGIX(DisplayPtr dpy, int* npipes) => GlxPointers._glXQueryHyperpipeNetworkSGIX_fnptr((IntPtr)dpy, npipes);
            
            /// <summary> <b>[requires: GLX_SGIX_swap_barrier]</b> <b>[entry point: <c>glXQueryMaxSwapBarriersSGIX</c>]</b><br/>  </summary>
            /// <remarks><see href="https://registry.khronos.org/OpenGL/extensions/SGIX/GLX_SGIX_swap_barrier.txt"/></remarks>
            public static bool QueryMaxSwapBarriersSGIX(DisplayPtr dpy, int screen, int* max) => GlxPointers._glXQueryMaxSwapBarriersSGIX_fnptr((IntPtr)dpy, screen, max) != 0;
            
            /// <summary> <b>[requires: GLX_SGIX_pbuffer]</b> <b>[entry point: <c>glXSelectEventSGIX</c>]</b><br/>  </summary>
            /// <remarks><see href="https://registry.khronos.org/OpenGL/extensions/SGIX/GLX_SGIX_pbuffer.txt"/></remarks>
            public static void SelectEventSGIX(DisplayPtr dpy, GLXDrawable drawable, ulong mask) => GlxPointers._glXSelectEventSGIX_fnptr((IntPtr)dpy, (nuint)drawable, mask);
=======
            public static int BindChannelToWindowSGIX(DisplayPtr display, int screen, int channel, Window window) => GlxPointers.glXBindChannelToWindowSGIX_Lazy((IntPtr)display, screen, channel, (nuint)window);
            
            /// <summary> <b>[requires: GLX_SGIX_hyperpipe]</b> <b>[entry point: <c>glXBindHyperpipeSGIX</c>]</b><br/>  </summary>
            public static int BindHyperpipeSGIX(DisplayPtr dpy, int hpId) => GlxPointers.glXBindHyperpipeSGIX_Lazy((IntPtr)dpy, hpId);
            
            /// <summary> <b>[requires: GLX_SGIX_swap_barrier]</b> <b>[entry point: <c>glXBindSwapBarrierSGIX</c>]</b><br/>  </summary>
            public static void BindSwapBarrierSGIX(DisplayPtr dpy, GLXDrawable drawable, int barrier) => GlxPointers.glXBindSwapBarrierSGIX_Lazy((IntPtr)dpy, (nuint)drawable, barrier);
            
            /// <summary> <b>[requires: GLX_SGIX_video_resize]</b> <b>[entry point: <c>glXChannelRectSGIX</c>]</b><br/>  </summary>
            public static int ChannelRectSGIX(DisplayPtr display, int screen, int channel, int x, int y, int w, int h) => GlxPointers.glXChannelRectSGIX_Lazy((IntPtr)display, screen, channel, x, y, w, h);
            
            /// <summary> <b>[requires: GLX_SGIX_video_resize]</b> <b>[entry point: <c>glXChannelRectSyncSGIX</c>]</b><br/>  </summary>
            public static int ChannelRectSyncSGIX(DisplayPtr display, int screen, int channel, All synctype) => GlxPointers.glXChannelRectSyncSGIX_Lazy((IntPtr)display, screen, channel, (uint)synctype);
            
            /// <summary> <b>[requires: GLX_SGIX_fbconfig]</b> <b>[entry point: <c>glXChooseFBConfigSGIX</c>]</b><br/>  </summary>
            public static GLXFBConfigSGIX* ChooseFBConfigSGIX(DisplayPtr dpy, int screen, int* attrib_list, int* nelements) => (GLXFBConfigSGIX*) GlxPointers.glXChooseFBConfigSGIX_Lazy((IntPtr)dpy, screen, attrib_list, nelements);
            
            /// <summary> <b>[requires: GLX_SGIX_fbconfig]</b> <b>[entry point: <c>glXCreateContextWithConfigSGIX</c>]</b><br/>  </summary>
            public static GLXContext CreateContextWithConfigSGIX(DisplayPtr dpy, GLXFBConfigSGIX config, int render_type, GLXContext share_list, bool direct) => (GLXContext) GlxPointers.glXCreateContextWithConfigSGIX_Lazy((IntPtr)dpy, (IntPtr)config, render_type, (IntPtr)share_list, (byte)(direct ? 1 : 0));
            
            /// <summary> <b>[requires: GLX_SGIX_pbuffer]</b> <b>[entry point: <c>glXCreateGLXPbufferSGIX</c>]</b><br/>  </summary>
            public static GLXPbufferSGIX CreateGLXPbufferSGIX(DisplayPtr dpy, GLXFBConfigSGIX config, uint width, uint height, int* attrib_list) => (GLXPbufferSGIX) GlxPointers.glXCreateGLXPbufferSGIX_Lazy((IntPtr)dpy, (IntPtr)config, width, height, attrib_list);
            
            /// <summary> <b>[requires: GLX_SGIX_fbconfig]</b> <b>[entry point: <c>glXCreateGLXPixmapWithConfigSGIX</c>]</b><br/>  </summary>
            public static GLXPixmap CreateGLXPixmapWithConfigSGIX(DisplayPtr dpy, GLXFBConfigSGIX config, Pixmap pixmap) => (GLXPixmap) GlxPointers.glXCreateGLXPixmapWithConfigSGIX_Lazy((IntPtr)dpy, (IntPtr)config, (nuint)pixmap);
            
            /// <summary> <b>[requires: GLX_SGIX_pbuffer]</b> <b>[entry point: <c>glXDestroyGLXPbufferSGIX</c>]</b><br/>  </summary>
            public static void DestroyGLXPbufferSGIX(DisplayPtr dpy, GLXPbufferSGIX pbuf) => GlxPointers.glXDestroyGLXPbufferSGIX_Lazy((IntPtr)dpy, (nuint)pbuf);
            
            /// <summary> <b>[requires: GLX_SGIX_hyperpipe]</b> <b>[entry point: <c>glXDestroyHyperpipeConfigSGIX</c>]</b><br/>  </summary>
            public static int DestroyHyperpipeConfigSGIX(DisplayPtr dpy, int hpId) => GlxPointers.glXDestroyHyperpipeConfigSGIX_Lazy((IntPtr)dpy, hpId);
            
            /// <summary> <b>[requires: GLX_SGIX_fbconfig]</b> <b>[entry point: <c>glXGetFBConfigAttribSGIX</c>]</b><br/>  </summary>
            public static int GetFBConfigAttribSGIX(DisplayPtr dpy, GLXFBConfigSGIX config, int attribute, int* value) => GlxPointers.glXGetFBConfigAttribSGIX_Lazy((IntPtr)dpy, (IntPtr)config, attribute, value);
            
            /// <summary> <b>[requires: GLX_SGIX_fbconfig]</b> <b>[entry point: <c>glXGetFBConfigFromVisualSGIX</c>]</b><br/>  </summary>
            public static GLXFBConfigSGIX GetFBConfigFromVisualSGIX(DisplayPtr dpy, XVisualInfoPtr vis) => (GLXFBConfigSGIX) GlxPointers.glXGetFBConfigFromVisualSGIX_Lazy((IntPtr)dpy, (IntPtr)vis);
            
            /// <summary> <b>[requires: GLX_SGIX_pbuffer]</b> <b>[entry point: <c>glXGetSelectedEventSGIX</c>]</b><br/>  </summary>
            public static void GetSelectedEventSGIX(DisplayPtr dpy, GLXDrawable drawable, ulong* mask) => GlxPointers.glXGetSelectedEventSGIX_Lazy((IntPtr)dpy, (nuint)drawable, mask);
            
            /// <summary> <b>[requires: GLX_SGIX_fbconfig]</b> <b>[entry point: <c>glXGetVisualFromFBConfigSGIX</c>]</b><br/>  </summary>
            public static XVisualInfoPtr GetVisualFromFBConfigSGIX(DisplayPtr dpy, GLXFBConfigSGIX config) => (XVisualInfoPtr) GlxPointers.glXGetVisualFromFBConfigSGIX_Lazy((IntPtr)dpy, (IntPtr)config);
            
            /// <summary> <b>[requires: GLX_SGIX_hyperpipe]</b> <b>[entry point: <c>glXHyperpipeAttribSGIX</c>]</b><br/>  </summary>
            public static int HyperpipeAttribSGIX(DisplayPtr dpy, int timeSlice, int attrib, int size, void* attribList) => GlxPointers.glXHyperpipeAttribSGIX_Lazy((IntPtr)dpy, timeSlice, attrib, size, attribList);
            
            /// <summary> <b>[requires: GLX_SGIX_hyperpipe]</b> <b>[entry point: <c>glXHyperpipeConfigSGIX</c>]</b><br/>  </summary>
            public static int HyperpipeConfigSGIX(DisplayPtr dpy, int networkId, int npipes, GLXHyperpipeConfigSGIX* cfg, int* hpId) => GlxPointers.glXHyperpipeConfigSGIX_Lazy((IntPtr)dpy, networkId, npipes, cfg, hpId);
            
            /// <summary> <b>[requires: GLX_SGIX_swap_group]</b> <b>[entry point: <c>glXJoinSwapGroupSGIX</c>]</b><br/>  </summary>
            public static void JoinSwapGroupSGIX(DisplayPtr dpy, GLXDrawable drawable, GLXDrawable member) => GlxPointers.glXJoinSwapGroupSGIX_Lazy((IntPtr)dpy, (nuint)drawable, (nuint)member);
            
            /// <summary> <b>[requires: GLX_SGIX_video_resize]</b> <b>[entry point: <c>glXQueryChannelDeltasSGIX</c>]</b><br/>  </summary>
            public static int QueryChannelDeltasSGIX(DisplayPtr display, int screen, int channel, int* x, int* y, int* w, int* h) => GlxPointers.glXQueryChannelDeltasSGIX_Lazy((IntPtr)display, screen, channel, x, y, w, h);
            
            /// <summary> <b>[requires: GLX_SGIX_video_resize]</b> <b>[entry point: <c>glXQueryChannelRectSGIX</c>]</b><br/>  </summary>
            public static int QueryChannelRectSGIX(DisplayPtr display, int screen, int channel, int* dx, int* dy, int* dw, int* dh) => GlxPointers.glXQueryChannelRectSGIX_Lazy((IntPtr)display, screen, channel, dx, dy, dw, dh);
            
            /// <summary> <b>[requires: GLX_SGIX_pbuffer]</b> <b>[entry point: <c>glXQueryGLXPbufferSGIX</c>]</b><br/>  </summary>
            public static void QueryGLXPbufferSGIX(DisplayPtr dpy, GLXPbufferSGIX pbuf, int attribute, uint* value) => GlxPointers.glXQueryGLXPbufferSGIX_Lazy((IntPtr)dpy, (nuint)pbuf, attribute, value);
            
            /// <summary> <b>[requires: GLX_SGIX_hyperpipe]</b> <b>[entry point: <c>glXQueryHyperpipeAttribSGIX</c>]</b><br/>  </summary>
            public static int QueryHyperpipeAttribSGIX(DisplayPtr dpy, int timeSlice, int attrib, int size, void* returnAttribList) => GlxPointers.glXQueryHyperpipeAttribSGIX_Lazy((IntPtr)dpy, timeSlice, attrib, size, returnAttribList);
            
            /// <summary> <b>[requires: GLX_SGIX_hyperpipe]</b> <b>[entry point: <c>glXQueryHyperpipeBestAttribSGIX</c>]</b><br/>  </summary>
            public static int QueryHyperpipeBestAttribSGIX(DisplayPtr dpy, int timeSlice, int attrib, int size, void* attribList, void* returnAttribList) => GlxPointers.glXQueryHyperpipeBestAttribSGIX_Lazy((IntPtr)dpy, timeSlice, attrib, size, attribList, returnAttribList);
            
            /// <summary> <b>[requires: GLX_SGIX_hyperpipe]</b> <b>[entry point: <c>glXQueryHyperpipeConfigSGIX</c>]</b><br/>  </summary>
            public static GLXHyperpipeConfigSGIX* QueryHyperpipeConfigSGIX(DisplayPtr dpy, int hpId, int* npipes) => GlxPointers.glXQueryHyperpipeConfigSGIX_Lazy((IntPtr)dpy, hpId, npipes);
            
            /// <summary> <b>[requires: GLX_SGIX_hyperpipe]</b> <b>[entry point: <c>glXQueryHyperpipeNetworkSGIX</c>]</b><br/>  </summary>
            public static GLXHyperpipeNetworkSGIX* QueryHyperpipeNetworkSGIX(DisplayPtr dpy, int* npipes) => GlxPointers.glXQueryHyperpipeNetworkSGIX_Lazy((IntPtr)dpy, npipes);
            
            /// <summary> <b>[requires: GLX_SGIX_swap_barrier]</b> <b>[entry point: <c>glXQueryMaxSwapBarriersSGIX</c>]</b><br/>  </summary>
            public static bool QueryMaxSwapBarriersSGIX(DisplayPtr dpy, int screen, int* max) => GlxPointers.glXQueryMaxSwapBarriersSGIX_Lazy((IntPtr)dpy, screen, max) != 0;
            
            /// <summary> <b>[requires: GLX_SGIX_pbuffer]</b> <b>[entry point: <c>glXSelectEventSGIX</c>]</b><br/>  </summary>
            public static void SelectEventSGIX(DisplayPtr dpy, GLXDrawable drawable, ulong mask) => GlxPointers.glXSelectEventSGIX_Lazy((IntPtr)dpy, (nuint)drawable, mask);
>>>>>>> fbab23ca
            
        }
        /// <summary>SUN extensions.</summary>
        public static unsafe partial class SUN
        {
            /// <summary> <b>[requires: GLX_SUN_get_transparent_index]</b> <b>[entry point: <c>glXGetTransparentIndexSUN</c>]</b><br/>  </summary>
<<<<<<< HEAD
            /// <remarks><see href="https://registry.khronos.org/OpenGL/extensions/SUN/GLX_SUN_get_transparent_index.txt"/></remarks>
            public static int GetTransparentIndexSUN(DisplayPtr dpy, Window overlay, Window underlay, ulong* pTransparentIndex) => GlxPointers._glXGetTransparentIndexSUN_fnptr((IntPtr)dpy, (nuint)overlay, (nuint)underlay, pTransparentIndex);
=======
            public static int GetTransparentIndexSUN(DisplayPtr dpy, Window overlay, Window underlay, ulong* pTransparentIndex) => GlxPointers.glXGetTransparentIndexSUN_Lazy((IntPtr)dpy, (nuint)overlay, (nuint)underlay, pTransparentIndex);
>>>>>>> fbab23ca
            
        }
    }
}<|MERGE_RESOLUTION|>--- conflicted
+++ resolved
@@ -1,8 +1,4 @@
-<<<<<<< HEAD
 // This file is auto generated, do not edit.
-=======
-// This file is auto generated, do not edit. Generated: 2025-08-22 01:00:25 GMT+02:00
->>>>>>> fbab23ca
 using System;
 using System.Runtime.InteropServices;
 using OpenTK.Graphics;
@@ -135,689 +131,404 @@
         public static unsafe partial class AMD
         {
             /// <summary> <b>[requires: GLX_AMD_gpu_association]</b> <b>[entry point: <c>glXBlitContextFramebufferAMD</c>]</b><br/>  </summary>
-<<<<<<< HEAD
-            /// <remarks><see href="https://registry.khronos.org/OpenGL/extensions/AMD/GLX_AMD_gpu_association.txt"/></remarks>
-            public static void BlitContextFramebufferAMD(GLXContext dstCtx, int srcX0, int srcY0, int srcX1, int srcY1, int dstX0, int dstY0, int dstX1, int dstY1, uint mask, All filter) => GlxPointers._glXBlitContextFramebufferAMD_fnptr((IntPtr)dstCtx, srcX0, srcY0, srcX1, srcY1, dstX0, dstY0, dstX1, dstY1, mask, (uint)filter);
+            /// <remarks><see href="https://registry.khronos.org/OpenGL/extensions/AMD/GLX_AMD_gpu_association.txt"/></remarks>
+            public static void BlitContextFramebufferAMD(GLXContext dstCtx, int srcX0, int srcY0, int srcX1, int srcY1, int dstX0, int dstY0, int dstX1, int dstY1, uint mask, All filter) => GlxPointers.glXBlitContextFramebufferAMD_Lazy((IntPtr)dstCtx, srcX0, srcY0, srcX1, srcY1, dstX0, dstY0, dstX1, dstY1, mask, (uint)filter);
             
             /// <summary> <b>[requires: GLX_AMD_gpu_association]</b> <b>[entry point: <c>glXCreateAssociatedContextAMD</c>]</b><br/>  </summary>
             /// <remarks><see href="https://registry.khronos.org/OpenGL/extensions/AMD/GLX_AMD_gpu_association.txt"/></remarks>
-            public static GLXContext CreateAssociatedContextAMD(uint id, GLXContext share_list) => (GLXContext) GlxPointers._glXCreateAssociatedContextAMD_fnptr(id, (IntPtr)share_list);
+            public static GLXContext CreateAssociatedContextAMD(uint id, GLXContext share_list) => (GLXContext) GlxPointers.glXCreateAssociatedContextAMD_Lazy(id, (IntPtr)share_list);
             
             /// <summary> <b>[requires: GLX_AMD_gpu_association]</b> <b>[entry point: <c>glXCreateAssociatedContextAttribsAMD</c>]</b><br/>  </summary>
             /// <remarks><see href="https://registry.khronos.org/OpenGL/extensions/AMD/GLX_AMD_gpu_association.txt"/></remarks>
-            public static GLXContext CreateAssociatedContextAttribsAMD(uint id, GLXContext share_context, int* attribList) => (GLXContext) GlxPointers._glXCreateAssociatedContextAttribsAMD_fnptr(id, (IntPtr)share_context, attribList);
+            public static GLXContext CreateAssociatedContextAttribsAMD(uint id, GLXContext share_context, int* attribList) => (GLXContext) GlxPointers.glXCreateAssociatedContextAttribsAMD_Lazy(id, (IntPtr)share_context, attribList);
             
             /// <summary> <b>[requires: GLX_AMD_gpu_association]</b> <b>[entry point: <c>glXDeleteAssociatedContextAMD</c>]</b><br/>  </summary>
             /// <remarks><see href="https://registry.khronos.org/OpenGL/extensions/AMD/GLX_AMD_gpu_association.txt"/></remarks>
-            public static bool DeleteAssociatedContextAMD(GLXContext ctx) => GlxPointers._glXDeleteAssociatedContextAMD_fnptr((IntPtr)ctx) != 0;
+            public static bool DeleteAssociatedContextAMD(GLXContext ctx) => GlxPointers.glXDeleteAssociatedContextAMD_Lazy((IntPtr)ctx) != 0;
             
             /// <summary> <b>[requires: GLX_AMD_gpu_association]</b> <b>[entry point: <c>glXGetContextGPUIDAMD</c>]</b><br/>  </summary>
             /// <remarks><see href="https://registry.khronos.org/OpenGL/extensions/AMD/GLX_AMD_gpu_association.txt"/></remarks>
-            public static uint GetContextGPUIDAMD(GLXContext ctx) => GlxPointers._glXGetContextGPUIDAMD_fnptr((IntPtr)ctx);
+            public static uint GetContextGPUIDAMD(GLXContext ctx) => GlxPointers.glXGetContextGPUIDAMD_Lazy((IntPtr)ctx);
             
             /// <summary> <b>[requires: GLX_AMD_gpu_association]</b> <b>[entry point: <c>glXGetCurrentAssociatedContextAMD</c>]</b><br/>  </summary>
             /// <remarks><see href="https://registry.khronos.org/OpenGL/extensions/AMD/GLX_AMD_gpu_association.txt"/></remarks>
-            public static GLXContext GetCurrentAssociatedContextAMD() => (GLXContext) GlxPointers._glXGetCurrentAssociatedContextAMD_fnptr();
+            public static GLXContext GetCurrentAssociatedContextAMD() => (GLXContext) GlxPointers.glXGetCurrentAssociatedContextAMD_Lazy();
             
             /// <summary> <b>[requires: GLX_AMD_gpu_association]</b> <b>[entry point: <c>glXGetGPUIDsAMD</c>]</b><br/>  </summary>
             /// <remarks><see href="https://registry.khronos.org/OpenGL/extensions/AMD/GLX_AMD_gpu_association.txt"/></remarks>
-            public static uint GetGPUIDsAMD(uint maxCount, uint* ids) => GlxPointers._glXGetGPUIDsAMD_fnptr(maxCount, ids);
+            public static uint GetGPUIDsAMD(uint maxCount, uint* ids) => GlxPointers.glXGetGPUIDsAMD_Lazy(maxCount, ids);
             
             /// <summary> <b>[requires: GLX_AMD_gpu_association]</b> <b>[entry point: <c>glXGetGPUInfoAMD</c>]</b><br/>  </summary>
             /// <remarks><see href="https://registry.khronos.org/OpenGL/extensions/AMD/GLX_AMD_gpu_association.txt"/></remarks>
-            public static int GetGPUInfoAMD(uint id, int property, All dataType, uint size, void* data) => GlxPointers._glXGetGPUInfoAMD_fnptr(id, property, (uint)dataType, size, data);
+            public static int GetGPUInfoAMD(uint id, int property, All dataType, uint size, void* data) => GlxPointers.glXGetGPUInfoAMD_Lazy(id, property, (uint)dataType, size, data);
             
             /// <summary> <b>[requires: GLX_AMD_gpu_association]</b> <b>[entry point: <c>glXMakeAssociatedContextCurrentAMD</c>]</b><br/>  </summary>
             /// <remarks><see href="https://registry.khronos.org/OpenGL/extensions/AMD/GLX_AMD_gpu_association.txt"/></remarks>
-            public static bool MakeAssociatedContextCurrentAMD(GLXContext ctx) => GlxPointers._glXMakeAssociatedContextCurrentAMD_fnptr((IntPtr)ctx) != 0;
-=======
-            public static void BlitContextFramebufferAMD(GLXContext dstCtx, int srcX0, int srcY0, int srcX1, int srcY1, int dstX0, int dstY0, int dstX1, int dstY1, uint mask, All filter) => GlxPointers.glXBlitContextFramebufferAMD_Lazy((IntPtr)dstCtx, srcX0, srcY0, srcX1, srcY1, dstX0, dstY0, dstX1, dstY1, mask, (uint)filter);
-            
-            /// <summary> <b>[requires: GLX_AMD_gpu_association]</b> <b>[entry point: <c>glXCreateAssociatedContextAMD</c>]</b><br/>  </summary>
-            public static GLXContext CreateAssociatedContextAMD(uint id, GLXContext share_list) => (GLXContext) GlxPointers.glXCreateAssociatedContextAMD_Lazy(id, (IntPtr)share_list);
-            
-            /// <summary> <b>[requires: GLX_AMD_gpu_association]</b> <b>[entry point: <c>glXCreateAssociatedContextAttribsAMD</c>]</b><br/>  </summary>
-            public static GLXContext CreateAssociatedContextAttribsAMD(uint id, GLXContext share_context, int* attribList) => (GLXContext) GlxPointers.glXCreateAssociatedContextAttribsAMD_Lazy(id, (IntPtr)share_context, attribList);
-            
-            /// <summary> <b>[requires: GLX_AMD_gpu_association]</b> <b>[entry point: <c>glXDeleteAssociatedContextAMD</c>]</b><br/>  </summary>
-            public static bool DeleteAssociatedContextAMD(GLXContext ctx) => GlxPointers.glXDeleteAssociatedContextAMD_Lazy((IntPtr)ctx) != 0;
-            
-            /// <summary> <b>[requires: GLX_AMD_gpu_association]</b> <b>[entry point: <c>glXGetContextGPUIDAMD</c>]</b><br/>  </summary>
-            public static uint GetContextGPUIDAMD(GLXContext ctx) => GlxPointers.glXGetContextGPUIDAMD_Lazy((IntPtr)ctx);
-            
-            /// <summary> <b>[requires: GLX_AMD_gpu_association]</b> <b>[entry point: <c>glXGetCurrentAssociatedContextAMD</c>]</b><br/>  </summary>
-            public static GLXContext GetCurrentAssociatedContextAMD() => (GLXContext) GlxPointers.glXGetCurrentAssociatedContextAMD_Lazy();
-            
-            /// <summary> <b>[requires: GLX_AMD_gpu_association]</b> <b>[entry point: <c>glXGetGPUIDsAMD</c>]</b><br/>  </summary>
-            public static uint GetGPUIDsAMD(uint maxCount, uint* ids) => GlxPointers.glXGetGPUIDsAMD_Lazy(maxCount, ids);
-            
-            /// <summary> <b>[requires: GLX_AMD_gpu_association]</b> <b>[entry point: <c>glXGetGPUInfoAMD</c>]</b><br/>  </summary>
-            public static int GetGPUInfoAMD(uint id, int property, All dataType, uint size, void* data) => GlxPointers.glXGetGPUInfoAMD_Lazy(id, property, (uint)dataType, size, data);
-            
-            /// <summary> <b>[requires: GLX_AMD_gpu_association]</b> <b>[entry point: <c>glXMakeAssociatedContextCurrentAMD</c>]</b><br/>  </summary>
             public static bool MakeAssociatedContextCurrentAMD(GLXContext ctx) => GlxPointers.glXMakeAssociatedContextCurrentAMD_Lazy((IntPtr)ctx) != 0;
->>>>>>> fbab23ca
             
         }
         /// <summary>ARB extensions.</summary>
         public static unsafe partial class ARB
         {
             /// <summary> <b>[requires: GLX_ARB_create_context]</b> <b>[entry point: <c>glXCreateContextAttribsARB</c>]</b><br/>  </summary>
-<<<<<<< HEAD
             /// <remarks><see href="https://registry.khronos.org/OpenGL/extensions/ARB/GLX_ARB_create_context.txt"/></remarks>
-            public static GLXContext CreateContextAttribsARB(DisplayPtr dpy, GLXFBConfig config, GLXContext share_context, bool direct, int* attrib_list) => (GLXContext) GlxPointers._glXCreateContextAttribsARB_fnptr((IntPtr)dpy, (IntPtr)config, (IntPtr)share_context, (byte)(direct ? 1 : 0), attrib_list);
+            public static GLXContext CreateContextAttribsARB(DisplayPtr dpy, GLXFBConfig config, GLXContext share_context, bool direct, int* attrib_list) => (GLXContext) GlxPointers.glXCreateContextAttribsARB_Lazy((IntPtr)dpy, (IntPtr)config, (IntPtr)share_context, (byte)(direct ? 1 : 0), attrib_list);
             
             /// <summary> <b>[requires: GLX_ARB_get_proc_address]</b> <b>[entry point: <c>glXGetProcAddressARB</c>]</b><br/>  </summary>
             /// <remarks><see href="https://registry.khronos.org/OpenGL/extensions/ARB/GLX_ARB_get_proc_address.txt"/></remarks>
-            public static IntPtr GetProcAddressARB(byte* procName) => GlxPointers._glXGetProcAddressARB_fnptr(procName);
-=======
-            public static GLXContext CreateContextAttribsARB(DisplayPtr dpy, GLXFBConfig config, GLXContext share_context, bool direct, int* attrib_list) => (GLXContext) GlxPointers.glXCreateContextAttribsARB_Lazy((IntPtr)dpy, (IntPtr)config, (IntPtr)share_context, (byte)(direct ? 1 : 0), attrib_list);
-            
-            /// <summary> <b>[requires: GLX_ARB_get_proc_address]</b> <b>[entry point: <c>glXGetProcAddressARB</c>]</b><br/>  </summary>
             public static IntPtr GetProcAddressARB(byte* procName) => GlxPointers.glXGetProcAddressARB_Lazy(procName);
->>>>>>> fbab23ca
             
         }
         /// <summary>EXT extensions.</summary>
         public static unsafe partial class EXT
         {
             /// <summary> <b>[requires: GLX_EXT_texture_from_pixmap]</b> <b>[entry point: <c>glXBindTexImageEXT</c>]</b><br/>  </summary>
-<<<<<<< HEAD
             /// <remarks><see href="https://registry.khronos.org/OpenGL/extensions/EXT/GLX_EXT_texture_from_pixmap.txt"/></remarks>
-            public static void BindTexImageEXT(DisplayPtr dpy, GLXDrawable drawable, int buffer, int* attrib_list) => GlxPointers._glXBindTexImageEXT_fnptr((IntPtr)dpy, (nuint)drawable, buffer, attrib_list);
+            public static void BindTexImageEXT(DisplayPtr dpy, GLXDrawable drawable, int buffer, int* attrib_list) => GlxPointers.glXBindTexImageEXT_Lazy((IntPtr)dpy, (nuint)drawable, buffer, attrib_list);
             
             /// <summary> <b>[requires: GLX_EXT_import_context]</b> <b>[entry point: <c>glXFreeContextEXT</c>]</b><br/>  </summary>
             /// <remarks><see href="https://registry.khronos.org/OpenGL/extensions/EXT/GLX_EXT_import_context.txt"/></remarks>
-            public static void FreeContextEXT(DisplayPtr dpy, GLXContext context) => GlxPointers._glXFreeContextEXT_fnptr((IntPtr)dpy, (IntPtr)context);
+            public static void FreeContextEXT(DisplayPtr dpy, GLXContext context) => GlxPointers.glXFreeContextEXT_Lazy((IntPtr)dpy, (IntPtr)context);
             
             /// <summary> <b>[requires: GLX_EXT_import_context]</b> <b>[entry point: <c>glXGetContextIDEXT</c>]</b><br/>  </summary>
             /// <remarks><see href="https://registry.khronos.org/OpenGL/extensions/EXT/GLX_EXT_import_context.txt"/></remarks>
-            public static GLXContextID GetContextIDEXT(GLXContext context) => (GLXContextID) GlxPointers._glXGetContextIDEXT_fnptr((IntPtr)context);
+            public static GLXContextID GetContextIDEXT(GLXContext context) => (GLXContextID) GlxPointers.glXGetContextIDEXT_Lazy((IntPtr)context);
             
             /// <summary> <b>[requires: GLX_EXT_import_context]</b> <b>[entry point: <c>glXGetCurrentDisplayEXT</c>]</b><br/>  </summary>
             /// <remarks><see href="https://registry.khronos.org/OpenGL/extensions/EXT/GLX_EXT_import_context.txt"/></remarks>
-            public static DisplayPtr GetCurrentDisplayEXT() => (DisplayPtr) GlxPointers._glXGetCurrentDisplayEXT_fnptr();
+            public static DisplayPtr GetCurrentDisplayEXT() => (DisplayPtr) GlxPointers.glXGetCurrentDisplayEXT_Lazy();
             
             /// <summary> <b>[requires: GLX_EXT_import_context]</b> <b>[entry point: <c>glXImportContextEXT</c>]</b><br/>  </summary>
             /// <remarks><see href="https://registry.khronos.org/OpenGL/extensions/EXT/GLX_EXT_import_context.txt"/></remarks>
-            public static GLXContext ImportContextEXT(DisplayPtr dpy, GLXContextID contextID) => (GLXContext) GlxPointers._glXImportContextEXT_fnptr((IntPtr)dpy, (nuint)contextID);
+            public static GLXContext ImportContextEXT(DisplayPtr dpy, GLXContextID contextID) => (GLXContext) GlxPointers.glXImportContextEXT_Lazy((IntPtr)dpy, (nuint)contextID);
             
             /// <summary> <b>[requires: GLX_EXT_import_context]</b> <b>[entry point: <c>glXQueryContextInfoEXT</c>]</b><br/>  </summary>
             /// <remarks><see href="https://registry.khronos.org/OpenGL/extensions/EXT/GLX_EXT_import_context.txt"/></remarks>
-            public static int QueryContextInfoEXT(DisplayPtr dpy, GLXContext context, int attribute, int* value) => GlxPointers._glXQueryContextInfoEXT_fnptr((IntPtr)dpy, (IntPtr)context, attribute, value);
+            public static int QueryContextInfoEXT(DisplayPtr dpy, GLXContext context, int attribute, int* value) => GlxPointers.glXQueryContextInfoEXT_Lazy((IntPtr)dpy, (IntPtr)context, attribute, value);
             
             /// <summary> <b>[requires: GLX_EXT_texture_from_pixmap]</b> <b>[entry point: <c>glXReleaseTexImageEXT</c>]</b><br/>  </summary>
             /// <remarks><see href="https://registry.khronos.org/OpenGL/extensions/EXT/GLX_EXT_texture_from_pixmap.txt"/></remarks>
-            public static void ReleaseTexImageEXT(DisplayPtr dpy, GLXDrawable drawable, int buffer) => GlxPointers._glXReleaseTexImageEXT_fnptr((IntPtr)dpy, (nuint)drawable, buffer);
+            public static void ReleaseTexImageEXT(DisplayPtr dpy, GLXDrawable drawable, int buffer) => GlxPointers.glXReleaseTexImageEXT_Lazy((IntPtr)dpy, (nuint)drawable, buffer);
             
             /// <summary> <b>[requires: GLX_EXT_swap_control]</b> <b>[entry point: <c>glXSwapIntervalEXT</c>]</b><br/>  </summary>
             /// <remarks><see href="https://registry.khronos.org/OpenGL/extensions/EXT/GLX_EXT_swap_control.txt"/></remarks>
-            public static void SwapIntervalEXT(DisplayPtr dpy, GLXDrawable drawable, int interval) => GlxPointers._glXSwapIntervalEXT_fnptr((IntPtr)dpy, (nuint)drawable, interval);
-=======
-            public static void BindTexImageEXT(DisplayPtr dpy, GLXDrawable drawable, int buffer, int* attrib_list) => GlxPointers.glXBindTexImageEXT_Lazy((IntPtr)dpy, (nuint)drawable, buffer, attrib_list);
-            
-            /// <summary> <b>[requires: GLX_EXT_import_context]</b> <b>[entry point: <c>glXFreeContextEXT</c>]</b><br/>  </summary>
-            public static void FreeContextEXT(DisplayPtr dpy, GLXContext context) => GlxPointers.glXFreeContextEXT_Lazy((IntPtr)dpy, (IntPtr)context);
-            
-            /// <summary> <b>[requires: GLX_EXT_import_context]</b> <b>[entry point: <c>glXGetContextIDEXT</c>]</b><br/>  </summary>
-            public static GLXContextID GetContextIDEXT(GLXContext context) => (GLXContextID) GlxPointers.glXGetContextIDEXT_Lazy((IntPtr)context);
-            
-            /// <summary> <b>[requires: GLX_EXT_import_context]</b> <b>[entry point: <c>glXGetCurrentDisplayEXT</c>]</b><br/>  </summary>
-            public static DisplayPtr GetCurrentDisplayEXT() => (DisplayPtr) GlxPointers.glXGetCurrentDisplayEXT_Lazy();
-            
-            /// <summary> <b>[requires: GLX_EXT_import_context]</b> <b>[entry point: <c>glXImportContextEXT</c>]</b><br/>  </summary>
-            public static GLXContext ImportContextEXT(DisplayPtr dpy, GLXContextID contextID) => (GLXContext) GlxPointers.glXImportContextEXT_Lazy((IntPtr)dpy, (nuint)contextID);
-            
-            /// <summary> <b>[requires: GLX_EXT_import_context]</b> <b>[entry point: <c>glXQueryContextInfoEXT</c>]</b><br/>  </summary>
-            public static int QueryContextInfoEXT(DisplayPtr dpy, GLXContext context, int attribute, int* value) => GlxPointers.glXQueryContextInfoEXT_Lazy((IntPtr)dpy, (IntPtr)context, attribute, value);
-            
-            /// <summary> <b>[requires: GLX_EXT_texture_from_pixmap]</b> <b>[entry point: <c>glXReleaseTexImageEXT</c>]</b><br/>  </summary>
-            public static void ReleaseTexImageEXT(DisplayPtr dpy, GLXDrawable drawable, int buffer) => GlxPointers.glXReleaseTexImageEXT_Lazy((IntPtr)dpy, (nuint)drawable, buffer);
-            
-            /// <summary> <b>[requires: GLX_EXT_swap_control]</b> <b>[entry point: <c>glXSwapIntervalEXT</c>]</b><br/>  </summary>
             public static void SwapIntervalEXT(DisplayPtr dpy, GLXDrawable drawable, int interval) => GlxPointers.glXSwapIntervalEXT_Lazy((IntPtr)dpy, (nuint)drawable, interval);
->>>>>>> fbab23ca
             
         }
         /// <summary>MESA extensions.</summary>
         public static unsafe partial class MESA
         {
             /// <summary> <b>[requires: GLX_MESA_copy_sub_buffer]</b> <b>[entry point: <c>glXCopySubBufferMESA</c>]</b><br/>  </summary>
-<<<<<<< HEAD
             /// <remarks><see href="https://registry.khronos.org/OpenGL/extensions/MESA/GLX_MESA_copy_sub_buffer.txt"/></remarks>
-            public static void CopySubBufferMESA(DisplayPtr dpy, GLXDrawable drawable, int x, int y, int width, int height) => GlxPointers._glXCopySubBufferMESA_fnptr((IntPtr)dpy, (nuint)drawable, x, y, width, height);
+            public static void CopySubBufferMESA(DisplayPtr dpy, GLXDrawable drawable, int x, int y, int width, int height) => GlxPointers.glXCopySubBufferMESA_Lazy((IntPtr)dpy, (nuint)drawable, x, y, width, height);
             
             /// <summary> <b>[requires: GLX_MESA_pixmap_colormap]</b> <b>[entry point: <c>glXCreateGLXPixmapMESA</c>]</b><br/>  </summary>
             /// <remarks><see href="https://registry.khronos.org/OpenGL/extensions/MESA/GLX_MESA_pixmap_colormap.txt"/></remarks>
-            public static GLXPixmap CreateGLXPixmapMESA(DisplayPtr dpy, XVisualInfoPtr visual, Pixmap pixmap, Colormap cmap) => (GLXPixmap) GlxPointers._glXCreateGLXPixmapMESA_fnptr((IntPtr)dpy, (IntPtr)visual, (nuint)pixmap, (nuint)cmap);
+            public static GLXPixmap CreateGLXPixmapMESA(DisplayPtr dpy, XVisualInfoPtr visual, Pixmap pixmap, Colormap cmap) => (GLXPixmap) GlxPointers.glXCreateGLXPixmapMESA_Lazy((IntPtr)dpy, (IntPtr)visual, (nuint)pixmap, (nuint)cmap);
             
             /// <summary> <b>[requires: GLX_MESA_agp_offset]</b> <b>[entry point: <c>glXGetAGPOffsetMESA</c>]</b><br/>  </summary>
             /// <remarks><see href="https://registry.khronos.org/OpenGL/extensions/MESA/GLX_MESA_agp_offset.txt"/></remarks>
-            public static uint GetAGPOffsetMESA(void* pointer) => GlxPointers._glXGetAGPOffsetMESA_fnptr(pointer);
+            public static uint GetAGPOffsetMESA(void* pointer) => GlxPointers.glXGetAGPOffsetMESA_Lazy(pointer);
             
             /// <summary> <b>[requires: GLX_MESA_swap_control]</b> <b>[entry point: <c>glXGetSwapIntervalMESA</c>]</b><br/>  </summary>
             /// <remarks><see href="https://registry.khronos.org/OpenGL/extensions/MESA/GLX_MESA_swap_control.txt"/></remarks>
-            public static int GetSwapIntervalMESA() => GlxPointers._glXGetSwapIntervalMESA_fnptr();
+            public static int GetSwapIntervalMESA() => GlxPointers.glXGetSwapIntervalMESA_Lazy();
             
             /// <summary> <b>[requires: GLX_MESA_query_renderer]</b> <b>[entry point: <c>glXQueryCurrentRendererIntegerMESA</c>]</b><br/>  </summary>
             /// <remarks><see href="https://registry.khronos.org/OpenGL/extensions/MESA/GLX_MESA_query_renderer.txt"/></remarks>
-            public static bool QueryCurrentRendererIntegerMESA(int attribute, uint* value) => GlxPointers._glXQueryCurrentRendererIntegerMESA_fnptr(attribute, value) != 0;
+            public static bool QueryCurrentRendererIntegerMESA(int attribute, uint* value) => GlxPointers.glXQueryCurrentRendererIntegerMESA_Lazy(attribute, value) != 0;
             
             /// <summary> <b>[requires: GLX_MESA_query_renderer]</b> <b>[entry point: <c>glXQueryCurrentRendererStringMESA</c>]</b><br/>  </summary>
             /// <remarks><see href="https://registry.khronos.org/OpenGL/extensions/MESA/GLX_MESA_query_renderer.txt"/></remarks>
-            public static byte* QueryCurrentRendererStringMESA_(int attribute) => GlxPointers._glXQueryCurrentRendererStringMESA_fnptr(attribute);
+            public static byte* QueryCurrentRendererStringMESA_(int attribute) => GlxPointers.glXQueryCurrentRendererStringMESA_Lazy(attribute);
             
             /// <summary> <b>[requires: GLX_MESA_query_renderer]</b> <b>[entry point: <c>glXQueryRendererIntegerMESA</c>]</b><br/>  </summary>
             /// <remarks><see href="https://registry.khronos.org/OpenGL/extensions/MESA/GLX_MESA_query_renderer.txt"/></remarks>
-            public static bool QueryRendererIntegerMESA(DisplayPtr dpy, int screen, int renderer, int attribute, uint* value) => GlxPointers._glXQueryRendererIntegerMESA_fnptr((IntPtr)dpy, screen, renderer, attribute, value) != 0;
+            public static bool QueryRendererIntegerMESA(DisplayPtr dpy, int screen, int renderer, int attribute, uint* value) => GlxPointers.glXQueryRendererIntegerMESA_Lazy((IntPtr)dpy, screen, renderer, attribute, value) != 0;
             
             /// <summary> <b>[requires: GLX_MESA_query_renderer]</b> <b>[entry point: <c>glXQueryRendererStringMESA</c>]</b><br/>  </summary>
             /// <remarks><see href="https://registry.khronos.org/OpenGL/extensions/MESA/GLX_MESA_query_renderer.txt"/></remarks>
-            public static byte* QueryRendererStringMESA_(DisplayPtr dpy, int screen, int renderer, int attribute) => GlxPointers._glXQueryRendererStringMESA_fnptr((IntPtr)dpy, screen, renderer, attribute);
+            public static byte* QueryRendererStringMESA_(DisplayPtr dpy, int screen, int renderer, int attribute) => GlxPointers.glXQueryRendererStringMESA_Lazy((IntPtr)dpy, screen, renderer, attribute);
             
             /// <summary> <b>[requires: GLX_MESA_release_buffers]</b> <b>[entry point: <c>glXReleaseBuffersMESA</c>]</b><br/>  </summary>
             /// <remarks><see href="https://registry.khronos.org/OpenGL/extensions/MESA/GLX_MESA_release_buffers.txt"/></remarks>
-            public static bool ReleaseBuffersMESA(DisplayPtr dpy, GLXDrawable drawable) => GlxPointers._glXReleaseBuffersMESA_fnptr((IntPtr)dpy, (nuint)drawable) != 0;
+            public static bool ReleaseBuffersMESA(DisplayPtr dpy, GLXDrawable drawable) => GlxPointers.glXReleaseBuffersMESA_Lazy((IntPtr)dpy, (nuint)drawable) != 0;
             
             /// <summary> <b>[requires: GLX_MESA_set_3dfx_mode]</b> <b>[entry point: <c>glXSet3DfxModeMESA</c>]</b><br/>  </summary>
             /// <remarks><see href="https://registry.khronos.org/OpenGL/extensions/MESA/GLX_MESA_set_3dfx_mode.txt"/></remarks>
-            public static bool Set3DfxModeMESA(int mode) => GlxPointers._glXSet3DfxModeMESA_fnptr(mode) != 0;
+            public static bool Set3DfxModeMESA(int mode) => GlxPointers.glXSet3DfxModeMESA_Lazy(mode) != 0;
             
             /// <summary> <b>[requires: GLX_MESA_swap_control]</b> <b>[entry point: <c>glXSwapIntervalMESA</c>]</b><br/>  </summary>
             /// <remarks><see href="https://registry.khronos.org/OpenGL/extensions/MESA/GLX_MESA_swap_control.txt"/></remarks>
-            public static int SwapIntervalMESA(uint interval) => GlxPointers._glXSwapIntervalMESA_fnptr(interval);
-=======
-            public static void CopySubBufferMESA(DisplayPtr dpy, GLXDrawable drawable, int x, int y, int width, int height) => GlxPointers.glXCopySubBufferMESA_Lazy((IntPtr)dpy, (nuint)drawable, x, y, width, height);
-            
-            /// <summary> <b>[requires: GLX_MESA_pixmap_colormap]</b> <b>[entry point: <c>glXCreateGLXPixmapMESA</c>]</b><br/>  </summary>
-            public static GLXPixmap CreateGLXPixmapMESA(DisplayPtr dpy, XVisualInfoPtr visual, Pixmap pixmap, Colormap cmap) => (GLXPixmap) GlxPointers.glXCreateGLXPixmapMESA_Lazy((IntPtr)dpy, (IntPtr)visual, (nuint)pixmap, (nuint)cmap);
-            
-            /// <summary> <b>[requires: GLX_MESA_agp_offset]</b> <b>[entry point: <c>glXGetAGPOffsetMESA</c>]</b><br/>  </summary>
-            public static uint GetAGPOffsetMESA(void* pointer) => GlxPointers.glXGetAGPOffsetMESA_Lazy(pointer);
-            
-            /// <summary> <b>[requires: GLX_MESA_swap_control]</b> <b>[entry point: <c>glXGetSwapIntervalMESA</c>]</b><br/>  </summary>
-            public static int GetSwapIntervalMESA() => GlxPointers.glXGetSwapIntervalMESA_Lazy();
-            
-            /// <summary> <b>[requires: GLX_MESA_query_renderer]</b> <b>[entry point: <c>glXQueryCurrentRendererIntegerMESA</c>]</b><br/>  </summary>
-            public static bool QueryCurrentRendererIntegerMESA(int attribute, uint* value) => GlxPointers.glXQueryCurrentRendererIntegerMESA_Lazy(attribute, value) != 0;
-            
-            /// <summary> <b>[requires: GLX_MESA_query_renderer]</b> <b>[entry point: <c>glXQueryCurrentRendererStringMESA</c>]</b><br/>  </summary>
-            public static byte* QueryCurrentRendererStringMESA_(int attribute) => GlxPointers.glXQueryCurrentRendererStringMESA_Lazy(attribute);
-            
-            /// <summary> <b>[requires: GLX_MESA_query_renderer]</b> <b>[entry point: <c>glXQueryRendererIntegerMESA</c>]</b><br/>  </summary>
-            public static bool QueryRendererIntegerMESA(DisplayPtr dpy, int screen, int renderer, int attribute, uint* value) => GlxPointers.glXQueryRendererIntegerMESA_Lazy((IntPtr)dpy, screen, renderer, attribute, value) != 0;
-            
-            /// <summary> <b>[requires: GLX_MESA_query_renderer]</b> <b>[entry point: <c>glXQueryRendererStringMESA</c>]</b><br/>  </summary>
-            public static byte* QueryRendererStringMESA_(DisplayPtr dpy, int screen, int renderer, int attribute) => GlxPointers.glXQueryRendererStringMESA_Lazy((IntPtr)dpy, screen, renderer, attribute);
-            
-            /// <summary> <b>[requires: GLX_MESA_release_buffers]</b> <b>[entry point: <c>glXReleaseBuffersMESA</c>]</b><br/>  </summary>
-            public static bool ReleaseBuffersMESA(DisplayPtr dpy, GLXDrawable drawable) => GlxPointers.glXReleaseBuffersMESA_Lazy((IntPtr)dpy, (nuint)drawable) != 0;
-            
-            /// <summary> <b>[requires: GLX_MESA_set_3dfx_mode]</b> <b>[entry point: <c>glXSet3DfxModeMESA</c>]</b><br/>  </summary>
-            public static bool Set3DfxModeMESA(int mode) => GlxPointers.glXSet3DfxModeMESA_Lazy(mode) != 0;
-            
-            /// <summary> <b>[requires: GLX_MESA_swap_control]</b> <b>[entry point: <c>glXSwapIntervalMESA</c>]</b><br/>  </summary>
             public static int SwapIntervalMESA(uint interval) => GlxPointers.glXSwapIntervalMESA_Lazy(interval);
->>>>>>> fbab23ca
             
         }
         /// <summary>NV extensions.</summary>
         public static unsafe partial class NV
         {
             /// <summary> <b>[requires: GLX_NV_swap_group]</b> <b>[entry point: <c>glXBindSwapBarrierNV</c>]</b><br/>  </summary>
-<<<<<<< HEAD
             /// <remarks><see href="https://registry.khronos.org/OpenGL/extensions/NV/GLX_NV_swap_group.txt"/></remarks>
-            public static bool BindSwapBarrierNV(DisplayPtr dpy, uint group, uint barrier) => GlxPointers._glXBindSwapBarrierNV_fnptr((IntPtr)dpy, group, barrier) != 0;
+            public static bool BindSwapBarrierNV(DisplayPtr dpy, uint group, uint barrier) => GlxPointers.glXBindSwapBarrierNV_Lazy((IntPtr)dpy, group, barrier) != 0;
             
             /// <summary> <b>[requires: GLX_NV_video_capture]</b> <b>[entry point: <c>glXBindVideoCaptureDeviceNV</c>]</b><br/>  </summary>
             /// <remarks><see href="https://registry.khronos.org/OpenGL/extensions/NV/GLX_NV_video_capture.txt"/></remarks>
-            public static int BindVideoCaptureDeviceNV(DisplayPtr dpy, uint video_capture_slot, GLXVideoCaptureDeviceNV device) => GlxPointers._glXBindVideoCaptureDeviceNV_fnptr((IntPtr)dpy, video_capture_slot, (nuint)device);
+            public static int BindVideoCaptureDeviceNV(DisplayPtr dpy, uint video_capture_slot, GLXVideoCaptureDeviceNV device) => GlxPointers.glXBindVideoCaptureDeviceNV_Lazy((IntPtr)dpy, video_capture_slot, (nuint)device);
             
             /// <summary> <b>[requires: GLX_NV_present_video]</b> <b>[entry point: <c>glXBindVideoDeviceNV</c>]</b><br/>  </summary>
             /// <remarks><see href="https://registry.khronos.org/OpenGL/extensions/NV/GLX_NV_present_video.txt"/></remarks>
-            public static int BindVideoDeviceNV(DisplayPtr dpy, uint video_slot, uint video_device, int* attrib_list) => GlxPointers._glXBindVideoDeviceNV_fnptr((IntPtr)dpy, video_slot, video_device, attrib_list);
+            public static int BindVideoDeviceNV(DisplayPtr dpy, uint video_slot, uint video_device, int* attrib_list) => GlxPointers.glXBindVideoDeviceNV_Lazy((IntPtr)dpy, video_slot, video_device, attrib_list);
             
             /// <summary> <b>[requires: GLX_NV_video_out]</b> <b>[entry point: <c>glXBindVideoImageNV</c>]</b><br/>  </summary>
             /// <remarks><see href="https://registry.khronos.org/OpenGL/extensions/NV/GLX_NV_video_out.txt"/></remarks>
-            public static int BindVideoImageNV(DisplayPtr dpy, GLXVideoDeviceNV VideoDevice, GLXPbuffer pbuf, int iVideoBuffer) => GlxPointers._glXBindVideoImageNV_fnptr((IntPtr)dpy, (uint)VideoDevice, (nuint)pbuf, iVideoBuffer);
+            public static int BindVideoImageNV(DisplayPtr dpy, GLXVideoDeviceNV VideoDevice, GLXPbuffer pbuf, int iVideoBuffer) => GlxPointers.glXBindVideoImageNV_Lazy((IntPtr)dpy, (uint)VideoDevice, (nuint)pbuf, iVideoBuffer);
             
             /// <summary> <b>[requires: GLX_NV_copy_buffer]</b> <b>[entry point: <c>glXCopyBufferSubDataNV</c>]</b><br/>  </summary>
             /// <remarks><see href="https://registry.khronos.org/OpenGL/extensions/NV/GLX_NV_copy_buffer.txt"/></remarks>
-            public static void CopyBufferSubDataNV(DisplayPtr dpy, GLXContext readCtx, GLXContext writeCtx, All readTarget, All writeTarget, IntPtr readOffset, IntPtr writeOffset, nint size) => GlxPointers._glXCopyBufferSubDataNV_fnptr((IntPtr)dpy, (IntPtr)readCtx, (IntPtr)writeCtx, (uint)readTarget, (uint)writeTarget, readOffset, writeOffset, size);
+            public static void CopyBufferSubDataNV(DisplayPtr dpy, GLXContext readCtx, GLXContext writeCtx, All readTarget, All writeTarget, IntPtr readOffset, IntPtr writeOffset, nint size) => GlxPointers.glXCopyBufferSubDataNV_Lazy((IntPtr)dpy, (IntPtr)readCtx, (IntPtr)writeCtx, (uint)readTarget, (uint)writeTarget, readOffset, writeOffset, size);
             
             /// <summary> <b>[requires: GLX_NV_copy_image]</b> <b>[entry point: <c>glXCopyImageSubDataNV</c>]</b><br/>  </summary>
             /// <remarks><see href="https://registry.khronos.org/OpenGL/extensions/NV/GLX_NV_copy_image.txt"/></remarks>
-            public static void CopyImageSubDataNV(DisplayPtr dpy, GLXContext srcCtx, uint srcName, All srcTarget, int srcLevel, int srcX, int srcY, int srcZ, GLXContext dstCtx, uint dstName, All dstTarget, int dstLevel, int dstX, int dstY, int dstZ, int width, int height, int depth) => GlxPointers._glXCopyImageSubDataNV_fnptr((IntPtr)dpy, (IntPtr)srcCtx, srcName, (uint)srcTarget, srcLevel, srcX, srcY, srcZ, (IntPtr)dstCtx, dstName, (uint)dstTarget, dstLevel, dstX, dstY, dstZ, width, height, depth);
+            public static void CopyImageSubDataNV(DisplayPtr dpy, GLXContext srcCtx, uint srcName, All srcTarget, int srcLevel, int srcX, int srcY, int srcZ, GLXContext dstCtx, uint dstName, All dstTarget, int dstLevel, int dstX, int dstY, int dstZ, int width, int height, int depth) => GlxPointers.glXCopyImageSubDataNV_Lazy((IntPtr)dpy, (IntPtr)srcCtx, srcName, (uint)srcTarget, srcLevel, srcX, srcY, srcZ, (IntPtr)dstCtx, dstName, (uint)dstTarget, dstLevel, dstX, dstY, dstZ, width, height, depth);
             
             /// <summary> <b>[requires: GLX_NV_delay_before_swap]</b> <b>[entry point: <c>glXDelayBeforeSwapNV</c>]</b><br/>  </summary>
             /// <remarks><see href="https://registry.khronos.org/OpenGL/extensions/NV/GLX_NV_delay_before_swap.txt"/></remarks>
-            public static bool DelayBeforeSwapNV(DisplayPtr dpy, GLXDrawable drawable, float seconds) => GlxPointers._glXDelayBeforeSwapNV_fnptr((IntPtr)dpy, (nuint)drawable, seconds) != 0;
+            public static bool DelayBeforeSwapNV(DisplayPtr dpy, GLXDrawable drawable, float seconds) => GlxPointers.glXDelayBeforeSwapNV_Lazy((IntPtr)dpy, (nuint)drawable, seconds) != 0;
             
             /// <summary> <b>[requires: GLX_NV_video_capture]</b> <b>[entry point: <c>glXEnumerateVideoCaptureDevicesNV</c>]</b><br/>  </summary>
             /// <remarks><see href="https://registry.khronos.org/OpenGL/extensions/NV/GLX_NV_video_capture.txt"/></remarks>
-            public static GLXVideoCaptureDeviceNV* EnumerateVideoCaptureDevicesNV(DisplayPtr dpy, int screen, int* nelements) => (GLXVideoCaptureDeviceNV*) GlxPointers._glXEnumerateVideoCaptureDevicesNV_fnptr((IntPtr)dpy, screen, nelements);
+            public static GLXVideoCaptureDeviceNV* EnumerateVideoCaptureDevicesNV(DisplayPtr dpy, int screen, int* nelements) => (GLXVideoCaptureDeviceNV*) GlxPointers.glXEnumerateVideoCaptureDevicesNV_Lazy((IntPtr)dpy, screen, nelements);
             
             /// <summary> <b>[requires: GLX_NV_present_video]</b> <b>[entry point: <c>glXEnumerateVideoDevicesNV</c>]</b><br/>  </summary>
             /// <remarks><see href="https://registry.khronos.org/OpenGL/extensions/NV/GLX_NV_present_video.txt"/></remarks>
-            public static uint* EnumerateVideoDevicesNV(DisplayPtr dpy, int screen, int* nelements) => GlxPointers._glXEnumerateVideoDevicesNV_fnptr((IntPtr)dpy, screen, nelements);
+            public static uint* EnumerateVideoDevicesNV(DisplayPtr dpy, int screen, int* nelements) => GlxPointers.glXEnumerateVideoDevicesNV_Lazy((IntPtr)dpy, screen, nelements);
             
             /// <summary> <b>[requires: GLX_NV_video_out]</b> <b>[entry point: <c>glXGetVideoDeviceNV</c>]</b><br/>  </summary>
             /// <remarks><see href="https://registry.khronos.org/OpenGL/extensions/NV/GLX_NV_video_out.txt"/></remarks>
-            public static int GetVideoDeviceNV(DisplayPtr dpy, int screen, int numVideoDevices, GLXVideoDeviceNV* pVideoDevice) => GlxPointers._glXGetVideoDeviceNV_fnptr((IntPtr)dpy, screen, numVideoDevices, (uint*)pVideoDevice);
+            public static int GetVideoDeviceNV(DisplayPtr dpy, int screen, int numVideoDevices, GLXVideoDeviceNV* pVideoDevice) => GlxPointers.glXGetVideoDeviceNV_Lazy((IntPtr)dpy, screen, numVideoDevices, (uint*)pVideoDevice);
             
             /// <summary> <b>[requires: GLX_NV_video_out]</b> <b>[entry point: <c>glXGetVideoInfoNV</c>]</b><br/>  </summary>
             /// <remarks><see href="https://registry.khronos.org/OpenGL/extensions/NV/GLX_NV_video_out.txt"/></remarks>
-            public static int GetVideoInfoNV(DisplayPtr dpy, int screen, GLXVideoDeviceNV VideoDevice, ulong* pulCounterOutputPbuffer, ulong* pulCounterOutputVideo) => GlxPointers._glXGetVideoInfoNV_fnptr((IntPtr)dpy, screen, (uint)VideoDevice, pulCounterOutputPbuffer, pulCounterOutputVideo);
+            public static int GetVideoInfoNV(DisplayPtr dpy, int screen, GLXVideoDeviceNV VideoDevice, ulong* pulCounterOutputPbuffer, ulong* pulCounterOutputVideo) => GlxPointers.glXGetVideoInfoNV_Lazy((IntPtr)dpy, screen, (uint)VideoDevice, pulCounterOutputPbuffer, pulCounterOutputVideo);
             
             /// <summary> <b>[requires: GLX_NV_swap_group]</b> <b>[entry point: <c>glXJoinSwapGroupNV</c>]</b><br/>  </summary>
             /// <remarks><see href="https://registry.khronos.org/OpenGL/extensions/NV/GLX_NV_swap_group.txt"/></remarks>
-            public static bool JoinSwapGroupNV(DisplayPtr dpy, GLXDrawable drawable, uint group) => GlxPointers._glXJoinSwapGroupNV_fnptr((IntPtr)dpy, (nuint)drawable, group) != 0;
+            public static bool JoinSwapGroupNV(DisplayPtr dpy, GLXDrawable drawable, uint group) => GlxPointers.glXJoinSwapGroupNV_Lazy((IntPtr)dpy, (nuint)drawable, group) != 0;
             
             /// <summary> <b>[requires: GLX_NV_video_capture]</b> <b>[entry point: <c>glXLockVideoCaptureDeviceNV</c>]</b><br/>  </summary>
             /// <remarks><see href="https://registry.khronos.org/OpenGL/extensions/NV/GLX_NV_video_capture.txt"/></remarks>
-            public static void LockVideoCaptureDeviceNV(DisplayPtr dpy, GLXVideoCaptureDeviceNV device) => GlxPointers._glXLockVideoCaptureDeviceNV_fnptr((IntPtr)dpy, (nuint)device);
+            public static void LockVideoCaptureDeviceNV(DisplayPtr dpy, GLXVideoCaptureDeviceNV device) => GlxPointers.glXLockVideoCaptureDeviceNV_Lazy((IntPtr)dpy, (nuint)device);
             
             /// <summary> <b>[requires: GLX_NV_copy_buffer]</b> <b>[entry point: <c>glXNamedCopyBufferSubDataNV</c>]</b><br/>  </summary>
             /// <remarks><see href="https://registry.khronos.org/OpenGL/extensions/NV/GLX_NV_copy_buffer.txt"/></remarks>
-            public static void NamedCopyBufferSubDataNV(DisplayPtr dpy, GLXContext readCtx, GLXContext writeCtx, uint readBuffer, uint writeBuffer, IntPtr readOffset, IntPtr writeOffset, nint size) => GlxPointers._glXNamedCopyBufferSubDataNV_fnptr((IntPtr)dpy, (IntPtr)readCtx, (IntPtr)writeCtx, readBuffer, writeBuffer, readOffset, writeOffset, size);
+            public static void NamedCopyBufferSubDataNV(DisplayPtr dpy, GLXContext readCtx, GLXContext writeCtx, uint readBuffer, uint writeBuffer, IntPtr readOffset, IntPtr writeOffset, nint size) => GlxPointers.glXNamedCopyBufferSubDataNV_Lazy((IntPtr)dpy, (IntPtr)readCtx, (IntPtr)writeCtx, readBuffer, writeBuffer, readOffset, writeOffset, size);
             
             /// <summary> <b>[requires: GLX_NV_swap_group]</b> <b>[entry point: <c>glXQueryFrameCountNV</c>]</b><br/>  </summary>
             /// <remarks><see href="https://registry.khronos.org/OpenGL/extensions/NV/GLX_NV_swap_group.txt"/></remarks>
-            public static bool QueryFrameCountNV(DisplayPtr dpy, int screen, uint* count) => GlxPointers._glXQueryFrameCountNV_fnptr((IntPtr)dpy, screen, count) != 0;
+            public static bool QueryFrameCountNV(DisplayPtr dpy, int screen, uint* count) => GlxPointers.glXQueryFrameCountNV_Lazy((IntPtr)dpy, screen, count) != 0;
             
             /// <summary> <b>[requires: GLX_NV_swap_group]</b> <b>[entry point: <c>glXQueryMaxSwapGroupsNV</c>]</b><br/>  </summary>
             /// <remarks><see href="https://registry.khronos.org/OpenGL/extensions/NV/GLX_NV_swap_group.txt"/></remarks>
-            public static bool QueryMaxSwapGroupsNV(DisplayPtr dpy, int screen, uint* maxGroups, uint* maxBarriers) => GlxPointers._glXQueryMaxSwapGroupsNV_fnptr((IntPtr)dpy, screen, maxGroups, maxBarriers) != 0;
+            public static bool QueryMaxSwapGroupsNV(DisplayPtr dpy, int screen, uint* maxGroups, uint* maxBarriers) => GlxPointers.glXQueryMaxSwapGroupsNV_Lazy((IntPtr)dpy, screen, maxGroups, maxBarriers) != 0;
             
             /// <summary> <b>[requires: GLX_NV_swap_group]</b> <b>[entry point: <c>glXQuerySwapGroupNV</c>]</b><br/>  </summary>
             /// <remarks><see href="https://registry.khronos.org/OpenGL/extensions/NV/GLX_NV_swap_group.txt"/></remarks>
-            public static bool QuerySwapGroupNV(DisplayPtr dpy, GLXDrawable drawable, uint* group, uint* barrier) => GlxPointers._glXQuerySwapGroupNV_fnptr((IntPtr)dpy, (nuint)drawable, group, barrier) != 0;
+            public static bool QuerySwapGroupNV(DisplayPtr dpy, GLXDrawable drawable, uint* group, uint* barrier) => GlxPointers.glXQuerySwapGroupNV_Lazy((IntPtr)dpy, (nuint)drawable, group, barrier) != 0;
             
             /// <summary> <b>[requires: GLX_NV_video_capture]</b> <b>[entry point: <c>glXQueryVideoCaptureDeviceNV</c>]</b><br/>  </summary>
             /// <remarks><see href="https://registry.khronos.org/OpenGL/extensions/NV/GLX_NV_video_capture.txt"/></remarks>
-            public static int QueryVideoCaptureDeviceNV(DisplayPtr dpy, GLXVideoCaptureDeviceNV device, int attribute, int* value) => GlxPointers._glXQueryVideoCaptureDeviceNV_fnptr((IntPtr)dpy, (nuint)device, attribute, value);
+            public static int QueryVideoCaptureDeviceNV(DisplayPtr dpy, GLXVideoCaptureDeviceNV device, int attribute, int* value) => GlxPointers.glXQueryVideoCaptureDeviceNV_Lazy((IntPtr)dpy, (nuint)device, attribute, value);
             
             /// <summary> <b>[requires: GLX_NV_video_capture]</b> <b>[entry point: <c>glXReleaseVideoCaptureDeviceNV</c>]</b><br/>  </summary>
             /// <remarks><see href="https://registry.khronos.org/OpenGL/extensions/NV/GLX_NV_video_capture.txt"/></remarks>
-            public static void ReleaseVideoCaptureDeviceNV(DisplayPtr dpy, GLXVideoCaptureDeviceNV device) => GlxPointers._glXReleaseVideoCaptureDeviceNV_fnptr((IntPtr)dpy, (nuint)device);
+            public static void ReleaseVideoCaptureDeviceNV(DisplayPtr dpy, GLXVideoCaptureDeviceNV device) => GlxPointers.glXReleaseVideoCaptureDeviceNV_Lazy((IntPtr)dpy, (nuint)device);
             
             /// <summary> <b>[requires: GLX_NV_video_out]</b> <b>[entry point: <c>glXReleaseVideoDeviceNV</c>]</b><br/>  </summary>
             /// <remarks><see href="https://registry.khronos.org/OpenGL/extensions/NV/GLX_NV_video_out.txt"/></remarks>
-            public static int ReleaseVideoDeviceNV(DisplayPtr dpy, int screen, GLXVideoDeviceNV VideoDevice) => GlxPointers._glXReleaseVideoDeviceNV_fnptr((IntPtr)dpy, screen, (uint)VideoDevice);
+            public static int ReleaseVideoDeviceNV(DisplayPtr dpy, int screen, GLXVideoDeviceNV VideoDevice) => GlxPointers.glXReleaseVideoDeviceNV_Lazy((IntPtr)dpy, screen, (uint)VideoDevice);
             
             /// <summary> <b>[requires: GLX_NV_video_out]</b> <b>[entry point: <c>glXReleaseVideoImageNV</c>]</b><br/>  </summary>
             /// <remarks><see href="https://registry.khronos.org/OpenGL/extensions/NV/GLX_NV_video_out.txt"/></remarks>
-            public static int ReleaseVideoImageNV(DisplayPtr dpy, GLXPbuffer pbuf) => GlxPointers._glXReleaseVideoImageNV_fnptr((IntPtr)dpy, (nuint)pbuf);
+            public static int ReleaseVideoImageNV(DisplayPtr dpy, GLXPbuffer pbuf) => GlxPointers.glXReleaseVideoImageNV_Lazy((IntPtr)dpy, (nuint)pbuf);
             
             /// <summary> <b>[requires: GLX_NV_swap_group]</b> <b>[entry point: <c>glXResetFrameCountNV</c>]</b><br/>  </summary>
             /// <remarks><see href="https://registry.khronos.org/OpenGL/extensions/NV/GLX_NV_swap_group.txt"/></remarks>
-            public static bool ResetFrameCountNV(DisplayPtr dpy, int screen) => GlxPointers._glXResetFrameCountNV_fnptr((IntPtr)dpy, screen) != 0;
+            public static bool ResetFrameCountNV(DisplayPtr dpy, int screen) => GlxPointers.glXResetFrameCountNV_Lazy((IntPtr)dpy, screen) != 0;
             
             /// <summary> <b>[requires: GLX_NV_video_out]</b> <b>[entry point: <c>glXSendPbufferToVideoNV</c>]</b><br/>  </summary>
             /// <remarks><see href="https://registry.khronos.org/OpenGL/extensions/NV/GLX_NV_video_out.txt"/></remarks>
-            public static int SendPbufferToVideoNV(DisplayPtr dpy, GLXPbuffer pbuf, int iBufferType, ulong* pulCounterPbuffer, bool bBlock) => GlxPointers._glXSendPbufferToVideoNV_fnptr((IntPtr)dpy, (nuint)pbuf, iBufferType, pulCounterPbuffer, (byte)(bBlock ? 1 : 0));
-=======
-            public static bool BindSwapBarrierNV(DisplayPtr dpy, uint group, uint barrier) => GlxPointers.glXBindSwapBarrierNV_Lazy((IntPtr)dpy, group, barrier) != 0;
-            
-            /// <summary> <b>[requires: GLX_NV_video_capture]</b> <b>[entry point: <c>glXBindVideoCaptureDeviceNV</c>]</b><br/>  </summary>
-            public static int BindVideoCaptureDeviceNV(DisplayPtr dpy, uint video_capture_slot, GLXVideoCaptureDeviceNV device) => GlxPointers.glXBindVideoCaptureDeviceNV_Lazy((IntPtr)dpy, video_capture_slot, (nuint)device);
-            
-            /// <summary> <b>[requires: GLX_NV_present_video]</b> <b>[entry point: <c>glXBindVideoDeviceNV</c>]</b><br/>  </summary>
-            public static int BindVideoDeviceNV(DisplayPtr dpy, uint video_slot, uint video_device, int* attrib_list) => GlxPointers.glXBindVideoDeviceNV_Lazy((IntPtr)dpy, video_slot, video_device, attrib_list);
-            
-            /// <summary> <b>[requires: GLX_NV_video_out]</b> <b>[entry point: <c>glXBindVideoImageNV</c>]</b><br/>  </summary>
-            public static int BindVideoImageNV(DisplayPtr dpy, GLXVideoDeviceNV VideoDevice, GLXPbuffer pbuf, int iVideoBuffer) => GlxPointers.glXBindVideoImageNV_Lazy((IntPtr)dpy, (uint)VideoDevice, (nuint)pbuf, iVideoBuffer);
-            
-            /// <summary> <b>[requires: GLX_NV_copy_buffer]</b> <b>[entry point: <c>glXCopyBufferSubDataNV</c>]</b><br/>  </summary>
-            public static void CopyBufferSubDataNV(DisplayPtr dpy, GLXContext readCtx, GLXContext writeCtx, All readTarget, All writeTarget, IntPtr readOffset, IntPtr writeOffset, nint size) => GlxPointers.glXCopyBufferSubDataNV_Lazy((IntPtr)dpy, (IntPtr)readCtx, (IntPtr)writeCtx, (uint)readTarget, (uint)writeTarget, readOffset, writeOffset, size);
-            
-            /// <summary> <b>[requires: GLX_NV_copy_image]</b> <b>[entry point: <c>glXCopyImageSubDataNV</c>]</b><br/>  </summary>
-            public static void CopyImageSubDataNV(DisplayPtr dpy, GLXContext srcCtx, uint srcName, All srcTarget, int srcLevel, int srcX, int srcY, int srcZ, GLXContext dstCtx, uint dstName, All dstTarget, int dstLevel, int dstX, int dstY, int dstZ, int width, int height, int depth) => GlxPointers.glXCopyImageSubDataNV_Lazy((IntPtr)dpy, (IntPtr)srcCtx, srcName, (uint)srcTarget, srcLevel, srcX, srcY, srcZ, (IntPtr)dstCtx, dstName, (uint)dstTarget, dstLevel, dstX, dstY, dstZ, width, height, depth);
-            
-            /// <summary> <b>[requires: GLX_NV_delay_before_swap]</b> <b>[entry point: <c>glXDelayBeforeSwapNV</c>]</b><br/>  </summary>
-            public static bool DelayBeforeSwapNV(DisplayPtr dpy, GLXDrawable drawable, float seconds) => GlxPointers.glXDelayBeforeSwapNV_Lazy((IntPtr)dpy, (nuint)drawable, seconds) != 0;
-            
-            /// <summary> <b>[requires: GLX_NV_video_capture]</b> <b>[entry point: <c>glXEnumerateVideoCaptureDevicesNV</c>]</b><br/>  </summary>
-            public static GLXVideoCaptureDeviceNV* EnumerateVideoCaptureDevicesNV(DisplayPtr dpy, int screen, int* nelements) => (GLXVideoCaptureDeviceNV*) GlxPointers.glXEnumerateVideoCaptureDevicesNV_Lazy((IntPtr)dpy, screen, nelements);
-            
-            /// <summary> <b>[requires: GLX_NV_present_video]</b> <b>[entry point: <c>glXEnumerateVideoDevicesNV</c>]</b><br/>  </summary>
-            public static uint* EnumerateVideoDevicesNV(DisplayPtr dpy, int screen, int* nelements) => GlxPointers.glXEnumerateVideoDevicesNV_Lazy((IntPtr)dpy, screen, nelements);
-            
-            /// <summary> <b>[requires: GLX_NV_video_out]</b> <b>[entry point: <c>glXGetVideoDeviceNV</c>]</b><br/>  </summary>
-            public static int GetVideoDeviceNV(DisplayPtr dpy, int screen, int numVideoDevices, GLXVideoDeviceNV* pVideoDevice) => GlxPointers.glXGetVideoDeviceNV_Lazy((IntPtr)dpy, screen, numVideoDevices, (uint*)pVideoDevice);
-            
-            /// <summary> <b>[requires: GLX_NV_video_out]</b> <b>[entry point: <c>glXGetVideoInfoNV</c>]</b><br/>  </summary>
-            public static int GetVideoInfoNV(DisplayPtr dpy, int screen, GLXVideoDeviceNV VideoDevice, ulong* pulCounterOutputPbuffer, ulong* pulCounterOutputVideo) => GlxPointers.glXGetVideoInfoNV_Lazy((IntPtr)dpy, screen, (uint)VideoDevice, pulCounterOutputPbuffer, pulCounterOutputVideo);
-            
-            /// <summary> <b>[requires: GLX_NV_swap_group]</b> <b>[entry point: <c>glXJoinSwapGroupNV</c>]</b><br/>  </summary>
-            public static bool JoinSwapGroupNV(DisplayPtr dpy, GLXDrawable drawable, uint group) => GlxPointers.glXJoinSwapGroupNV_Lazy((IntPtr)dpy, (nuint)drawable, group) != 0;
-            
-            /// <summary> <b>[requires: GLX_NV_video_capture]</b> <b>[entry point: <c>glXLockVideoCaptureDeviceNV</c>]</b><br/>  </summary>
-            public static void LockVideoCaptureDeviceNV(DisplayPtr dpy, GLXVideoCaptureDeviceNV device) => GlxPointers.glXLockVideoCaptureDeviceNV_Lazy((IntPtr)dpy, (nuint)device);
-            
-            /// <summary> <b>[requires: GLX_NV_copy_buffer]</b> <b>[entry point: <c>glXNamedCopyBufferSubDataNV</c>]</b><br/>  </summary>
-            public static void NamedCopyBufferSubDataNV(DisplayPtr dpy, GLXContext readCtx, GLXContext writeCtx, uint readBuffer, uint writeBuffer, IntPtr readOffset, IntPtr writeOffset, nint size) => GlxPointers.glXNamedCopyBufferSubDataNV_Lazy((IntPtr)dpy, (IntPtr)readCtx, (IntPtr)writeCtx, readBuffer, writeBuffer, readOffset, writeOffset, size);
-            
-            /// <summary> <b>[requires: GLX_NV_swap_group]</b> <b>[entry point: <c>glXQueryFrameCountNV</c>]</b><br/>  </summary>
-            public static bool QueryFrameCountNV(DisplayPtr dpy, int screen, uint* count) => GlxPointers.glXQueryFrameCountNV_Lazy((IntPtr)dpy, screen, count) != 0;
-            
-            /// <summary> <b>[requires: GLX_NV_swap_group]</b> <b>[entry point: <c>glXQueryMaxSwapGroupsNV</c>]</b><br/>  </summary>
-            public static bool QueryMaxSwapGroupsNV(DisplayPtr dpy, int screen, uint* maxGroups, uint* maxBarriers) => GlxPointers.glXQueryMaxSwapGroupsNV_Lazy((IntPtr)dpy, screen, maxGroups, maxBarriers) != 0;
-            
-            /// <summary> <b>[requires: GLX_NV_swap_group]</b> <b>[entry point: <c>glXQuerySwapGroupNV</c>]</b><br/>  </summary>
-            public static bool QuerySwapGroupNV(DisplayPtr dpy, GLXDrawable drawable, uint* group, uint* barrier) => GlxPointers.glXQuerySwapGroupNV_Lazy((IntPtr)dpy, (nuint)drawable, group, barrier) != 0;
-            
-            /// <summary> <b>[requires: GLX_NV_video_capture]</b> <b>[entry point: <c>glXQueryVideoCaptureDeviceNV</c>]</b><br/>  </summary>
-            public static int QueryVideoCaptureDeviceNV(DisplayPtr dpy, GLXVideoCaptureDeviceNV device, int attribute, int* value) => GlxPointers.glXQueryVideoCaptureDeviceNV_Lazy((IntPtr)dpy, (nuint)device, attribute, value);
-            
-            /// <summary> <b>[requires: GLX_NV_video_capture]</b> <b>[entry point: <c>glXReleaseVideoCaptureDeviceNV</c>]</b><br/>  </summary>
-            public static void ReleaseVideoCaptureDeviceNV(DisplayPtr dpy, GLXVideoCaptureDeviceNV device) => GlxPointers.glXReleaseVideoCaptureDeviceNV_Lazy((IntPtr)dpy, (nuint)device);
-            
-            /// <summary> <b>[requires: GLX_NV_video_out]</b> <b>[entry point: <c>glXReleaseVideoDeviceNV</c>]</b><br/>  </summary>
-            public static int ReleaseVideoDeviceNV(DisplayPtr dpy, int screen, GLXVideoDeviceNV VideoDevice) => GlxPointers.glXReleaseVideoDeviceNV_Lazy((IntPtr)dpy, screen, (uint)VideoDevice);
-            
-            /// <summary> <b>[requires: GLX_NV_video_out]</b> <b>[entry point: <c>glXReleaseVideoImageNV</c>]</b><br/>  </summary>
-            public static int ReleaseVideoImageNV(DisplayPtr dpy, GLXPbuffer pbuf) => GlxPointers.glXReleaseVideoImageNV_Lazy((IntPtr)dpy, (nuint)pbuf);
-            
-            /// <summary> <b>[requires: GLX_NV_swap_group]</b> <b>[entry point: <c>glXResetFrameCountNV</c>]</b><br/>  </summary>
-            public static bool ResetFrameCountNV(DisplayPtr dpy, int screen) => GlxPointers.glXResetFrameCountNV_Lazy((IntPtr)dpy, screen) != 0;
-            
-            /// <summary> <b>[requires: GLX_NV_video_out]</b> <b>[entry point: <c>glXSendPbufferToVideoNV</c>]</b><br/>  </summary>
             public static int SendPbufferToVideoNV(DisplayPtr dpy, GLXPbuffer pbuf, int iBufferType, ulong* pulCounterPbuffer, bool bBlock) => GlxPointers.glXSendPbufferToVideoNV_Lazy((IntPtr)dpy, (nuint)pbuf, iBufferType, pulCounterPbuffer, (byte)(bBlock ? 1 : 0));
->>>>>>> fbab23ca
             
         }
         /// <summary>OML extensions.</summary>
         public static unsafe partial class OML
         {
             /// <summary> <b>[requires: GLX_OML_sync_control]</b> <b>[entry point: <c>glXGetMscRateOML</c>]</b><br/>  </summary>
-<<<<<<< HEAD
             /// <remarks><see href="https://registry.khronos.org/OpenGL/extensions/OML/GLX_OML_sync_control.txt"/></remarks>
-            public static bool GetMscRateOML(DisplayPtr dpy, GLXDrawable drawable, int* numerator, int* denominator) => GlxPointers._glXGetMscRateOML_fnptr((IntPtr)dpy, (nuint)drawable, numerator, denominator) != 0;
+            public static bool GetMscRateOML(DisplayPtr dpy, GLXDrawable drawable, int* numerator, int* denominator) => GlxPointers.glXGetMscRateOML_Lazy((IntPtr)dpy, (nuint)drawable, numerator, denominator) != 0;
             
             /// <summary> <b>[requires: GLX_OML_sync_control]</b> <b>[entry point: <c>glXGetSyncValuesOML</c>]</b><br/>  </summary>
             /// <remarks><see href="https://registry.khronos.org/OpenGL/extensions/OML/GLX_OML_sync_control.txt"/></remarks>
-            public static bool GetSyncValuesOML(DisplayPtr dpy, GLXDrawable drawable, long* ust, long* msc, long* sbc) => GlxPointers._glXGetSyncValuesOML_fnptr((IntPtr)dpy, (nuint)drawable, ust, msc, sbc) != 0;
+            public static bool GetSyncValuesOML(DisplayPtr dpy, GLXDrawable drawable, long* ust, long* msc, long* sbc) => GlxPointers.glXGetSyncValuesOML_Lazy((IntPtr)dpy, (nuint)drawable, ust, msc, sbc) != 0;
             
             /// <summary> <b>[requires: GLX_OML_sync_control]</b> <b>[entry point: <c>glXSwapBuffersMscOML</c>]</b><br/>  </summary>
             /// <remarks><see href="https://registry.khronos.org/OpenGL/extensions/OML/GLX_OML_sync_control.txt"/></remarks>
-            public static long SwapBuffersMscOML(DisplayPtr dpy, GLXDrawable drawable, long target_msc, long divisor, long remainder) => GlxPointers._glXSwapBuffersMscOML_fnptr((IntPtr)dpy, (nuint)drawable, target_msc, divisor, remainder);
+            public static long SwapBuffersMscOML(DisplayPtr dpy, GLXDrawable drawable, long target_msc, long divisor, long remainder) => GlxPointers.glXSwapBuffersMscOML_Lazy((IntPtr)dpy, (nuint)drawable, target_msc, divisor, remainder);
             
             /// <summary> <b>[requires: GLX_OML_sync_control]</b> <b>[entry point: <c>glXWaitForMscOML</c>]</b><br/>  </summary>
             /// <remarks><see href="https://registry.khronos.org/OpenGL/extensions/OML/GLX_OML_sync_control.txt"/></remarks>
-            public static bool WaitForMscOML(DisplayPtr dpy, GLXDrawable drawable, long target_msc, long divisor, long remainder, long* ust, long* msc, long* sbc) => GlxPointers._glXWaitForMscOML_fnptr((IntPtr)dpy, (nuint)drawable, target_msc, divisor, remainder, ust, msc, sbc) != 0;
+            public static bool WaitForMscOML(DisplayPtr dpy, GLXDrawable drawable, long target_msc, long divisor, long remainder, long* ust, long* msc, long* sbc) => GlxPointers.glXWaitForMscOML_Lazy((IntPtr)dpy, (nuint)drawable, target_msc, divisor, remainder, ust, msc, sbc) != 0;
             
             /// <summary> <b>[requires: GLX_OML_sync_control]</b> <b>[entry point: <c>glXWaitForSbcOML</c>]</b><br/>  </summary>
             /// <remarks><see href="https://registry.khronos.org/OpenGL/extensions/OML/GLX_OML_sync_control.txt"/></remarks>
-            public static bool WaitForSbcOML(DisplayPtr dpy, GLXDrawable drawable, long target_sbc, long* ust, long* msc, long* sbc) => GlxPointers._glXWaitForSbcOML_fnptr((IntPtr)dpy, (nuint)drawable, target_sbc, ust, msc, sbc) != 0;
-=======
-            public static bool GetMscRateOML(DisplayPtr dpy, GLXDrawable drawable, int* numerator, int* denominator) => GlxPointers.glXGetMscRateOML_Lazy((IntPtr)dpy, (nuint)drawable, numerator, denominator) != 0;
-            
-            /// <summary> <b>[requires: GLX_OML_sync_control]</b> <b>[entry point: <c>glXGetSyncValuesOML</c>]</b><br/>  </summary>
-            public static bool GetSyncValuesOML(DisplayPtr dpy, GLXDrawable drawable, long* ust, long* msc, long* sbc) => GlxPointers.glXGetSyncValuesOML_Lazy((IntPtr)dpy, (nuint)drawable, ust, msc, sbc) != 0;
-            
-            /// <summary> <b>[requires: GLX_OML_sync_control]</b> <b>[entry point: <c>glXSwapBuffersMscOML</c>]</b><br/>  </summary>
-            public static long SwapBuffersMscOML(DisplayPtr dpy, GLXDrawable drawable, long target_msc, long divisor, long remainder) => GlxPointers.glXSwapBuffersMscOML_Lazy((IntPtr)dpy, (nuint)drawable, target_msc, divisor, remainder);
-            
-            /// <summary> <b>[requires: GLX_OML_sync_control]</b> <b>[entry point: <c>glXWaitForMscOML</c>]</b><br/>  </summary>
-            public static bool WaitForMscOML(DisplayPtr dpy, GLXDrawable drawable, long target_msc, long divisor, long remainder, long* ust, long* msc, long* sbc) => GlxPointers.glXWaitForMscOML_Lazy((IntPtr)dpy, (nuint)drawable, target_msc, divisor, remainder, ust, msc, sbc) != 0;
-            
-            /// <summary> <b>[requires: GLX_OML_sync_control]</b> <b>[entry point: <c>glXWaitForSbcOML</c>]</b><br/>  </summary>
             public static bool WaitForSbcOML(DisplayPtr dpy, GLXDrawable drawable, long target_sbc, long* ust, long* msc, long* sbc) => GlxPointers.glXWaitForSbcOML_Lazy((IntPtr)dpy, (nuint)drawable, target_sbc, ust, msc, sbc) != 0;
->>>>>>> fbab23ca
             
         }
         /// <summary>SGI extensions.</summary>
         public static unsafe partial class SGI
         {
             /// <summary> <b>[requires: GLX_SGI_cushion]</b> <b>[entry point: <c>glXCushionSGI</c>]</b><br/>  </summary>
-<<<<<<< HEAD
             /// <remarks><see href="https://registry.khronos.org/OpenGL/extensions/SGI/GLX_SGI_cushion.txt"/></remarks>
-            public static void CushionSGI(DisplayPtr dpy, Window window, float cushion) => GlxPointers._glXCushionSGI_fnptr((IntPtr)dpy, (nuint)window, cushion);
+            public static void CushionSGI(DisplayPtr dpy, Window window, float cushion) => GlxPointers.glXCushionSGI_Lazy((IntPtr)dpy, (nuint)window, cushion);
             
             /// <summary> <b>[requires: GLX_SGI_make_current_read]</b> <b>[entry point: <c>glXGetCurrentReadDrawableSGI</c>]</b><br/>  </summary>
             /// <remarks><see href="https://registry.khronos.org/OpenGL/extensions/SGI/GLX_SGI_make_current_read.txt"/></remarks>
-            public static GLXDrawable GetCurrentReadDrawableSGI() => (GLXDrawable) GlxPointers._glXGetCurrentReadDrawableSGI_fnptr();
+            public static GLXDrawable GetCurrentReadDrawableSGI() => (GLXDrawable) GlxPointers.glXGetCurrentReadDrawableSGI_Lazy();
             
             /// <summary> <b>[requires: GLX_SGI_video_sync]</b> <b>[entry point: <c>glXGetVideoSyncSGI</c>]</b><br/>  </summary>
             /// <remarks><see href="https://registry.khronos.org/OpenGL/extensions/SGI/GLX_SGI_video_sync.txt"/></remarks>
-            public static int GetVideoSyncSGI(uint* count) => GlxPointers._glXGetVideoSyncSGI_fnptr(count);
+            public static int GetVideoSyncSGI(uint* count) => GlxPointers.glXGetVideoSyncSGI_Lazy(count);
             
             /// <summary> <b>[requires: GLX_SGI_make_current_read]</b> <b>[entry point: <c>glXMakeCurrentReadSGI</c>]</b><br/>  </summary>
             /// <remarks><see href="https://registry.khronos.org/OpenGL/extensions/SGI/GLX_SGI_make_current_read.txt"/></remarks>
-            public static bool MakeCurrentReadSGI(DisplayPtr dpy, GLXDrawable draw, GLXDrawable read, GLXContext ctx) => GlxPointers._glXMakeCurrentReadSGI_fnptr((IntPtr)dpy, (nuint)draw, (nuint)read, (IntPtr)ctx) != 0;
+            public static bool MakeCurrentReadSGI(DisplayPtr dpy, GLXDrawable draw, GLXDrawable read, GLXContext ctx) => GlxPointers.glXMakeCurrentReadSGI_Lazy((IntPtr)dpy, (nuint)draw, (nuint)read, (IntPtr)ctx) != 0;
             
             /// <summary> <b>[requires: GLX_SGI_swap_control]</b> <b>[entry point: <c>glXSwapIntervalSGI</c>]</b><br/>  </summary>
             /// <remarks><see href="https://registry.khronos.org/OpenGL/extensions/SGI/GLX_SGI_swap_control.txt"/></remarks>
-            public static int SwapIntervalSGI(int interval) => GlxPointers._glXSwapIntervalSGI_fnptr(interval);
+            public static int SwapIntervalSGI(int interval) => GlxPointers.glXSwapIntervalSGI_Lazy(interval);
             
             /// <summary> <b>[requires: GLX_SGI_video_sync]</b> <b>[entry point: <c>glXWaitVideoSyncSGI</c>]</b><br/>  </summary>
             /// <remarks><see href="https://registry.khronos.org/OpenGL/extensions/SGI/GLX_SGI_video_sync.txt"/></remarks>
-            public static int WaitVideoSyncSGI(int divisor, int remainder, uint* count) => GlxPointers._glXWaitVideoSyncSGI_fnptr(divisor, remainder, count);
-=======
-            public static void CushionSGI(DisplayPtr dpy, Window window, float cushion) => GlxPointers.glXCushionSGI_Lazy((IntPtr)dpy, (nuint)window, cushion);
-            
-            /// <summary> <b>[requires: GLX_SGI_make_current_read]</b> <b>[entry point: <c>glXGetCurrentReadDrawableSGI</c>]</b><br/>  </summary>
-            public static GLXDrawable GetCurrentReadDrawableSGI() => (GLXDrawable) GlxPointers.glXGetCurrentReadDrawableSGI_Lazy();
-            
-            /// <summary> <b>[requires: GLX_SGI_video_sync]</b> <b>[entry point: <c>glXGetVideoSyncSGI</c>]</b><br/>  </summary>
-            public static int GetVideoSyncSGI(uint* count) => GlxPointers.glXGetVideoSyncSGI_Lazy(count);
-            
-            /// <summary> <b>[requires: GLX_SGI_make_current_read]</b> <b>[entry point: <c>glXMakeCurrentReadSGI</c>]</b><br/>  </summary>
-            public static bool MakeCurrentReadSGI(DisplayPtr dpy, GLXDrawable draw, GLXDrawable read, GLXContext ctx) => GlxPointers.glXMakeCurrentReadSGI_Lazy((IntPtr)dpy, (nuint)draw, (nuint)read, (IntPtr)ctx) != 0;
-            
-            /// <summary> <b>[requires: GLX_SGI_swap_control]</b> <b>[entry point: <c>glXSwapIntervalSGI</c>]</b><br/>  </summary>
-            public static int SwapIntervalSGI(int interval) => GlxPointers.glXSwapIntervalSGI_Lazy(interval);
-            
-            /// <summary> <b>[requires: GLX_SGI_video_sync]</b> <b>[entry point: <c>glXWaitVideoSyncSGI</c>]</b><br/>  </summary>
             public static int WaitVideoSyncSGI(int divisor, int remainder, uint* count) => GlxPointers.glXWaitVideoSyncSGI_Lazy(divisor, remainder, count);
->>>>>>> fbab23ca
             
         }
         /// <summary>SGIX extensions.</summary>
         public static unsafe partial class SGIX
         {
             /// <summary> <b>[requires: GLX_SGIX_video_resize]</b> <b>[entry point: <c>glXBindChannelToWindowSGIX</c>]</b><br/>  </summary>
-<<<<<<< HEAD
             /// <remarks><see href="https://registry.khronos.org/OpenGL/extensions/SGIX/GLX_SGIX_video_resize.txt"/></remarks>
-            public static int BindChannelToWindowSGIX(DisplayPtr display, int screen, int channel, Window window) => GlxPointers._glXBindChannelToWindowSGIX_fnptr((IntPtr)display, screen, channel, (nuint)window);
+            public static int BindChannelToWindowSGIX(DisplayPtr display, int screen, int channel, Window window) => GlxPointers.glXBindChannelToWindowSGIX_Lazy((IntPtr)display, screen, channel, (nuint)window);
             
             /// <summary> <b>[requires: GLX_SGIX_hyperpipe]</b> <b>[entry point: <c>glXBindHyperpipeSGIX</c>]</b><br/>  </summary>
             /// <remarks><see href="https://registry.khronos.org/OpenGL/extensions/SGIX/GLX_SGIX_hyperpipe.txt"/></remarks>
-            public static int BindHyperpipeSGIX(DisplayPtr dpy, int hpId) => GlxPointers._glXBindHyperpipeSGIX_fnptr((IntPtr)dpy, hpId);
+            public static int BindHyperpipeSGIX(DisplayPtr dpy, int hpId) => GlxPointers.glXBindHyperpipeSGIX_Lazy((IntPtr)dpy, hpId);
             
             /// <summary> <b>[requires: GLX_SGIX_swap_barrier]</b> <b>[entry point: <c>glXBindSwapBarrierSGIX</c>]</b><br/>  </summary>
             /// <remarks><see href="https://registry.khronos.org/OpenGL/extensions/SGIX/GLX_SGIX_swap_barrier.txt"/></remarks>
-            public static void BindSwapBarrierSGIX(DisplayPtr dpy, GLXDrawable drawable, int barrier) => GlxPointers._glXBindSwapBarrierSGIX_fnptr((IntPtr)dpy, (nuint)drawable, barrier);
+            public static void BindSwapBarrierSGIX(DisplayPtr dpy, GLXDrawable drawable, int barrier) => GlxPointers.glXBindSwapBarrierSGIX_Lazy((IntPtr)dpy, (nuint)drawable, barrier);
             
             /// <summary> <b>[requires: GLX_SGIX_video_resize]</b> <b>[entry point: <c>glXChannelRectSGIX</c>]</b><br/>  </summary>
             /// <remarks><see href="https://registry.khronos.org/OpenGL/extensions/SGIX/GLX_SGIX_video_resize.txt"/></remarks>
-            public static int ChannelRectSGIX(DisplayPtr display, int screen, int channel, int x, int y, int w, int h) => GlxPointers._glXChannelRectSGIX_fnptr((IntPtr)display, screen, channel, x, y, w, h);
+            public static int ChannelRectSGIX(DisplayPtr display, int screen, int channel, int x, int y, int w, int h) => GlxPointers.glXChannelRectSGIX_Lazy((IntPtr)display, screen, channel, x, y, w, h);
             
             /// <summary> <b>[requires: GLX_SGIX_video_resize]</b> <b>[entry point: <c>glXChannelRectSyncSGIX</c>]</b><br/>  </summary>
             /// <remarks><see href="https://registry.khronos.org/OpenGL/extensions/SGIX/GLX_SGIX_video_resize.txt"/></remarks>
-            public static int ChannelRectSyncSGIX(DisplayPtr display, int screen, int channel, All synctype) => GlxPointers._glXChannelRectSyncSGIX_fnptr((IntPtr)display, screen, channel, (uint)synctype);
+            public static int ChannelRectSyncSGIX(DisplayPtr display, int screen, int channel, All synctype) => GlxPointers.glXChannelRectSyncSGIX_Lazy((IntPtr)display, screen, channel, (uint)synctype);
             
             /// <summary> <b>[requires: GLX_SGIX_fbconfig]</b> <b>[entry point: <c>glXChooseFBConfigSGIX</c>]</b><br/>  </summary>
             /// <remarks><see href="https://registry.khronos.org/OpenGL/extensions/SGIX/GLX_SGIX_fbconfig.txt"/></remarks>
-            public static GLXFBConfigSGIX* ChooseFBConfigSGIX(DisplayPtr dpy, int screen, int* attrib_list, int* nelements) => (GLXFBConfigSGIX*) GlxPointers._glXChooseFBConfigSGIX_fnptr((IntPtr)dpy, screen, attrib_list, nelements);
+            public static GLXFBConfigSGIX* ChooseFBConfigSGIX(DisplayPtr dpy, int screen, int* attrib_list, int* nelements) => (GLXFBConfigSGIX*) GlxPointers.glXChooseFBConfigSGIX_Lazy((IntPtr)dpy, screen, attrib_list, nelements);
             
             /// <summary> <b>[requires: GLX_SGIX_fbconfig]</b> <b>[entry point: <c>glXCreateContextWithConfigSGIX</c>]</b><br/>  </summary>
             /// <remarks><see href="https://registry.khronos.org/OpenGL/extensions/SGIX/GLX_SGIX_fbconfig.txt"/></remarks>
-            public static GLXContext CreateContextWithConfigSGIX(DisplayPtr dpy, GLXFBConfigSGIX config, int render_type, GLXContext share_list, bool direct) => (GLXContext) GlxPointers._glXCreateContextWithConfigSGIX_fnptr((IntPtr)dpy, (IntPtr)config, render_type, (IntPtr)share_list, (byte)(direct ? 1 : 0));
+            public static GLXContext CreateContextWithConfigSGIX(DisplayPtr dpy, GLXFBConfigSGIX config, int render_type, GLXContext share_list, bool direct) => (GLXContext) GlxPointers.glXCreateContextWithConfigSGIX_Lazy((IntPtr)dpy, (IntPtr)config, render_type, (IntPtr)share_list, (byte)(direct ? 1 : 0));
             
             /// <summary> <b>[requires: GLX_SGIX_pbuffer]</b> <b>[entry point: <c>glXCreateGLXPbufferSGIX</c>]</b><br/>  </summary>
             /// <remarks><see href="https://registry.khronos.org/OpenGL/extensions/SGIX/GLX_SGIX_pbuffer.txt"/></remarks>
-            public static GLXPbufferSGIX CreateGLXPbufferSGIX(DisplayPtr dpy, GLXFBConfigSGIX config, uint width, uint height, int* attrib_list) => (GLXPbufferSGIX) GlxPointers._glXCreateGLXPbufferSGIX_fnptr((IntPtr)dpy, (IntPtr)config, width, height, attrib_list);
+            public static GLXPbufferSGIX CreateGLXPbufferSGIX(DisplayPtr dpy, GLXFBConfigSGIX config, uint width, uint height, int* attrib_list) => (GLXPbufferSGIX) GlxPointers.glXCreateGLXPbufferSGIX_Lazy((IntPtr)dpy, (IntPtr)config, width, height, attrib_list);
             
             /// <summary> <b>[requires: GLX_SGIX_fbconfig]</b> <b>[entry point: <c>glXCreateGLXPixmapWithConfigSGIX</c>]</b><br/>  </summary>
             /// <remarks><see href="https://registry.khronos.org/OpenGL/extensions/SGIX/GLX_SGIX_fbconfig.txt"/></remarks>
-            public static GLXPixmap CreateGLXPixmapWithConfigSGIX(DisplayPtr dpy, GLXFBConfigSGIX config, Pixmap pixmap) => (GLXPixmap) GlxPointers._glXCreateGLXPixmapWithConfigSGIX_fnptr((IntPtr)dpy, (IntPtr)config, (nuint)pixmap);
+            public static GLXPixmap CreateGLXPixmapWithConfigSGIX(DisplayPtr dpy, GLXFBConfigSGIX config, Pixmap pixmap) => (GLXPixmap) GlxPointers.glXCreateGLXPixmapWithConfigSGIX_Lazy((IntPtr)dpy, (IntPtr)config, (nuint)pixmap);
             
             /// <summary> <b>[requires: GLX_SGIX_pbuffer]</b> <b>[entry point: <c>glXDestroyGLXPbufferSGIX</c>]</b><br/>  </summary>
             /// <remarks><see href="https://registry.khronos.org/OpenGL/extensions/SGIX/GLX_SGIX_pbuffer.txt"/></remarks>
-            public static void DestroyGLXPbufferSGIX(DisplayPtr dpy, GLXPbufferSGIX pbuf) => GlxPointers._glXDestroyGLXPbufferSGIX_fnptr((IntPtr)dpy, (nuint)pbuf);
+            public static void DestroyGLXPbufferSGIX(DisplayPtr dpy, GLXPbufferSGIX pbuf) => GlxPointers.glXDestroyGLXPbufferSGIX_Lazy((IntPtr)dpy, (nuint)pbuf);
             
             /// <summary> <b>[requires: GLX_SGIX_hyperpipe]</b> <b>[entry point: <c>glXDestroyHyperpipeConfigSGIX</c>]</b><br/>  </summary>
             /// <remarks><see href="https://registry.khronos.org/OpenGL/extensions/SGIX/GLX_SGIX_hyperpipe.txt"/></remarks>
-            public static int DestroyHyperpipeConfigSGIX(DisplayPtr dpy, int hpId) => GlxPointers._glXDestroyHyperpipeConfigSGIX_fnptr((IntPtr)dpy, hpId);
+            public static int DestroyHyperpipeConfigSGIX(DisplayPtr dpy, int hpId) => GlxPointers.glXDestroyHyperpipeConfigSGIX_Lazy((IntPtr)dpy, hpId);
             
             /// <summary> <b>[requires: GLX_SGIX_fbconfig]</b> <b>[entry point: <c>glXGetFBConfigAttribSGIX</c>]</b><br/>  </summary>
             /// <remarks><see href="https://registry.khronos.org/OpenGL/extensions/SGIX/GLX_SGIX_fbconfig.txt"/></remarks>
-            public static int GetFBConfigAttribSGIX(DisplayPtr dpy, GLXFBConfigSGIX config, int attribute, int* value) => GlxPointers._glXGetFBConfigAttribSGIX_fnptr((IntPtr)dpy, (IntPtr)config, attribute, value);
+            public static int GetFBConfigAttribSGIX(DisplayPtr dpy, GLXFBConfigSGIX config, int attribute, int* value) => GlxPointers.glXGetFBConfigAttribSGIX_Lazy((IntPtr)dpy, (IntPtr)config, attribute, value);
             
             /// <summary> <b>[requires: GLX_SGIX_fbconfig]</b> <b>[entry point: <c>glXGetFBConfigFromVisualSGIX</c>]</b><br/>  </summary>
             /// <remarks><see href="https://registry.khronos.org/OpenGL/extensions/SGIX/GLX_SGIX_fbconfig.txt"/></remarks>
-            public static GLXFBConfigSGIX GetFBConfigFromVisualSGIX(DisplayPtr dpy, XVisualInfoPtr vis) => (GLXFBConfigSGIX) GlxPointers._glXGetFBConfigFromVisualSGIX_fnptr((IntPtr)dpy, (IntPtr)vis);
+            public static GLXFBConfigSGIX GetFBConfigFromVisualSGIX(DisplayPtr dpy, XVisualInfoPtr vis) => (GLXFBConfigSGIX) GlxPointers.glXGetFBConfigFromVisualSGIX_Lazy((IntPtr)dpy, (IntPtr)vis);
             
             /// <summary> <b>[requires: GLX_SGIX_pbuffer]</b> <b>[entry point: <c>glXGetSelectedEventSGIX</c>]</b><br/>  </summary>
             /// <remarks><see href="https://registry.khronos.org/OpenGL/extensions/SGIX/GLX_SGIX_pbuffer.txt"/></remarks>
-            public static void GetSelectedEventSGIX(DisplayPtr dpy, GLXDrawable drawable, ulong* mask) => GlxPointers._glXGetSelectedEventSGIX_fnptr((IntPtr)dpy, (nuint)drawable, mask);
+            public static void GetSelectedEventSGIX(DisplayPtr dpy, GLXDrawable drawable, ulong* mask) => GlxPointers.glXGetSelectedEventSGIX_Lazy((IntPtr)dpy, (nuint)drawable, mask);
             
             /// <summary> <b>[requires: GLX_SGIX_fbconfig]</b> <b>[entry point: <c>glXGetVisualFromFBConfigSGIX</c>]</b><br/>  </summary>
             /// <remarks><see href="https://registry.khronos.org/OpenGL/extensions/SGIX/GLX_SGIX_fbconfig.txt"/></remarks>
-            public static XVisualInfoPtr GetVisualFromFBConfigSGIX(DisplayPtr dpy, GLXFBConfigSGIX config) => (XVisualInfoPtr) GlxPointers._glXGetVisualFromFBConfigSGIX_fnptr((IntPtr)dpy, (IntPtr)config);
+            public static XVisualInfoPtr GetVisualFromFBConfigSGIX(DisplayPtr dpy, GLXFBConfigSGIX config) => (XVisualInfoPtr) GlxPointers.glXGetVisualFromFBConfigSGIX_Lazy((IntPtr)dpy, (IntPtr)config);
             
             /// <summary> <b>[requires: GLX_SGIX_hyperpipe]</b> <b>[entry point: <c>glXHyperpipeAttribSGIX</c>]</b><br/>  </summary>
             /// <remarks><see href="https://registry.khronos.org/OpenGL/extensions/SGIX/GLX_SGIX_hyperpipe.txt"/></remarks>
-            public static int HyperpipeAttribSGIX(DisplayPtr dpy, int timeSlice, int attrib, int size, void* attribList) => GlxPointers._glXHyperpipeAttribSGIX_fnptr((IntPtr)dpy, timeSlice, attrib, size, attribList);
+            public static int HyperpipeAttribSGIX(DisplayPtr dpy, int timeSlice, int attrib, int size, void* attribList) => GlxPointers.glXHyperpipeAttribSGIX_Lazy((IntPtr)dpy, timeSlice, attrib, size, attribList);
             
             /// <summary> <b>[requires: GLX_SGIX_hyperpipe]</b> <b>[entry point: <c>glXHyperpipeConfigSGIX</c>]</b><br/>  </summary>
             /// <remarks><see href="https://registry.khronos.org/OpenGL/extensions/SGIX/GLX_SGIX_hyperpipe.txt"/></remarks>
-            public static int HyperpipeConfigSGIX(DisplayPtr dpy, int networkId, int npipes, GLXHyperpipeConfigSGIX* cfg, int* hpId) => GlxPointers._glXHyperpipeConfigSGIX_fnptr((IntPtr)dpy, networkId, npipes, cfg, hpId);
+            public static int HyperpipeConfigSGIX(DisplayPtr dpy, int networkId, int npipes, GLXHyperpipeConfigSGIX* cfg, int* hpId) => GlxPointers.glXHyperpipeConfigSGIX_Lazy((IntPtr)dpy, networkId, npipes, cfg, hpId);
             
             /// <summary> <b>[requires: GLX_SGIX_swap_group]</b> <b>[entry point: <c>glXJoinSwapGroupSGIX</c>]</b><br/>  </summary>
             /// <remarks><see href="https://registry.khronos.org/OpenGL/extensions/SGIX/GLX_SGIX_swap_group.txt"/></remarks>
-            public static void JoinSwapGroupSGIX(DisplayPtr dpy, GLXDrawable drawable, GLXDrawable member) => GlxPointers._glXJoinSwapGroupSGIX_fnptr((IntPtr)dpy, (nuint)drawable, (nuint)member);
+            public static void JoinSwapGroupSGIX(DisplayPtr dpy, GLXDrawable drawable, GLXDrawable member) => GlxPointers.glXJoinSwapGroupSGIX_Lazy((IntPtr)dpy, (nuint)drawable, (nuint)member);
             
             /// <summary> <b>[requires: GLX_SGIX_video_resize]</b> <b>[entry point: <c>glXQueryChannelDeltasSGIX</c>]</b><br/>  </summary>
             /// <remarks><see href="https://registry.khronos.org/OpenGL/extensions/SGIX/GLX_SGIX_video_resize.txt"/></remarks>
-            public static int QueryChannelDeltasSGIX(DisplayPtr display, int screen, int channel, int* x, int* y, int* w, int* h) => GlxPointers._glXQueryChannelDeltasSGIX_fnptr((IntPtr)display, screen, channel, x, y, w, h);
+            public static int QueryChannelDeltasSGIX(DisplayPtr display, int screen, int channel, int* x, int* y, int* w, int* h) => GlxPointers.glXQueryChannelDeltasSGIX_Lazy((IntPtr)display, screen, channel, x, y, w, h);
             
             /// <summary> <b>[requires: GLX_SGIX_video_resize]</b> <b>[entry point: <c>glXQueryChannelRectSGIX</c>]</b><br/>  </summary>
             /// <remarks><see href="https://registry.khronos.org/OpenGL/extensions/SGIX/GLX_SGIX_video_resize.txt"/></remarks>
-            public static int QueryChannelRectSGIX(DisplayPtr display, int screen, int channel, int* dx, int* dy, int* dw, int* dh) => GlxPointers._glXQueryChannelRectSGIX_fnptr((IntPtr)display, screen, channel, dx, dy, dw, dh);
+            public static int QueryChannelRectSGIX(DisplayPtr display, int screen, int channel, int* dx, int* dy, int* dw, int* dh) => GlxPointers.glXQueryChannelRectSGIX_Lazy((IntPtr)display, screen, channel, dx, dy, dw, dh);
             
             /// <summary> <b>[requires: GLX_SGIX_pbuffer]</b> <b>[entry point: <c>glXQueryGLXPbufferSGIX</c>]</b><br/>  </summary>
             /// <remarks><see href="https://registry.khronos.org/OpenGL/extensions/SGIX/GLX_SGIX_pbuffer.txt"/></remarks>
-            public static void QueryGLXPbufferSGIX(DisplayPtr dpy, GLXPbufferSGIX pbuf, int attribute, uint* value) => GlxPointers._glXQueryGLXPbufferSGIX_fnptr((IntPtr)dpy, (nuint)pbuf, attribute, value);
+            public static void QueryGLXPbufferSGIX(DisplayPtr dpy, GLXPbufferSGIX pbuf, int attribute, uint* value) => GlxPointers.glXQueryGLXPbufferSGIX_Lazy((IntPtr)dpy, (nuint)pbuf, attribute, value);
             
             /// <summary> <b>[requires: GLX_SGIX_hyperpipe]</b> <b>[entry point: <c>glXQueryHyperpipeAttribSGIX</c>]</b><br/>  </summary>
             /// <remarks><see href="https://registry.khronos.org/OpenGL/extensions/SGIX/GLX_SGIX_hyperpipe.txt"/></remarks>
-            public static int QueryHyperpipeAttribSGIX(DisplayPtr dpy, int timeSlice, int attrib, int size, void* returnAttribList) => GlxPointers._glXQueryHyperpipeAttribSGIX_fnptr((IntPtr)dpy, timeSlice, attrib, size, returnAttribList);
+            public static int QueryHyperpipeAttribSGIX(DisplayPtr dpy, int timeSlice, int attrib, int size, void* returnAttribList) => GlxPointers.glXQueryHyperpipeAttribSGIX_Lazy((IntPtr)dpy, timeSlice, attrib, size, returnAttribList);
             
             /// <summary> <b>[requires: GLX_SGIX_hyperpipe]</b> <b>[entry point: <c>glXQueryHyperpipeBestAttribSGIX</c>]</b><br/>  </summary>
             /// <remarks><see href="https://registry.khronos.org/OpenGL/extensions/SGIX/GLX_SGIX_hyperpipe.txt"/></remarks>
-            public static int QueryHyperpipeBestAttribSGIX(DisplayPtr dpy, int timeSlice, int attrib, int size, void* attribList, void* returnAttribList) => GlxPointers._glXQueryHyperpipeBestAttribSGIX_fnptr((IntPtr)dpy, timeSlice, attrib, size, attribList, returnAttribList);
+            public static int QueryHyperpipeBestAttribSGIX(DisplayPtr dpy, int timeSlice, int attrib, int size, void* attribList, void* returnAttribList) => GlxPointers.glXQueryHyperpipeBestAttribSGIX_Lazy((IntPtr)dpy, timeSlice, attrib, size, attribList, returnAttribList);
             
             /// <summary> <b>[requires: GLX_SGIX_hyperpipe]</b> <b>[entry point: <c>glXQueryHyperpipeConfigSGIX</c>]</b><br/>  </summary>
             /// <remarks><see href="https://registry.khronos.org/OpenGL/extensions/SGIX/GLX_SGIX_hyperpipe.txt"/></remarks>
-            public static GLXHyperpipeConfigSGIX* QueryHyperpipeConfigSGIX(DisplayPtr dpy, int hpId, int* npipes) => GlxPointers._glXQueryHyperpipeConfigSGIX_fnptr((IntPtr)dpy, hpId, npipes);
+            public static GLXHyperpipeConfigSGIX* QueryHyperpipeConfigSGIX(DisplayPtr dpy, int hpId, int* npipes) => GlxPointers.glXQueryHyperpipeConfigSGIX_Lazy((IntPtr)dpy, hpId, npipes);
             
             /// <summary> <b>[requires: GLX_SGIX_hyperpipe]</b> <b>[entry point: <c>glXQueryHyperpipeNetworkSGIX</c>]</b><br/>  </summary>
             /// <remarks><see href="https://registry.khronos.org/OpenGL/extensions/SGIX/GLX_SGIX_hyperpipe.txt"/></remarks>
-            public static GLXHyperpipeNetworkSGIX* QueryHyperpipeNetworkSGIX(DisplayPtr dpy, int* npipes) => GlxPointers._glXQueryHyperpipeNetworkSGIX_fnptr((IntPtr)dpy, npipes);
+            public static GLXHyperpipeNetworkSGIX* QueryHyperpipeNetworkSGIX(DisplayPtr dpy, int* npipes) => GlxPointers.glXQueryHyperpipeNetworkSGIX_Lazy((IntPtr)dpy, npipes);
             
             /// <summary> <b>[requires: GLX_SGIX_swap_barrier]</b> <b>[entry point: <c>glXQueryMaxSwapBarriersSGIX</c>]</b><br/>  </summary>
             /// <remarks><see href="https://registry.khronos.org/OpenGL/extensions/SGIX/GLX_SGIX_swap_barrier.txt"/></remarks>
-            public static bool QueryMaxSwapBarriersSGIX(DisplayPtr dpy, int screen, int* max) => GlxPointers._glXQueryMaxSwapBarriersSGIX_fnptr((IntPtr)dpy, screen, max) != 0;
+            public static bool QueryMaxSwapBarriersSGIX(DisplayPtr dpy, int screen, int* max) => GlxPointers.glXQueryMaxSwapBarriersSGIX_Lazy((IntPtr)dpy, screen, max) != 0;
             
             /// <summary> <b>[requires: GLX_SGIX_pbuffer]</b> <b>[entry point: <c>glXSelectEventSGIX</c>]</b><br/>  </summary>
             /// <remarks><see href="https://registry.khronos.org/OpenGL/extensions/SGIX/GLX_SGIX_pbuffer.txt"/></remarks>
-            public static void SelectEventSGIX(DisplayPtr dpy, GLXDrawable drawable, ulong mask) => GlxPointers._glXSelectEventSGIX_fnptr((IntPtr)dpy, (nuint)drawable, mask);
-=======
-            public static int BindChannelToWindowSGIX(DisplayPtr display, int screen, int channel, Window window) => GlxPointers.glXBindChannelToWindowSGIX_Lazy((IntPtr)display, screen, channel, (nuint)window);
-            
-            /// <summary> <b>[requires: GLX_SGIX_hyperpipe]</b> <b>[entry point: <c>glXBindHyperpipeSGIX</c>]</b><br/>  </summary>
-            public static int BindHyperpipeSGIX(DisplayPtr dpy, int hpId) => GlxPointers.glXBindHyperpipeSGIX_Lazy((IntPtr)dpy, hpId);
-            
-            /// <summary> <b>[requires: GLX_SGIX_swap_barrier]</b> <b>[entry point: <c>glXBindSwapBarrierSGIX</c>]</b><br/>  </summary>
-            public static void BindSwapBarrierSGIX(DisplayPtr dpy, GLXDrawable drawable, int barrier) => GlxPointers.glXBindSwapBarrierSGIX_Lazy((IntPtr)dpy, (nuint)drawable, barrier);
-            
-            /// <summary> <b>[requires: GLX_SGIX_video_resize]</b> <b>[entry point: <c>glXChannelRectSGIX</c>]</b><br/>  </summary>
-            public static int ChannelRectSGIX(DisplayPtr display, int screen, int channel, int x, int y, int w, int h) => GlxPointers.glXChannelRectSGIX_Lazy((IntPtr)display, screen, channel, x, y, w, h);
-            
-            /// <summary> <b>[requires: GLX_SGIX_video_resize]</b> <b>[entry point: <c>glXChannelRectSyncSGIX</c>]</b><br/>  </summary>
-            public static int ChannelRectSyncSGIX(DisplayPtr display, int screen, int channel, All synctype) => GlxPointers.glXChannelRectSyncSGIX_Lazy((IntPtr)display, screen, channel, (uint)synctype);
-            
-            /// <summary> <b>[requires: GLX_SGIX_fbconfig]</b> <b>[entry point: <c>glXChooseFBConfigSGIX</c>]</b><br/>  </summary>
-            public static GLXFBConfigSGIX* ChooseFBConfigSGIX(DisplayPtr dpy, int screen, int* attrib_list, int* nelements) => (GLXFBConfigSGIX*) GlxPointers.glXChooseFBConfigSGIX_Lazy((IntPtr)dpy, screen, attrib_list, nelements);
-            
-            /// <summary> <b>[requires: GLX_SGIX_fbconfig]</b> <b>[entry point: <c>glXCreateContextWithConfigSGIX</c>]</b><br/>  </summary>
-            public static GLXContext CreateContextWithConfigSGIX(DisplayPtr dpy, GLXFBConfigSGIX config, int render_type, GLXContext share_list, bool direct) => (GLXContext) GlxPointers.glXCreateContextWithConfigSGIX_Lazy((IntPtr)dpy, (IntPtr)config, render_type, (IntPtr)share_list, (byte)(direct ? 1 : 0));
-            
-            /// <summary> <b>[requires: GLX_SGIX_pbuffer]</b> <b>[entry point: <c>glXCreateGLXPbufferSGIX</c>]</b><br/>  </summary>
-            public static GLXPbufferSGIX CreateGLXPbufferSGIX(DisplayPtr dpy, GLXFBConfigSGIX config, uint width, uint height, int* attrib_list) => (GLXPbufferSGIX) GlxPointers.glXCreateGLXPbufferSGIX_Lazy((IntPtr)dpy, (IntPtr)config, width, height, attrib_list);
-            
-            /// <summary> <b>[requires: GLX_SGIX_fbconfig]</b> <b>[entry point: <c>glXCreateGLXPixmapWithConfigSGIX</c>]</b><br/>  </summary>
-            public static GLXPixmap CreateGLXPixmapWithConfigSGIX(DisplayPtr dpy, GLXFBConfigSGIX config, Pixmap pixmap) => (GLXPixmap) GlxPointers.glXCreateGLXPixmapWithConfigSGIX_Lazy((IntPtr)dpy, (IntPtr)config, (nuint)pixmap);
-            
-            /// <summary> <b>[requires: GLX_SGIX_pbuffer]</b> <b>[entry point: <c>glXDestroyGLXPbufferSGIX</c>]</b><br/>  </summary>
-            public static void DestroyGLXPbufferSGIX(DisplayPtr dpy, GLXPbufferSGIX pbuf) => GlxPointers.glXDestroyGLXPbufferSGIX_Lazy((IntPtr)dpy, (nuint)pbuf);
-            
-            /// <summary> <b>[requires: GLX_SGIX_hyperpipe]</b> <b>[entry point: <c>glXDestroyHyperpipeConfigSGIX</c>]</b><br/>  </summary>
-            public static int DestroyHyperpipeConfigSGIX(DisplayPtr dpy, int hpId) => GlxPointers.glXDestroyHyperpipeConfigSGIX_Lazy((IntPtr)dpy, hpId);
-            
-            /// <summary> <b>[requires: GLX_SGIX_fbconfig]</b> <b>[entry point: <c>glXGetFBConfigAttribSGIX</c>]</b><br/>  </summary>
-            public static int GetFBConfigAttribSGIX(DisplayPtr dpy, GLXFBConfigSGIX config, int attribute, int* value) => GlxPointers.glXGetFBConfigAttribSGIX_Lazy((IntPtr)dpy, (IntPtr)config, attribute, value);
-            
-            /// <summary> <b>[requires: GLX_SGIX_fbconfig]</b> <b>[entry point: <c>glXGetFBConfigFromVisualSGIX</c>]</b><br/>  </summary>
-            public static GLXFBConfigSGIX GetFBConfigFromVisualSGIX(DisplayPtr dpy, XVisualInfoPtr vis) => (GLXFBConfigSGIX) GlxPointers.glXGetFBConfigFromVisualSGIX_Lazy((IntPtr)dpy, (IntPtr)vis);
-            
-            /// <summary> <b>[requires: GLX_SGIX_pbuffer]</b> <b>[entry point: <c>glXGetSelectedEventSGIX</c>]</b><br/>  </summary>
-            public static void GetSelectedEventSGIX(DisplayPtr dpy, GLXDrawable drawable, ulong* mask) => GlxPointers.glXGetSelectedEventSGIX_Lazy((IntPtr)dpy, (nuint)drawable, mask);
-            
-            /// <summary> <b>[requires: GLX_SGIX_fbconfig]</b> <b>[entry point: <c>glXGetVisualFromFBConfigSGIX</c>]</b><br/>  </summary>
-            public static XVisualInfoPtr GetVisualFromFBConfigSGIX(DisplayPtr dpy, GLXFBConfigSGIX config) => (XVisualInfoPtr) GlxPointers.glXGetVisualFromFBConfigSGIX_Lazy((IntPtr)dpy, (IntPtr)config);
-            
-            /// <summary> <b>[requires: GLX_SGIX_hyperpipe]</b> <b>[entry point: <c>glXHyperpipeAttribSGIX</c>]</b><br/>  </summary>
-            public static int HyperpipeAttribSGIX(DisplayPtr dpy, int timeSlice, int attrib, int size, void* attribList) => GlxPointers.glXHyperpipeAttribSGIX_Lazy((IntPtr)dpy, timeSlice, attrib, size, attribList);
-            
-            /// <summary> <b>[requires: GLX_SGIX_hyperpipe]</b> <b>[entry point: <c>glXHyperpipeConfigSGIX</c>]</b><br/>  </summary>
-            public static int HyperpipeConfigSGIX(DisplayPtr dpy, int networkId, int npipes, GLXHyperpipeConfigSGIX* cfg, int* hpId) => GlxPointers.glXHyperpipeConfigSGIX_Lazy((IntPtr)dpy, networkId, npipes, cfg, hpId);
-            
-            /// <summary> <b>[requires: GLX_SGIX_swap_group]</b> <b>[entry point: <c>glXJoinSwapGroupSGIX</c>]</b><br/>  </summary>
-            public static void JoinSwapGroupSGIX(DisplayPtr dpy, GLXDrawable drawable, GLXDrawable member) => GlxPointers.glXJoinSwapGroupSGIX_Lazy((IntPtr)dpy, (nuint)drawable, (nuint)member);
-            
-            /// <summary> <b>[requires: GLX_SGIX_video_resize]</b> <b>[entry point: <c>glXQueryChannelDeltasSGIX</c>]</b><br/>  </summary>
-            public static int QueryChannelDeltasSGIX(DisplayPtr display, int screen, int channel, int* x, int* y, int* w, int* h) => GlxPointers.glXQueryChannelDeltasSGIX_Lazy((IntPtr)display, screen, channel, x, y, w, h);
-            
-            /// <summary> <b>[requires: GLX_SGIX_video_resize]</b> <b>[entry point: <c>glXQueryChannelRectSGIX</c>]</b><br/>  </summary>
-            public static int QueryChannelRectSGIX(DisplayPtr display, int screen, int channel, int* dx, int* dy, int* dw, int* dh) => GlxPointers.glXQueryChannelRectSGIX_Lazy((IntPtr)display, screen, channel, dx, dy, dw, dh);
-            
-            /// <summary> <b>[requires: GLX_SGIX_pbuffer]</b> <b>[entry point: <c>glXQueryGLXPbufferSGIX</c>]</b><br/>  </summary>
-            public static void QueryGLXPbufferSGIX(DisplayPtr dpy, GLXPbufferSGIX pbuf, int attribute, uint* value) => GlxPointers.glXQueryGLXPbufferSGIX_Lazy((IntPtr)dpy, (nuint)pbuf, attribute, value);
-            
-            /// <summary> <b>[requires: GLX_SGIX_hyperpipe]</b> <b>[entry point: <c>glXQueryHyperpipeAttribSGIX</c>]</b><br/>  </summary>
-            public static int QueryHyperpipeAttribSGIX(DisplayPtr dpy, int timeSlice, int attrib, int size, void* returnAttribList) => GlxPointers.glXQueryHyperpipeAttribSGIX_Lazy((IntPtr)dpy, timeSlice, attrib, size, returnAttribList);
-            
-            /// <summary> <b>[requires: GLX_SGIX_hyperpipe]</b> <b>[entry point: <c>glXQueryHyperpipeBestAttribSGIX</c>]</b><br/>  </summary>
-            public static int QueryHyperpipeBestAttribSGIX(DisplayPtr dpy, int timeSlice, int attrib, int size, void* attribList, void* returnAttribList) => GlxPointers.glXQueryHyperpipeBestAttribSGIX_Lazy((IntPtr)dpy, timeSlice, attrib, size, attribList, returnAttribList);
-            
-            /// <summary> <b>[requires: GLX_SGIX_hyperpipe]</b> <b>[entry point: <c>glXQueryHyperpipeConfigSGIX</c>]</b><br/>  </summary>
-            public static GLXHyperpipeConfigSGIX* QueryHyperpipeConfigSGIX(DisplayPtr dpy, int hpId, int* npipes) => GlxPointers.glXQueryHyperpipeConfigSGIX_Lazy((IntPtr)dpy, hpId, npipes);
-            
-            /// <summary> <b>[requires: GLX_SGIX_hyperpipe]</b> <b>[entry point: <c>glXQueryHyperpipeNetworkSGIX</c>]</b><br/>  </summary>
-            public static GLXHyperpipeNetworkSGIX* QueryHyperpipeNetworkSGIX(DisplayPtr dpy, int* npipes) => GlxPointers.glXQueryHyperpipeNetworkSGIX_Lazy((IntPtr)dpy, npipes);
-            
-            /// <summary> <b>[requires: GLX_SGIX_swap_barrier]</b> <b>[entry point: <c>glXQueryMaxSwapBarriersSGIX</c>]</b><br/>  </summary>
-            public static bool QueryMaxSwapBarriersSGIX(DisplayPtr dpy, int screen, int* max) => GlxPointers.glXQueryMaxSwapBarriersSGIX_Lazy((IntPtr)dpy, screen, max) != 0;
-            
-            /// <summary> <b>[requires: GLX_SGIX_pbuffer]</b> <b>[entry point: <c>glXSelectEventSGIX</c>]</b><br/>  </summary>
             public static void SelectEventSGIX(DisplayPtr dpy, GLXDrawable drawable, ulong mask) => GlxPointers.glXSelectEventSGIX_Lazy((IntPtr)dpy, (nuint)drawable, mask);
->>>>>>> fbab23ca
             
         }
         /// <summary>SUN extensions.</summary>
         public static unsafe partial class SUN
         {
             /// <summary> <b>[requires: GLX_SUN_get_transparent_index]</b> <b>[entry point: <c>glXGetTransparentIndexSUN</c>]</b><br/>  </summary>
-<<<<<<< HEAD
             /// <remarks><see href="https://registry.khronos.org/OpenGL/extensions/SUN/GLX_SUN_get_transparent_index.txt"/></remarks>
-            public static int GetTransparentIndexSUN(DisplayPtr dpy, Window overlay, Window underlay, ulong* pTransparentIndex) => GlxPointers._glXGetTransparentIndexSUN_fnptr((IntPtr)dpy, (nuint)overlay, (nuint)underlay, pTransparentIndex);
-=======
             public static int GetTransparentIndexSUN(DisplayPtr dpy, Window overlay, Window underlay, ulong* pTransparentIndex) => GlxPointers.glXGetTransparentIndexSUN_Lazy((IntPtr)dpy, (nuint)overlay, (nuint)underlay, pTransparentIndex);
->>>>>>> fbab23ca
             
         }
     }
