--- conflicted
+++ resolved
@@ -1,8 +1,4 @@
-<<<<<<< HEAD
 // This file is auto generated, do not edit.
-=======
-// This file is auto generated, do not edit. Generated: 2025-08-22 01:00:25 GMT+02:00
->>>>>>> fbab23ca
 using System;
 using System.Runtime.InteropServices;
 using OpenTK.Graphics;
@@ -96,868 +92,504 @@
         public static unsafe partial class _3DL
         {
             /// <summary> <b>[requires: WGL_3DL_stereo_control]</b> <b>[entry point: <c>wglSetStereoEmitterState3DL</c>]</b><br/>  </summary>
-<<<<<<< HEAD
             /// <remarks><see href="https://registry.khronos.org/OpenGL/extensions/_3DL/WGL_3DL_stereo_control.txt"/></remarks>
-            public static int SetStereoEmitterState3DL_(IntPtr hDC, StereoEmitterState uState) => WglPointers._wglSetStereoEmitterState3DL_fnptr(hDC, (uint)uState);
-=======
             public static int SetStereoEmitterState3DL_(IntPtr hDC, StereoEmitterState uState) => WglPointers.wglSetStereoEmitterState3DL_Lazy(hDC, (uint)uState);
->>>>>>> fbab23ca
             
         }
         /// <summary>AMD extensions.</summary>
         public static unsafe partial class AMD
         {
             /// <summary> <b>[requires: WGL_AMD_gpu_association]</b> <b>[entry point: <c>wglBlitContextFramebufferAMD</c>]</b><br/>  </summary>
-<<<<<<< HEAD
-            /// <remarks><see href="https://registry.khronos.org/OpenGL/extensions/AMD/WGL_AMD_gpu_association.txt"/></remarks>
-            public static void BlitContextFramebufferAMD(IntPtr dstCtx, int srcX0, int srcY0, int srcX1, int srcY1, int dstX0, int dstY0, int dstX1, int dstY1, ClearBufferMask mask, All filter) => WglPointers._wglBlitContextFramebufferAMD_fnptr(dstCtx, srcX0, srcY0, srcX1, srcY1, dstX0, dstY0, dstX1, dstY1, (uint)mask, (uint)filter);
+            /// <remarks><see href="https://registry.khronos.org/OpenGL/extensions/AMD/WGL_AMD_gpu_association.txt"/></remarks>
+            public static void BlitContextFramebufferAMD(IntPtr dstCtx, int srcX0, int srcY0, int srcX1, int srcY1, int dstX0, int dstY0, int dstX1, int dstY1, ClearBufferMask mask, All filter) => WglPointers.wglBlitContextFramebufferAMD_Lazy(dstCtx, srcX0, srcY0, srcX1, srcY1, dstX0, dstY0, dstX1, dstY1, (uint)mask, (uint)filter);
             
             /// <summary> <b>[requires: WGL_AMD_gpu_association]</b> <b>[entry point: <c>wglCreateAssociatedContextAMD</c>]</b><br/>  </summary>
             /// <remarks><see href="https://registry.khronos.org/OpenGL/extensions/AMD/WGL_AMD_gpu_association.txt"/></remarks>
-            public static IntPtr CreateAssociatedContextAMD(uint id) => WglPointers._wglCreateAssociatedContextAMD_fnptr(id);
+            public static IntPtr CreateAssociatedContextAMD(uint id) => WglPointers.wglCreateAssociatedContextAMD_Lazy(id);
             
             /// <summary> <b>[requires: WGL_AMD_gpu_association]</b> <b>[entry point: <c>wglCreateAssociatedContextAttribsAMD</c>]</b><br/>  </summary>
             /// <remarks><see href="https://registry.khronos.org/OpenGL/extensions/AMD/WGL_AMD_gpu_association.txt"/></remarks>
-            public static IntPtr CreateAssociatedContextAttribsAMD(uint id, IntPtr hShareContext, int* attribList) => WglPointers._wglCreateAssociatedContextAttribsAMD_fnptr(id, hShareContext, attribList);
+            public static IntPtr CreateAssociatedContextAttribsAMD(uint id, IntPtr hShareContext, int* attribList) => WglPointers.wglCreateAssociatedContextAttribsAMD_Lazy(id, hShareContext, attribList);
             
             /// <summary> <b>[requires: WGL_AMD_gpu_association]</b> <b>[entry point: <c>wglDeleteAssociatedContextAMD</c>]</b><br/>  </summary>
             /// <remarks><see href="https://registry.khronos.org/OpenGL/extensions/AMD/WGL_AMD_gpu_association.txt"/></remarks>
-            public static int DeleteAssociatedContextAMD_(IntPtr hglrc) => WglPointers._wglDeleteAssociatedContextAMD_fnptr(hglrc);
+            public static int DeleteAssociatedContextAMD_(IntPtr hglrc) => WglPointers.wglDeleteAssociatedContextAMD_Lazy(hglrc);
             
             /// <summary> <b>[requires: WGL_AMD_gpu_association]</b> <b>[entry point: <c>wglGetContextGPUIDAMD</c>]</b><br/>  </summary>
             /// <remarks><see href="https://registry.khronos.org/OpenGL/extensions/AMD/WGL_AMD_gpu_association.txt"/></remarks>
-            public static uint GetContextGPUIDAMD(IntPtr hglrc) => WglPointers._wglGetContextGPUIDAMD_fnptr(hglrc);
+            public static uint GetContextGPUIDAMD(IntPtr hglrc) => WglPointers.wglGetContextGPUIDAMD_Lazy(hglrc);
             
             /// <summary> <b>[requires: WGL_AMD_gpu_association]</b> <b>[entry point: <c>wglGetCurrentAssociatedContextAMD</c>]</b><br/>  </summary>
             /// <remarks><see href="https://registry.khronos.org/OpenGL/extensions/AMD/WGL_AMD_gpu_association.txt"/></remarks>
-            public static IntPtr GetCurrentAssociatedContextAMD() => WglPointers._wglGetCurrentAssociatedContextAMD_fnptr();
+            public static IntPtr GetCurrentAssociatedContextAMD() => WglPointers.wglGetCurrentAssociatedContextAMD_Lazy();
             
             /// <summary> <b>[requires: WGL_AMD_gpu_association]</b> <b>[entry point: <c>wglGetGPUIDsAMD</c>]</b><br/>  </summary>
             /// <remarks><see href="https://registry.khronos.org/OpenGL/extensions/AMD/WGL_AMD_gpu_association.txt"/></remarks>
-            public static uint GetGPUIDsAMD(uint maxCount, uint* ids) => WglPointers._wglGetGPUIDsAMD_fnptr(maxCount, ids);
+            public static uint GetGPUIDsAMD(uint maxCount, uint* ids) => WglPointers.wglGetGPUIDsAMD_Lazy(maxCount, ids);
             
             /// <summary> <b>[requires: WGL_AMD_gpu_association]</b> <b>[entry point: <c>wglGetGPUInfoAMD</c>]</b><br/>  </summary>
             /// <remarks><see href="https://registry.khronos.org/OpenGL/extensions/AMD/WGL_AMD_gpu_association.txt"/></remarks>
-            public static int GetGPUInfoAMD(uint id, GPUPropertyAMD property, ScalarType dataType, uint size, void* data) => WglPointers._wglGetGPUInfoAMD_fnptr(id, (int)property, (uint)dataType, size, data);
+            public static int GetGPUInfoAMD(uint id, GPUPropertyAMD property, ScalarType dataType, uint size, void* data) => WglPointers.wglGetGPUInfoAMD_Lazy(id, (int)property, (uint)dataType, size, data);
             
             /// <summary> <b>[requires: WGL_AMD_gpu_association]</b> <b>[entry point: <c>wglMakeAssociatedContextCurrentAMD</c>]</b><br/>  </summary>
             /// <remarks><see href="https://registry.khronos.org/OpenGL/extensions/AMD/WGL_AMD_gpu_association.txt"/></remarks>
-            public static int MakeAssociatedContextCurrentAMD_(IntPtr hglrc) => WglPointers._wglMakeAssociatedContextCurrentAMD_fnptr(hglrc);
-=======
-            public static void BlitContextFramebufferAMD(IntPtr dstCtx, int srcX0, int srcY0, int srcX1, int srcY1, int dstX0, int dstY0, int dstX1, int dstY1, ClearBufferMask mask, All filter) => WglPointers.wglBlitContextFramebufferAMD_Lazy(dstCtx, srcX0, srcY0, srcX1, srcY1, dstX0, dstY0, dstX1, dstY1, (uint)mask, (uint)filter);
-            
-            /// <summary> <b>[requires: WGL_AMD_gpu_association]</b> <b>[entry point: <c>wglCreateAssociatedContextAMD</c>]</b><br/>  </summary>
-            public static IntPtr CreateAssociatedContextAMD(uint id) => WglPointers.wglCreateAssociatedContextAMD_Lazy(id);
-            
-            /// <summary> <b>[requires: WGL_AMD_gpu_association]</b> <b>[entry point: <c>wglCreateAssociatedContextAttribsAMD</c>]</b><br/>  </summary>
-            public static IntPtr CreateAssociatedContextAttribsAMD(uint id, IntPtr hShareContext, int* attribList) => WglPointers.wglCreateAssociatedContextAttribsAMD_Lazy(id, hShareContext, attribList);
-            
-            /// <summary> <b>[requires: WGL_AMD_gpu_association]</b> <b>[entry point: <c>wglDeleteAssociatedContextAMD</c>]</b><br/>  </summary>
-            public static int DeleteAssociatedContextAMD_(IntPtr hglrc) => WglPointers.wglDeleteAssociatedContextAMD_Lazy(hglrc);
-            
-            /// <summary> <b>[requires: WGL_AMD_gpu_association]</b> <b>[entry point: <c>wglGetContextGPUIDAMD</c>]</b><br/>  </summary>
-            public static uint GetContextGPUIDAMD(IntPtr hglrc) => WglPointers.wglGetContextGPUIDAMD_Lazy(hglrc);
-            
-            /// <summary> <b>[requires: WGL_AMD_gpu_association]</b> <b>[entry point: <c>wglGetCurrentAssociatedContextAMD</c>]</b><br/>  </summary>
-            public static IntPtr GetCurrentAssociatedContextAMD() => WglPointers.wglGetCurrentAssociatedContextAMD_Lazy();
-            
-            /// <summary> <b>[requires: WGL_AMD_gpu_association]</b> <b>[entry point: <c>wglGetGPUIDsAMD</c>]</b><br/>  </summary>
-            public static uint GetGPUIDsAMD(uint maxCount, uint* ids) => WglPointers.wglGetGPUIDsAMD_Lazy(maxCount, ids);
-            
-            /// <summary> <b>[requires: WGL_AMD_gpu_association]</b> <b>[entry point: <c>wglGetGPUInfoAMD</c>]</b><br/>  </summary>
-            public static int GetGPUInfoAMD(uint id, GPUPropertyAMD property, ScalarType dataType, uint size, void* data) => WglPointers.wglGetGPUInfoAMD_Lazy(id, (int)property, (uint)dataType, size, data);
-            
-            /// <summary> <b>[requires: WGL_AMD_gpu_association]</b> <b>[entry point: <c>wglMakeAssociatedContextCurrentAMD</c>]</b><br/>  </summary>
             public static int MakeAssociatedContextCurrentAMD_(IntPtr hglrc) => WglPointers.wglMakeAssociatedContextCurrentAMD_Lazy(hglrc);
->>>>>>> fbab23ca
             
         }
         /// <summary>ARB extensions.</summary>
         public static unsafe partial class ARB
         {
             /// <summary> <b>[requires: WGL_ARB_render_texture]</b> <b>[entry point: <c>wglBindTexImageARB</c>]</b><br/>  </summary>
-<<<<<<< HEAD
             /// <remarks><see href="https://registry.khronos.org/OpenGL/extensions/ARB/WGL_ARB_render_texture.txt"/></remarks>
-            public static int BindTexImageARB_(IntPtr hPbuffer, ColorBuffer iBuffer) => WglPointers._wglBindTexImageARB_fnptr(hPbuffer, (int)iBuffer);
+            public static int BindTexImageARB_(IntPtr hPbuffer, ColorBuffer iBuffer) => WglPointers.wglBindTexImageARB_Lazy(hPbuffer, (int)iBuffer);
             
             /// <summary> <b>[requires: WGL_ARB_pixel_format]</b> <b>[entry point: <c>wglChoosePixelFormatARB</c>]</b><br/>  </summary>
             /// <remarks><see href="https://registry.khronos.org/OpenGL/extensions/ARB/WGL_ARB_pixel_format.txt"/></remarks>
-            public static int ChoosePixelFormatARB(IntPtr hdc, PixelFormatAttribute* piAttribIList, float* pfAttribFList, uint nMaxFormats, int* piFormats, uint* nNumFormats) => WglPointers._wglChoosePixelFormatARB_fnptr(hdc, (int*)piAttribIList, pfAttribFList, nMaxFormats, piFormats, nNumFormats);
+            public static int ChoosePixelFormatARB(IntPtr hdc, PixelFormatAttribute* piAttribIList, float* pfAttribFList, uint nMaxFormats, int* piFormats, uint* nNumFormats) => WglPointers.wglChoosePixelFormatARB_Lazy(hdc, (int*)piAttribIList, pfAttribFList, nMaxFormats, piFormats, nNumFormats);
             
             /// <summary> <b>[requires: WGL_ARB_buffer_region]</b> <b>[entry point: <c>wglCreateBufferRegionARB</c>]</b><br/>  </summary>
             /// <remarks><see href="https://registry.khronos.org/OpenGL/extensions/ARB/WGL_ARB_buffer_region.txt"/></remarks>
-            public static IntPtr CreateBufferRegionARB(IntPtr hDC, int iLayerPlane, ColorBufferMask uType) => WglPointers._wglCreateBufferRegionARB_fnptr(hDC, iLayerPlane, (uint)uType);
+            public static IntPtr CreateBufferRegionARB(IntPtr hDC, int iLayerPlane, ColorBufferMask uType) => WglPointers.wglCreateBufferRegionARB_Lazy(hDC, iLayerPlane, (uint)uType);
             
             /// <summary> <b>[requires: WGL_ARB_create_context]</b> <b>[entry point: <c>wglCreateContextAttribsARB</c>]</b><br/>  </summary>
             /// <remarks><see href="https://registry.khronos.org/OpenGL/extensions/ARB/WGL_ARB_create_context.txt"/></remarks>
-            public static IntPtr CreateContextAttribsARB(IntPtr hDC, IntPtr hShareContext, ContextAttribs* attribList) => WglPointers._wglCreateContextAttribsARB_fnptr(hDC, hShareContext, (int*)attribList);
+            public static IntPtr CreateContextAttribsARB(IntPtr hDC, IntPtr hShareContext, ContextAttribs* attribList) => WglPointers.wglCreateContextAttribsARB_Lazy(hDC, hShareContext, (int*)attribList);
             
             /// <summary> <b>[requires: WGL_ARB_pbuffer]</b> <b>[entry point: <c>wglCreatePbufferARB</c>]</b><br/>  </summary>
             /// <remarks><see href="https://registry.khronos.org/OpenGL/extensions/ARB/WGL_ARB_pbuffer.txt"/></remarks>
-            public static IntPtr CreatePbufferARB(IntPtr hDC, int iPixelFormat, int iWidth, int iHeight, int* piAttribList) => WglPointers._wglCreatePbufferARB_fnptr(hDC, iPixelFormat, iWidth, iHeight, piAttribList);
+            public static IntPtr CreatePbufferARB(IntPtr hDC, int iPixelFormat, int iWidth, int iHeight, int* piAttribList) => WglPointers.wglCreatePbufferARB_Lazy(hDC, iPixelFormat, iWidth, iHeight, piAttribList);
             
             /// <summary> <b>[requires: WGL_ARB_buffer_region]</b> <b>[entry point: <c>wglDeleteBufferRegionARB</c>]</b><br/>  </summary>
             /// <remarks><see href="https://registry.khronos.org/OpenGL/extensions/ARB/WGL_ARB_buffer_region.txt"/></remarks>
-            public static void DeleteBufferRegionARB(IntPtr hRegion) => WglPointers._wglDeleteBufferRegionARB_fnptr(hRegion);
+            public static void DeleteBufferRegionARB(IntPtr hRegion) => WglPointers.wglDeleteBufferRegionARB_Lazy(hRegion);
             
             /// <summary> <b>[requires: WGL_ARB_pbuffer]</b> <b>[entry point: <c>wglDestroyPbufferARB</c>]</b><br/>  </summary>
             /// <remarks><see href="https://registry.khronos.org/OpenGL/extensions/ARB/WGL_ARB_pbuffer.txt"/></remarks>
-            public static int DestroyPbufferARB_(IntPtr hPbuffer) => WglPointers._wglDestroyPbufferARB_fnptr(hPbuffer);
+            public static int DestroyPbufferARB_(IntPtr hPbuffer) => WglPointers.wglDestroyPbufferARB_Lazy(hPbuffer);
             
             /// <summary> <b>[requires: WGL_ARB_make_current_read]</b> <b>[entry point: <c>wglGetCurrentReadDCARB</c>]</b><br/>  </summary>
             /// <remarks><see href="https://registry.khronos.org/OpenGL/extensions/ARB/WGL_ARB_make_current_read.txt"/></remarks>
-            public static IntPtr GetCurrentReadDCARB() => WglPointers._wglGetCurrentReadDCARB_fnptr();
+            public static IntPtr GetCurrentReadDCARB() => WglPointers.wglGetCurrentReadDCARB_Lazy();
             
             /// <summary> <b>[requires: WGL_ARB_extensions_string]</b> <b>[entry point: <c>wglGetExtensionsStringARB</c>]</b><br/>  </summary>
             /// <remarks><see href="https://registry.khronos.org/OpenGL/extensions/ARB/WGL_ARB_extensions_string.txt"/></remarks>
-            public static byte* GetExtensionsStringARB_(IntPtr hdc) => WglPointers._wglGetExtensionsStringARB_fnptr(hdc);
+            public static byte* GetExtensionsStringARB_(IntPtr hdc) => WglPointers.wglGetExtensionsStringARB_Lazy(hdc);
             
             /// <summary> <b>[requires: WGL_ARB_pbuffer]</b> <b>[entry point: <c>wglGetPbufferDCARB</c>]</b><br/>  </summary>
             /// <remarks><see href="https://registry.khronos.org/OpenGL/extensions/ARB/WGL_ARB_pbuffer.txt"/></remarks>
-            public static IntPtr GetPbufferDCARB(IntPtr hPbuffer) => WglPointers._wglGetPbufferDCARB_fnptr(hPbuffer);
+            public static IntPtr GetPbufferDCARB(IntPtr hPbuffer) => WglPointers.wglGetPbufferDCARB_Lazy(hPbuffer);
             
             /// <summary> <b>[requires: WGL_ARB_pixel_format]</b> <b>[entry point: <c>wglGetPixelFormatAttribfvARB</c>]</b><br/>  </summary>
             /// <remarks><see href="https://registry.khronos.org/OpenGL/extensions/ARB/WGL_ARB_pixel_format.txt"/></remarks>
-            public static int GetPixelFormatAttribfvARB(IntPtr hdc, int iPixelFormat, int iLayerPlane, uint nAttributes, PixelFormatAttribute* piAttributes, float* pfValues) => WglPointers._wglGetPixelFormatAttribfvARB_fnptr(hdc, iPixelFormat, iLayerPlane, nAttributes, (int*)piAttributes, pfValues);
+            public static int GetPixelFormatAttribfvARB(IntPtr hdc, int iPixelFormat, int iLayerPlane, uint nAttributes, PixelFormatAttribute* piAttributes, float* pfValues) => WglPointers.wglGetPixelFormatAttribfvARB_Lazy(hdc, iPixelFormat, iLayerPlane, nAttributes, (int*)piAttributes, pfValues);
             
             /// <summary> <b>[requires: WGL_ARB_pixel_format]</b> <b>[entry point: <c>wglGetPixelFormatAttribivARB</c>]</b><br/>  </summary>
             /// <remarks><see href="https://registry.khronos.org/OpenGL/extensions/ARB/WGL_ARB_pixel_format.txt"/></remarks>
-            public static int GetPixelFormatAttribivARB(IntPtr hdc, int iPixelFormat, int iLayerPlane, uint nAttributes, PixelFormatAttribute* piAttributes, int* piValues) => WglPointers._wglGetPixelFormatAttribivARB_fnptr(hdc, iPixelFormat, iLayerPlane, nAttributes, (int*)piAttributes, piValues);
+            public static int GetPixelFormatAttribivARB(IntPtr hdc, int iPixelFormat, int iLayerPlane, uint nAttributes, PixelFormatAttribute* piAttributes, int* piValues) => WglPointers.wglGetPixelFormatAttribivARB_Lazy(hdc, iPixelFormat, iLayerPlane, nAttributes, (int*)piAttributes, piValues);
             
             /// <summary> <b>[requires: WGL_ARB_make_current_read]</b> <b>[entry point: <c>wglMakeContextCurrentARB</c>]</b><br/>  </summary>
             /// <remarks><see href="https://registry.khronos.org/OpenGL/extensions/ARB/WGL_ARB_make_current_read.txt"/></remarks>
-            public static int MakeContextCurrentARB_(IntPtr hDrawDC, IntPtr hReadDC, IntPtr hglrc) => WglPointers._wglMakeContextCurrentARB_fnptr(hDrawDC, hReadDC, hglrc);
+            public static int MakeContextCurrentARB_(IntPtr hDrawDC, IntPtr hReadDC, IntPtr hglrc) => WglPointers.wglMakeContextCurrentARB_Lazy(hDrawDC, hReadDC, hglrc);
             
             /// <summary> <b>[requires: WGL_ARB_pbuffer]</b> <b>[entry point: <c>wglQueryPbufferARB</c>]</b><br/>  </summary>
             /// <remarks><see href="https://registry.khronos.org/OpenGL/extensions/ARB/WGL_ARB_pbuffer.txt"/></remarks>
-            public static int QueryPbufferARB(IntPtr hPbuffer, PBufferAttribute iAttribute, int* piValue) => WglPointers._wglQueryPbufferARB_fnptr(hPbuffer, (int)iAttribute, piValue);
+            public static int QueryPbufferARB(IntPtr hPbuffer, PBufferAttribute iAttribute, int* piValue) => WglPointers.wglQueryPbufferARB_Lazy(hPbuffer, (int)iAttribute, piValue);
             
             /// <summary> <b>[requires: WGL_ARB_pbuffer]</b> <b>[entry point: <c>wglReleasePbufferDCARB</c>]</b><br/>  </summary>
             /// <remarks><see href="https://registry.khronos.org/OpenGL/extensions/ARB/WGL_ARB_pbuffer.txt"/></remarks>
-            public static int ReleasePbufferDCARB(IntPtr hPbuffer, IntPtr hDC) => WglPointers._wglReleasePbufferDCARB_fnptr(hPbuffer, hDC);
+            public static int ReleasePbufferDCARB(IntPtr hPbuffer, IntPtr hDC) => WglPointers.wglReleasePbufferDCARB_Lazy(hPbuffer, hDC);
             
             /// <summary> <b>[requires: WGL_ARB_render_texture]</b> <b>[entry point: <c>wglReleaseTexImageARB</c>]</b><br/>  </summary>
             /// <remarks><see href="https://registry.khronos.org/OpenGL/extensions/ARB/WGL_ARB_render_texture.txt"/></remarks>
-            public static int ReleaseTexImageARB_(IntPtr hPbuffer, ColorBuffer iBuffer) => WglPointers._wglReleaseTexImageARB_fnptr(hPbuffer, (int)iBuffer);
+            public static int ReleaseTexImageARB_(IntPtr hPbuffer, ColorBuffer iBuffer) => WglPointers.wglReleaseTexImageARB_Lazy(hPbuffer, (int)iBuffer);
             
             /// <summary> <b>[requires: WGL_ARB_buffer_region]</b> <b>[entry point: <c>wglRestoreBufferRegionARB</c>]</b><br/>  </summary>
             /// <remarks><see href="https://registry.khronos.org/OpenGL/extensions/ARB/WGL_ARB_buffer_region.txt"/></remarks>
-            public static int RestoreBufferRegionARB_(IntPtr hRegion, int x, int y, int width, int height, int xSrc, int ySrc) => WglPointers._wglRestoreBufferRegionARB_fnptr(hRegion, x, y, width, height, xSrc, ySrc);
+            public static int RestoreBufferRegionARB_(IntPtr hRegion, int x, int y, int width, int height, int xSrc, int ySrc) => WglPointers.wglRestoreBufferRegionARB_Lazy(hRegion, x, y, width, height, xSrc, ySrc);
             
             /// <summary> <b>[requires: WGL_ARB_buffer_region]</b> <b>[entry point: <c>wglSaveBufferRegionARB</c>]</b><br/>  </summary>
             /// <remarks><see href="https://registry.khronos.org/OpenGL/extensions/ARB/WGL_ARB_buffer_region.txt"/></remarks>
-            public static int SaveBufferRegionARB_(IntPtr hRegion, int x, int y, int width, int height) => WglPointers._wglSaveBufferRegionARB_fnptr(hRegion, x, y, width, height);
+            public static int SaveBufferRegionARB_(IntPtr hRegion, int x, int y, int width, int height) => WglPointers.wglSaveBufferRegionARB_Lazy(hRegion, x, y, width, height);
             
             /// <summary> <b>[requires: WGL_ARB_render_texture]</b> <b>[entry point: <c>wglSetPbufferAttribARB</c>]</b><br/>  </summary>
             /// <remarks><see href="https://registry.khronos.org/OpenGL/extensions/ARB/WGL_ARB_render_texture.txt"/></remarks>
-            public static int SetPbufferAttribARB(IntPtr hPbuffer, int* piAttribList) => WglPointers._wglSetPbufferAttribARB_fnptr(hPbuffer, piAttribList);
-=======
-            public static int BindTexImageARB_(IntPtr hPbuffer, ColorBuffer iBuffer) => WglPointers.wglBindTexImageARB_Lazy(hPbuffer, (int)iBuffer);
-            
-            /// <summary> <b>[requires: WGL_ARB_pixel_format]</b> <b>[entry point: <c>wglChoosePixelFormatARB</c>]</b><br/>  </summary>
-            public static int ChoosePixelFormatARB(IntPtr hdc, PixelFormatAttribute* piAttribIList, float* pfAttribFList, uint nMaxFormats, int* piFormats, uint* nNumFormats) => WglPointers.wglChoosePixelFormatARB_Lazy(hdc, (int*)piAttribIList, pfAttribFList, nMaxFormats, piFormats, nNumFormats);
-            
-            /// <summary> <b>[requires: WGL_ARB_buffer_region]</b> <b>[entry point: <c>wglCreateBufferRegionARB</c>]</b><br/>  </summary>
-            public static IntPtr CreateBufferRegionARB(IntPtr hDC, int iLayerPlane, ColorBufferMask uType) => WglPointers.wglCreateBufferRegionARB_Lazy(hDC, iLayerPlane, (uint)uType);
-            
-            /// <summary> <b>[requires: WGL_ARB_create_context]</b> <b>[entry point: <c>wglCreateContextAttribsARB</c>]</b><br/>  </summary>
-            public static IntPtr CreateContextAttribsARB(IntPtr hDC, IntPtr hShareContext, ContextAttribs* attribList) => WglPointers.wglCreateContextAttribsARB_Lazy(hDC, hShareContext, (int*)attribList);
-            
-            /// <summary> <b>[requires: WGL_ARB_pbuffer]</b> <b>[entry point: <c>wglCreatePbufferARB</c>]</b><br/>  </summary>
-            public static IntPtr CreatePbufferARB(IntPtr hDC, int iPixelFormat, int iWidth, int iHeight, int* piAttribList) => WglPointers.wglCreatePbufferARB_Lazy(hDC, iPixelFormat, iWidth, iHeight, piAttribList);
-            
-            /// <summary> <b>[requires: WGL_ARB_buffer_region]</b> <b>[entry point: <c>wglDeleteBufferRegionARB</c>]</b><br/>  </summary>
-            public static void DeleteBufferRegionARB(IntPtr hRegion) => WglPointers.wglDeleteBufferRegionARB_Lazy(hRegion);
-            
-            /// <summary> <b>[requires: WGL_ARB_pbuffer]</b> <b>[entry point: <c>wglDestroyPbufferARB</c>]</b><br/>  </summary>
-            public static int DestroyPbufferARB_(IntPtr hPbuffer) => WglPointers.wglDestroyPbufferARB_Lazy(hPbuffer);
-            
-            /// <summary> <b>[requires: WGL_ARB_make_current_read]</b> <b>[entry point: <c>wglGetCurrentReadDCARB</c>]</b><br/>  </summary>
-            public static IntPtr GetCurrentReadDCARB() => WglPointers.wglGetCurrentReadDCARB_Lazy();
-            
-            /// <summary> <b>[requires: WGL_ARB_extensions_string]</b> <b>[entry point: <c>wglGetExtensionsStringARB</c>]</b><br/>  </summary>
-            public static byte* GetExtensionsStringARB_(IntPtr hdc) => WglPointers.wglGetExtensionsStringARB_Lazy(hdc);
-            
-            /// <summary> <b>[requires: WGL_ARB_pbuffer]</b> <b>[entry point: <c>wglGetPbufferDCARB</c>]</b><br/>  </summary>
-            public static IntPtr GetPbufferDCARB(IntPtr hPbuffer) => WglPointers.wglGetPbufferDCARB_Lazy(hPbuffer);
-            
-            /// <summary> <b>[requires: WGL_ARB_pixel_format]</b> <b>[entry point: <c>wglGetPixelFormatAttribfvARB</c>]</b><br/>  </summary>
-            public static int GetPixelFormatAttribfvARB(IntPtr hdc, int iPixelFormat, int iLayerPlane, uint nAttributes, PixelFormatAttribute* piAttributes, float* pfValues) => WglPointers.wglGetPixelFormatAttribfvARB_Lazy(hdc, iPixelFormat, iLayerPlane, nAttributes, (int*)piAttributes, pfValues);
-            
-            /// <summary> <b>[requires: WGL_ARB_pixel_format]</b> <b>[entry point: <c>wglGetPixelFormatAttribivARB</c>]</b><br/>  </summary>
-            public static int GetPixelFormatAttribivARB(IntPtr hdc, int iPixelFormat, int iLayerPlane, uint nAttributes, PixelFormatAttribute* piAttributes, int* piValues) => WglPointers.wglGetPixelFormatAttribivARB_Lazy(hdc, iPixelFormat, iLayerPlane, nAttributes, (int*)piAttributes, piValues);
-            
-            /// <summary> <b>[requires: WGL_ARB_make_current_read]</b> <b>[entry point: <c>wglMakeContextCurrentARB</c>]</b><br/>  </summary>
-            public static int MakeContextCurrentARB_(IntPtr hDrawDC, IntPtr hReadDC, IntPtr hglrc) => WglPointers.wglMakeContextCurrentARB_Lazy(hDrawDC, hReadDC, hglrc);
-            
-            /// <summary> <b>[requires: WGL_ARB_pbuffer]</b> <b>[entry point: <c>wglQueryPbufferARB</c>]</b><br/>  </summary>
-            public static int QueryPbufferARB(IntPtr hPbuffer, PBufferAttribute iAttribute, int* piValue) => WglPointers.wglQueryPbufferARB_Lazy(hPbuffer, (int)iAttribute, piValue);
-            
-            /// <summary> <b>[requires: WGL_ARB_pbuffer]</b> <b>[entry point: <c>wglReleasePbufferDCARB</c>]</b><br/>  </summary>
-            public static int ReleasePbufferDCARB(IntPtr hPbuffer, IntPtr hDC) => WglPointers.wglReleasePbufferDCARB_Lazy(hPbuffer, hDC);
-            
-            /// <summary> <b>[requires: WGL_ARB_render_texture]</b> <b>[entry point: <c>wglReleaseTexImageARB</c>]</b><br/>  </summary>
-            public static int ReleaseTexImageARB_(IntPtr hPbuffer, ColorBuffer iBuffer) => WglPointers.wglReleaseTexImageARB_Lazy(hPbuffer, (int)iBuffer);
-            
-            /// <summary> <b>[requires: WGL_ARB_buffer_region]</b> <b>[entry point: <c>wglRestoreBufferRegionARB</c>]</b><br/>  </summary>
-            public static int RestoreBufferRegionARB_(IntPtr hRegion, int x, int y, int width, int height, int xSrc, int ySrc) => WglPointers.wglRestoreBufferRegionARB_Lazy(hRegion, x, y, width, height, xSrc, ySrc);
-            
-            /// <summary> <b>[requires: WGL_ARB_buffer_region]</b> <b>[entry point: <c>wglSaveBufferRegionARB</c>]</b><br/>  </summary>
-            public static int SaveBufferRegionARB_(IntPtr hRegion, int x, int y, int width, int height) => WglPointers.wglSaveBufferRegionARB_Lazy(hRegion, x, y, width, height);
-            
-            /// <summary> <b>[requires: WGL_ARB_render_texture]</b> <b>[entry point: <c>wglSetPbufferAttribARB</c>]</b><br/>  </summary>
             public static int SetPbufferAttribARB(IntPtr hPbuffer, int* piAttribList) => WglPointers.wglSetPbufferAttribARB_Lazy(hPbuffer, piAttribList);
->>>>>>> fbab23ca
             
         }
         /// <summary>EXT extensions.</summary>
         public static unsafe partial class EXT
         {
             /// <summary> <b>[requires: WGL_EXT_display_color_table]</b> <b>[entry point: <c>wglBindDisplayColorTableEXT</c>]</b><br/>  </summary>
-<<<<<<< HEAD
             /// <remarks><see href="https://registry.khronos.org/OpenGL/extensions/EXT/WGL_EXT_display_color_table.txt"/></remarks>
-            public static bool BindDisplayColorTableEXT(ushort id) => WglPointers._wglBindDisplayColorTableEXT_fnptr(id) != 0;
+            public static bool BindDisplayColorTableEXT(ushort id) => WglPointers.wglBindDisplayColorTableEXT_Lazy(id) != 0;
             
             /// <summary> <b>[requires: WGL_EXT_pixel_format]</b> <b>[entry point: <c>wglChoosePixelFormatEXT</c>]</b><br/>  </summary>
             /// <remarks><see href="https://registry.khronos.org/OpenGL/extensions/EXT/WGL_EXT_pixel_format.txt"/></remarks>
-            public static int ChoosePixelFormatEXT(IntPtr hdc, int* piAttribIList, float* pfAttribFList, uint nMaxFormats, int* piFormats, uint* nNumFormats) => WglPointers._wglChoosePixelFormatEXT_fnptr(hdc, piAttribIList, pfAttribFList, nMaxFormats, piFormats, nNumFormats);
+            public static int ChoosePixelFormatEXT(IntPtr hdc, int* piAttribIList, float* pfAttribFList, uint nMaxFormats, int* piFormats, uint* nNumFormats) => WglPointers.wglChoosePixelFormatEXT_Lazy(hdc, piAttribIList, pfAttribFList, nMaxFormats, piFormats, nNumFormats);
             
             /// <summary> <b>[requires: WGL_EXT_display_color_table]</b> <b>[entry point: <c>wglCreateDisplayColorTableEXT</c>]</b><br/>  </summary>
             /// <remarks><see href="https://registry.khronos.org/OpenGL/extensions/EXT/WGL_EXT_display_color_table.txt"/></remarks>
-            public static bool CreateDisplayColorTableEXT(ushort id) => WglPointers._wglCreateDisplayColorTableEXT_fnptr(id) != 0;
+            public static bool CreateDisplayColorTableEXT(ushort id) => WglPointers.wglCreateDisplayColorTableEXT_Lazy(id) != 0;
             
             /// <summary> <b>[requires: WGL_EXT_pbuffer]</b> <b>[entry point: <c>wglCreatePbufferEXT</c>]</b><br/>  </summary>
             /// <remarks><see href="https://registry.khronos.org/OpenGL/extensions/EXT/WGL_EXT_pbuffer.txt"/></remarks>
-            public static IntPtr CreatePbufferEXT(IntPtr hDC, int iPixelFormat, int iWidth, int iHeight, int* piAttribList) => WglPointers._wglCreatePbufferEXT_fnptr(hDC, iPixelFormat, iWidth, iHeight, piAttribList);
+            public static IntPtr CreatePbufferEXT(IntPtr hDC, int iPixelFormat, int iWidth, int iHeight, int* piAttribList) => WglPointers.wglCreatePbufferEXT_Lazy(hDC, iPixelFormat, iWidth, iHeight, piAttribList);
             
             /// <summary> <b>[requires: WGL_EXT_display_color_table]</b> <b>[entry point: <c>wglDestroyDisplayColorTableEXT</c>]</b><br/>  </summary>
             /// <remarks><see href="https://registry.khronos.org/OpenGL/extensions/EXT/WGL_EXT_display_color_table.txt"/></remarks>
-            public static void DestroyDisplayColorTableEXT(ushort id) => WglPointers._wglDestroyDisplayColorTableEXT_fnptr(id);
+            public static void DestroyDisplayColorTableEXT(ushort id) => WglPointers.wglDestroyDisplayColorTableEXT_Lazy(id);
             
             /// <summary> <b>[requires: WGL_EXT_pbuffer]</b> <b>[entry point: <c>wglDestroyPbufferEXT</c>]</b><br/>  </summary>
             /// <remarks><see href="https://registry.khronos.org/OpenGL/extensions/EXT/WGL_EXT_pbuffer.txt"/></remarks>
-            public static int DestroyPbufferEXT_(IntPtr hPbuffer) => WglPointers._wglDestroyPbufferEXT_fnptr(hPbuffer);
+            public static int DestroyPbufferEXT_(IntPtr hPbuffer) => WglPointers.wglDestroyPbufferEXT_Lazy(hPbuffer);
             
             /// <summary> <b>[requires: WGL_EXT_make_current_read]</b> <b>[entry point: <c>wglGetCurrentReadDCEXT</c>]</b><br/>  </summary>
             /// <remarks><see href="https://registry.khronos.org/OpenGL/extensions/EXT/WGL_EXT_make_current_read.txt"/></remarks>
-            public static IntPtr GetCurrentReadDCEXT() => WglPointers._wglGetCurrentReadDCEXT_fnptr();
+            public static IntPtr GetCurrentReadDCEXT() => WglPointers.wglGetCurrentReadDCEXT_Lazy();
             
             /// <summary> <b>[requires: WGL_EXT_extensions_string]</b> <b>[entry point: <c>wglGetExtensionsStringEXT</c>]</b><br/>  </summary>
             /// <remarks><see href="https://registry.khronos.org/OpenGL/extensions/EXT/WGL_EXT_extensions_string.txt"/></remarks>
-            public static byte* GetExtensionsStringEXT_() => WglPointers._wglGetExtensionsStringEXT_fnptr();
+            public static byte* GetExtensionsStringEXT_() => WglPointers.wglGetExtensionsStringEXT_Lazy();
             
             /// <summary> <b>[requires: WGL_EXT_pbuffer]</b> <b>[entry point: <c>wglGetPbufferDCEXT</c>]</b><br/>  </summary>
             /// <remarks><see href="https://registry.khronos.org/OpenGL/extensions/EXT/WGL_EXT_pbuffer.txt"/></remarks>
-            public static IntPtr GetPbufferDCEXT(IntPtr hPbuffer) => WglPointers._wglGetPbufferDCEXT_fnptr(hPbuffer);
+            public static IntPtr GetPbufferDCEXT(IntPtr hPbuffer) => WglPointers.wglGetPbufferDCEXT_Lazy(hPbuffer);
             
             /// <summary> <b>[requires: WGL_EXT_pixel_format]</b> <b>[entry point: <c>wglGetPixelFormatAttribfvEXT</c>]</b><br/>  </summary>
             /// <remarks><see href="https://registry.khronos.org/OpenGL/extensions/EXT/WGL_EXT_pixel_format.txt"/></remarks>
-            public static int GetPixelFormatAttribfvEXT(IntPtr hdc, int iPixelFormat, int iLayerPlane, uint nAttributes, PixelFormatAttribute* piAttributes, float* pfValues) => WglPointers._wglGetPixelFormatAttribfvEXT_fnptr(hdc, iPixelFormat, iLayerPlane, nAttributes, (int*)piAttributes, pfValues);
+            public static int GetPixelFormatAttribfvEXT(IntPtr hdc, int iPixelFormat, int iLayerPlane, uint nAttributes, PixelFormatAttribute* piAttributes, float* pfValues) => WglPointers.wglGetPixelFormatAttribfvEXT_Lazy(hdc, iPixelFormat, iLayerPlane, nAttributes, (int*)piAttributes, pfValues);
             
             /// <summary> <b>[requires: WGL_EXT_pixel_format]</b> <b>[entry point: <c>wglGetPixelFormatAttribivEXT</c>]</b><br/>  </summary>
             /// <remarks><see href="https://registry.khronos.org/OpenGL/extensions/EXT/WGL_EXT_pixel_format.txt"/></remarks>
-            public static int GetPixelFormatAttribivEXT(IntPtr hdc, int iPixelFormat, int iLayerPlane, uint nAttributes, PixelFormatAttribute* piAttributes, int* piValues) => WglPointers._wglGetPixelFormatAttribivEXT_fnptr(hdc, iPixelFormat, iLayerPlane, nAttributes, (int*)piAttributes, piValues);
+            public static int GetPixelFormatAttribivEXT(IntPtr hdc, int iPixelFormat, int iLayerPlane, uint nAttributes, PixelFormatAttribute* piAttributes, int* piValues) => WglPointers.wglGetPixelFormatAttribivEXT_Lazy(hdc, iPixelFormat, iLayerPlane, nAttributes, (int*)piAttributes, piValues);
             
             /// <summary> <b>[requires: WGL_EXT_swap_control]</b> <b>[entry point: <c>wglGetSwapIntervalEXT</c>]</b><br/>  </summary>
             /// <remarks><see href="https://registry.khronos.org/OpenGL/extensions/EXT/WGL_EXT_swap_control.txt"/></remarks>
-            public static int GetSwapIntervalEXT() => WglPointers._wglGetSwapIntervalEXT_fnptr();
+            public static int GetSwapIntervalEXT() => WglPointers.wglGetSwapIntervalEXT_Lazy();
             
             /// <summary> <b>[requires: WGL_EXT_display_color_table]</b> <b>[entry point: <c>wglLoadDisplayColorTableEXT</c>]</b><br/>  </summary>
             /// <remarks><see href="https://registry.khronos.org/OpenGL/extensions/EXT/WGL_EXT_display_color_table.txt"/></remarks>
-            public static bool LoadDisplayColorTableEXT(ushort* table, uint length) => WglPointers._wglLoadDisplayColorTableEXT_fnptr(table, length) != 0;
+            public static bool LoadDisplayColorTableEXT(ushort* table, uint length) => WglPointers.wglLoadDisplayColorTableEXT_Lazy(table, length) != 0;
             
             /// <summary> <b>[requires: WGL_EXT_make_current_read]</b> <b>[entry point: <c>wglMakeContextCurrentEXT</c>]</b><br/>  </summary>
             /// <remarks><see href="https://registry.khronos.org/OpenGL/extensions/EXT/WGL_EXT_make_current_read.txt"/></remarks>
-            public static int MakeContextCurrentEXT_(IntPtr hDrawDC, IntPtr hReadDC, IntPtr hglrc) => WglPointers._wglMakeContextCurrentEXT_fnptr(hDrawDC, hReadDC, hglrc);
+            public static int MakeContextCurrentEXT_(IntPtr hDrawDC, IntPtr hReadDC, IntPtr hglrc) => WglPointers.wglMakeContextCurrentEXT_Lazy(hDrawDC, hReadDC, hglrc);
             
             /// <summary> <b>[requires: WGL_EXT_pbuffer]</b> <b>[entry point: <c>wglQueryPbufferEXT</c>]</b><br/>  </summary>
             /// <remarks><see href="https://registry.khronos.org/OpenGL/extensions/EXT/WGL_EXT_pbuffer.txt"/></remarks>
-            public static int QueryPbufferEXT(IntPtr hPbuffer, PBufferAttribute iAttribute, int* piValue) => WglPointers._wglQueryPbufferEXT_fnptr(hPbuffer, (int)iAttribute, piValue);
+            public static int QueryPbufferEXT(IntPtr hPbuffer, PBufferAttribute iAttribute, int* piValue) => WglPointers.wglQueryPbufferEXT_Lazy(hPbuffer, (int)iAttribute, piValue);
             
             /// <summary> <b>[requires: WGL_EXT_pbuffer]</b> <b>[entry point: <c>wglReleasePbufferDCEXT</c>]</b><br/>  </summary>
             /// <remarks><see href="https://registry.khronos.org/OpenGL/extensions/EXT/WGL_EXT_pbuffer.txt"/></remarks>
-            public static int ReleasePbufferDCEXT(IntPtr hPbuffer, IntPtr hDC) => WglPointers._wglReleasePbufferDCEXT_fnptr(hPbuffer, hDC);
+            public static int ReleasePbufferDCEXT(IntPtr hPbuffer, IntPtr hDC) => WglPointers.wglReleasePbufferDCEXT_Lazy(hPbuffer, hDC);
             
             /// <summary> <b>[requires: WGL_EXT_swap_control]</b> <b>[entry point: <c>wglSwapIntervalEXT</c>]</b><br/>  </summary>
             /// <remarks><see href="https://registry.khronos.org/OpenGL/extensions/EXT/WGL_EXT_swap_control.txt"/></remarks>
-            public static int SwapIntervalEXT_(int interval) => WglPointers._wglSwapIntervalEXT_fnptr(interval);
-=======
-            public static bool BindDisplayColorTableEXT(ushort id) => WglPointers.wglBindDisplayColorTableEXT_Lazy(id) != 0;
-            
-            /// <summary> <b>[requires: WGL_EXT_pixel_format]</b> <b>[entry point: <c>wglChoosePixelFormatEXT</c>]</b><br/>  </summary>
-            public static int ChoosePixelFormatEXT(IntPtr hdc, int* piAttribIList, float* pfAttribFList, uint nMaxFormats, int* piFormats, uint* nNumFormats) => WglPointers.wglChoosePixelFormatEXT_Lazy(hdc, piAttribIList, pfAttribFList, nMaxFormats, piFormats, nNumFormats);
-            
-            /// <summary> <b>[requires: WGL_EXT_display_color_table]</b> <b>[entry point: <c>wglCreateDisplayColorTableEXT</c>]</b><br/>  </summary>
-            public static bool CreateDisplayColorTableEXT(ushort id) => WglPointers.wglCreateDisplayColorTableEXT_Lazy(id) != 0;
-            
-            /// <summary> <b>[requires: WGL_EXT_pbuffer]</b> <b>[entry point: <c>wglCreatePbufferEXT</c>]</b><br/>  </summary>
-            public static IntPtr CreatePbufferEXT(IntPtr hDC, int iPixelFormat, int iWidth, int iHeight, int* piAttribList) => WglPointers.wglCreatePbufferEXT_Lazy(hDC, iPixelFormat, iWidth, iHeight, piAttribList);
-            
-            /// <summary> <b>[requires: WGL_EXT_display_color_table]</b> <b>[entry point: <c>wglDestroyDisplayColorTableEXT</c>]</b><br/>  </summary>
-            public static void DestroyDisplayColorTableEXT(ushort id) => WglPointers.wglDestroyDisplayColorTableEXT_Lazy(id);
-            
-            /// <summary> <b>[requires: WGL_EXT_pbuffer]</b> <b>[entry point: <c>wglDestroyPbufferEXT</c>]</b><br/>  </summary>
-            public static int DestroyPbufferEXT_(IntPtr hPbuffer) => WglPointers.wglDestroyPbufferEXT_Lazy(hPbuffer);
-            
-            /// <summary> <b>[requires: WGL_EXT_make_current_read]</b> <b>[entry point: <c>wglGetCurrentReadDCEXT</c>]</b><br/>  </summary>
-            public static IntPtr GetCurrentReadDCEXT() => WglPointers.wglGetCurrentReadDCEXT_Lazy();
-            
-            /// <summary> <b>[requires: WGL_EXT_extensions_string]</b> <b>[entry point: <c>wglGetExtensionsStringEXT</c>]</b><br/>  </summary>
-            public static byte* GetExtensionsStringEXT_() => WglPointers.wglGetExtensionsStringEXT_Lazy();
-            
-            /// <summary> <b>[requires: WGL_EXT_pbuffer]</b> <b>[entry point: <c>wglGetPbufferDCEXT</c>]</b><br/>  </summary>
-            public static IntPtr GetPbufferDCEXT(IntPtr hPbuffer) => WglPointers.wglGetPbufferDCEXT_Lazy(hPbuffer);
-            
-            /// <summary> <b>[requires: WGL_EXT_pixel_format]</b> <b>[entry point: <c>wglGetPixelFormatAttribfvEXT</c>]</b><br/>  </summary>
-            public static int GetPixelFormatAttribfvEXT(IntPtr hdc, int iPixelFormat, int iLayerPlane, uint nAttributes, PixelFormatAttribute* piAttributes, float* pfValues) => WglPointers.wglGetPixelFormatAttribfvEXT_Lazy(hdc, iPixelFormat, iLayerPlane, nAttributes, (int*)piAttributes, pfValues);
-            
-            /// <summary> <b>[requires: WGL_EXT_pixel_format]</b> <b>[entry point: <c>wglGetPixelFormatAttribivEXT</c>]</b><br/>  </summary>
-            public static int GetPixelFormatAttribivEXT(IntPtr hdc, int iPixelFormat, int iLayerPlane, uint nAttributes, PixelFormatAttribute* piAttributes, int* piValues) => WglPointers.wglGetPixelFormatAttribivEXT_Lazy(hdc, iPixelFormat, iLayerPlane, nAttributes, (int*)piAttributes, piValues);
-            
-            /// <summary> <b>[requires: WGL_EXT_swap_control]</b> <b>[entry point: <c>wglGetSwapIntervalEXT</c>]</b><br/>  </summary>
-            public static int GetSwapIntervalEXT() => WglPointers.wglGetSwapIntervalEXT_Lazy();
-            
-            /// <summary> <b>[requires: WGL_EXT_display_color_table]</b> <b>[entry point: <c>wglLoadDisplayColorTableEXT</c>]</b><br/>  </summary>
-            public static bool LoadDisplayColorTableEXT(ushort* table, uint length) => WglPointers.wglLoadDisplayColorTableEXT_Lazy(table, length) != 0;
-            
-            /// <summary> <b>[requires: WGL_EXT_make_current_read]</b> <b>[entry point: <c>wglMakeContextCurrentEXT</c>]</b><br/>  </summary>
-            public static int MakeContextCurrentEXT_(IntPtr hDrawDC, IntPtr hReadDC, IntPtr hglrc) => WglPointers.wglMakeContextCurrentEXT_Lazy(hDrawDC, hReadDC, hglrc);
-            
-            /// <summary> <b>[requires: WGL_EXT_pbuffer]</b> <b>[entry point: <c>wglQueryPbufferEXT</c>]</b><br/>  </summary>
-            public static int QueryPbufferEXT(IntPtr hPbuffer, PBufferAttribute iAttribute, int* piValue) => WglPointers.wglQueryPbufferEXT_Lazy(hPbuffer, (int)iAttribute, piValue);
-            
-            /// <summary> <b>[requires: WGL_EXT_pbuffer]</b> <b>[entry point: <c>wglReleasePbufferDCEXT</c>]</b><br/>  </summary>
-            public static int ReleasePbufferDCEXT(IntPtr hPbuffer, IntPtr hDC) => WglPointers.wglReleasePbufferDCEXT_Lazy(hPbuffer, hDC);
-            
-            /// <summary> <b>[requires: WGL_EXT_swap_control]</b> <b>[entry point: <c>wglSwapIntervalEXT</c>]</b><br/>  </summary>
             public static int SwapIntervalEXT_(int interval) => WglPointers.wglSwapIntervalEXT_Lazy(interval);
->>>>>>> fbab23ca
             
         }
         /// <summary>I3D extensions.</summary>
         public static unsafe partial class I3D
         {
             /// <summary> <b>[requires: WGL_I3D_image_buffer]</b> <b>[entry point: <c>wglAssociateImageBufferEventsI3D</c>]</b><br/>  </summary>
-<<<<<<< HEAD
             /// <remarks><see href="https://registry.khronos.org/OpenGL/extensions/I3D/WGL_I3D_image_buffer.txt"/></remarks>
-            public static int AssociateImageBufferEventsI3D(IntPtr hDC, IntPtr* pEvent, IntPtr* pAddress, uint* pSize, uint count) => WglPointers._wglAssociateImageBufferEventsI3D_fnptr(hDC, pEvent, pAddress, pSize, count);
+            public static int AssociateImageBufferEventsI3D(IntPtr hDC, IntPtr* pEvent, IntPtr* pAddress, uint* pSize, uint count) => WglPointers.wglAssociateImageBufferEventsI3D_Lazy(hDC, pEvent, pAddress, pSize, count);
             
             /// <summary> <b>[requires: WGL_I3D_swap_frame_usage]</b> <b>[entry point: <c>wglBeginFrameTrackingI3D</c>]</b><br/>  </summary>
             /// <remarks><see href="https://registry.khronos.org/OpenGL/extensions/I3D/WGL_I3D_swap_frame_usage.txt"/></remarks>
-            public static int BeginFrameTrackingI3D_() => WglPointers._wglBeginFrameTrackingI3D_fnptr();
+            public static int BeginFrameTrackingI3D_() => WglPointers.wglBeginFrameTrackingI3D_Lazy();
             
             /// <summary> <b>[requires: WGL_I3D_image_buffer]</b> <b>[entry point: <c>wglCreateImageBufferI3D</c>]</b><br/>  </summary>
             /// <remarks><see href="https://registry.khronos.org/OpenGL/extensions/I3D/WGL_I3D_image_buffer.txt"/></remarks>
-            public static IntPtr CreateImageBufferI3D(IntPtr hDC, uint dwSize, ImageBufferMaskI3D uFlags) => WglPointers._wglCreateImageBufferI3D_fnptr(hDC, dwSize, (uint)uFlags);
+            public static IntPtr CreateImageBufferI3D(IntPtr hDC, uint dwSize, ImageBufferMaskI3D uFlags) => WglPointers.wglCreateImageBufferI3D_Lazy(hDC, dwSize, (uint)uFlags);
             
             /// <summary> <b>[requires: WGL_I3D_image_buffer]</b> <b>[entry point: <c>wglDestroyImageBufferI3D</c>]</b><br/>  </summary>
             /// <remarks><see href="https://registry.khronos.org/OpenGL/extensions/I3D/WGL_I3D_image_buffer.txt"/></remarks>
-            public static int DestroyImageBufferI3D_(IntPtr hDC, IntPtr pAddress) => WglPointers._wglDestroyImageBufferI3D_fnptr(hDC, pAddress);
+            public static int DestroyImageBufferI3D_(IntPtr hDC, IntPtr pAddress) => WglPointers.wglDestroyImageBufferI3D_Lazy(hDC, pAddress);
             
             /// <summary> <b>[requires: WGL_I3D_swap_frame_lock]</b> <b>[entry point: <c>wglDisableFrameLockI3D</c>]</b><br/>  </summary>
             /// <remarks><see href="https://registry.khronos.org/OpenGL/extensions/I3D/WGL_I3D_swap_frame_lock.txt"/></remarks>
-            public static int DisableFrameLockI3D_() => WglPointers._wglDisableFrameLockI3D_fnptr();
+            public static int DisableFrameLockI3D_() => WglPointers.wglDisableFrameLockI3D_Lazy();
             
             /// <summary> <b>[requires: WGL_I3D_genlock]</b> <b>[entry point: <c>wglDisableGenlockI3D</c>]</b><br/>  </summary>
             /// <remarks><see href="https://registry.khronos.org/OpenGL/extensions/I3D/WGL_I3D_genlock.txt"/></remarks>
-            public static int DisableGenlockI3D_(IntPtr hDC) => WglPointers._wglDisableGenlockI3D_fnptr(hDC);
+            public static int DisableGenlockI3D_(IntPtr hDC) => WglPointers.wglDisableGenlockI3D_Lazy(hDC);
             
             /// <summary> <b>[requires: WGL_I3D_swap_frame_lock]</b> <b>[entry point: <c>wglEnableFrameLockI3D</c>]</b><br/>  </summary>
             /// <remarks><see href="https://registry.khronos.org/OpenGL/extensions/I3D/WGL_I3D_swap_frame_lock.txt"/></remarks>
-            public static int EnableFrameLockI3D_() => WglPointers._wglEnableFrameLockI3D_fnptr();
+            public static int EnableFrameLockI3D_() => WglPointers.wglEnableFrameLockI3D_Lazy();
             
             /// <summary> <b>[requires: WGL_I3D_genlock]</b> <b>[entry point: <c>wglEnableGenlockI3D</c>]</b><br/>  </summary>
             /// <remarks><see href="https://registry.khronos.org/OpenGL/extensions/I3D/WGL_I3D_genlock.txt"/></remarks>
-            public static int EnableGenlockI3D_(IntPtr hDC) => WglPointers._wglEnableGenlockI3D_fnptr(hDC);
+            public static int EnableGenlockI3D_(IntPtr hDC) => WglPointers.wglEnableGenlockI3D_Lazy(hDC);
             
             /// <summary> <b>[requires: WGL_I3D_swap_frame_usage]</b> <b>[entry point: <c>wglEndFrameTrackingI3D</c>]</b><br/>  </summary>
             /// <remarks><see href="https://registry.khronos.org/OpenGL/extensions/I3D/WGL_I3D_swap_frame_usage.txt"/></remarks>
-            public static int EndFrameTrackingI3D_() => WglPointers._wglEndFrameTrackingI3D_fnptr();
+            public static int EndFrameTrackingI3D_() => WglPointers.wglEndFrameTrackingI3D_Lazy();
             
             /// <summary> <b>[requires: WGL_I3D_genlock]</b> <b>[entry point: <c>wglGenlockSampleRateI3D</c>]</b><br/>  </summary>
             /// <remarks><see href="https://registry.khronos.org/OpenGL/extensions/I3D/WGL_I3D_genlock.txt"/></remarks>
-            public static int GenlockSampleRateI3D_(IntPtr hDC, uint uRate) => WglPointers._wglGenlockSampleRateI3D_fnptr(hDC, uRate);
+            public static int GenlockSampleRateI3D_(IntPtr hDC, uint uRate) => WglPointers.wglGenlockSampleRateI3D_Lazy(hDC, uRate);
             
             /// <summary> <b>[requires: WGL_I3D_genlock]</b> <b>[entry point: <c>wglGenlockSourceDelayI3D</c>]</b><br/>  </summary>
             /// <remarks><see href="https://registry.khronos.org/OpenGL/extensions/I3D/WGL_I3D_genlock.txt"/></remarks>
-            public static int GenlockSourceDelayI3D_(IntPtr hDC, uint uDelay) => WglPointers._wglGenlockSourceDelayI3D_fnptr(hDC, uDelay);
+            public static int GenlockSourceDelayI3D_(IntPtr hDC, uint uDelay) => WglPointers.wglGenlockSourceDelayI3D_Lazy(hDC, uDelay);
             
             /// <summary> <b>[requires: WGL_I3D_genlock]</b> <b>[entry point: <c>wglGenlockSourceEdgeI3D</c>]</b><br/>  </summary>
             /// <remarks><see href="https://registry.khronos.org/OpenGL/extensions/I3D/WGL_I3D_genlock.txt"/></remarks>
-            public static int GenlockSourceEdgeI3D_(IntPtr hDC, uint uEdge) => WglPointers._wglGenlockSourceEdgeI3D_fnptr(hDC, uEdge);
+            public static int GenlockSourceEdgeI3D_(IntPtr hDC, uint uEdge) => WglPointers.wglGenlockSourceEdgeI3D_Lazy(hDC, uEdge);
             
             /// <summary> <b>[requires: WGL_I3D_genlock]</b> <b>[entry point: <c>wglGenlockSourceI3D</c>]</b><br/>  </summary>
             /// <remarks><see href="https://registry.khronos.org/OpenGL/extensions/I3D/WGL_I3D_genlock.txt"/></remarks>
-            public static int GenlockSourceI3D_(IntPtr hDC, uint uSource) => WglPointers._wglGenlockSourceI3D_fnptr(hDC, uSource);
+            public static int GenlockSourceI3D_(IntPtr hDC, uint uSource) => WglPointers.wglGenlockSourceI3D_Lazy(hDC, uSource);
             
             /// <summary> <b>[requires: WGL_I3D_digital_video_control]</b> <b>[entry point: <c>wglGetDigitalVideoParametersI3D</c>]</b><br/>  </summary>
             /// <remarks><see href="https://registry.khronos.org/OpenGL/extensions/I3D/WGL_I3D_digital_video_control.txt"/></remarks>
-            public static int GetDigitalVideoParametersI3D(IntPtr hDC, DigitalVideoAttribute iAttribute, int* piValue) => WglPointers._wglGetDigitalVideoParametersI3D_fnptr(hDC, (int)iAttribute, piValue);
+            public static int GetDigitalVideoParametersI3D(IntPtr hDC, DigitalVideoAttribute iAttribute, int* piValue) => WglPointers.wglGetDigitalVideoParametersI3D_Lazy(hDC, (int)iAttribute, piValue);
             
             /// <summary> <b>[requires: WGL_I3D_swap_frame_usage]</b> <b>[entry point: <c>wglGetFrameUsageI3D</c>]</b><br/>  </summary>
             /// <remarks><see href="https://registry.khronos.org/OpenGL/extensions/I3D/WGL_I3D_swap_frame_usage.txt"/></remarks>
-            public static int GetFrameUsageI3D(float* pUsage) => WglPointers._wglGetFrameUsageI3D_fnptr(pUsage);
+            public static int GetFrameUsageI3D(float* pUsage) => WglPointers.wglGetFrameUsageI3D_Lazy(pUsage);
             
             /// <summary> <b>[requires: WGL_I3D_gamma]</b> <b>[entry point: <c>wglGetGammaTableI3D</c>]</b><br/>  </summary>
             /// <remarks><see href="https://registry.khronos.org/OpenGL/extensions/I3D/WGL_I3D_gamma.txt"/></remarks>
-            public static int GetGammaTableI3D(IntPtr hDC, int iEntries, ushort* puRed, ushort* puGreen, ushort* puBlue) => WglPointers._wglGetGammaTableI3D_fnptr(hDC, iEntries, puRed, puGreen, puBlue);
+            public static int GetGammaTableI3D(IntPtr hDC, int iEntries, ushort* puRed, ushort* puGreen, ushort* puBlue) => WglPointers.wglGetGammaTableI3D_Lazy(hDC, iEntries, puRed, puGreen, puBlue);
             
             /// <summary> <b>[requires: WGL_I3D_gamma]</b> <b>[entry point: <c>wglGetGammaTableParametersI3D</c>]</b><br/>  </summary>
             /// <remarks><see href="https://registry.khronos.org/OpenGL/extensions/I3D/WGL_I3D_gamma.txt"/></remarks>
-            public static int GetGammaTableParametersI3D(IntPtr hDC, GammaTableAttribute iAttribute, int* piValue) => WglPointers._wglGetGammaTableParametersI3D_fnptr(hDC, (int)iAttribute, piValue);
+            public static int GetGammaTableParametersI3D(IntPtr hDC, GammaTableAttribute iAttribute, int* piValue) => WglPointers.wglGetGammaTableParametersI3D_Lazy(hDC, (int)iAttribute, piValue);
             
             /// <summary> <b>[requires: WGL_I3D_genlock]</b> <b>[entry point: <c>wglGetGenlockSampleRateI3D</c>]</b><br/>  </summary>
             /// <remarks><see href="https://registry.khronos.org/OpenGL/extensions/I3D/WGL_I3D_genlock.txt"/></remarks>
-            public static int GetGenlockSampleRateI3D(IntPtr hDC, uint* uRate) => WglPointers._wglGetGenlockSampleRateI3D_fnptr(hDC, uRate);
+            public static int GetGenlockSampleRateI3D(IntPtr hDC, uint* uRate) => WglPointers.wglGetGenlockSampleRateI3D_Lazy(hDC, uRate);
             
             /// <summary> <b>[requires: WGL_I3D_genlock]</b> <b>[entry point: <c>wglGetGenlockSourceDelayI3D</c>]</b><br/>  </summary>
             /// <remarks><see href="https://registry.khronos.org/OpenGL/extensions/I3D/WGL_I3D_genlock.txt"/></remarks>
-            public static int GetGenlockSourceDelayI3D(IntPtr hDC, uint* uDelay) => WglPointers._wglGetGenlockSourceDelayI3D_fnptr(hDC, uDelay);
+            public static int GetGenlockSourceDelayI3D(IntPtr hDC, uint* uDelay) => WglPointers.wglGetGenlockSourceDelayI3D_Lazy(hDC, uDelay);
             
             /// <summary> <b>[requires: WGL_I3D_genlock]</b> <b>[entry point: <c>wglGetGenlockSourceEdgeI3D</c>]</b><br/>  </summary>
             /// <remarks><see href="https://registry.khronos.org/OpenGL/extensions/I3D/WGL_I3D_genlock.txt"/></remarks>
-            public static int GetGenlockSourceEdgeI3D(IntPtr hDC, uint* uEdge) => WglPointers._wglGetGenlockSourceEdgeI3D_fnptr(hDC, uEdge);
+            public static int GetGenlockSourceEdgeI3D(IntPtr hDC, uint* uEdge) => WglPointers.wglGetGenlockSourceEdgeI3D_Lazy(hDC, uEdge);
             
             /// <summary> <b>[requires: WGL_I3D_genlock]</b> <b>[entry point: <c>wglGetGenlockSourceI3D</c>]</b><br/>  </summary>
             /// <remarks><see href="https://registry.khronos.org/OpenGL/extensions/I3D/WGL_I3D_genlock.txt"/></remarks>
-            public static int GetGenlockSourceI3D(IntPtr hDC, uint* uSource) => WglPointers._wglGetGenlockSourceI3D_fnptr(hDC, uSource);
+            public static int GetGenlockSourceI3D(IntPtr hDC, uint* uSource) => WglPointers.wglGetGenlockSourceI3D_Lazy(hDC, uSource);
             
             /// <summary> <b>[requires: WGL_I3D_swap_frame_lock]</b> <b>[entry point: <c>wglIsEnabledFrameLockI3D</c>]</b><br/>  </summary>
             /// <remarks><see href="https://registry.khronos.org/OpenGL/extensions/I3D/WGL_I3D_swap_frame_lock.txt"/></remarks>
-            public static int IsEnabledFrameLockI3D(int* pFlag) => WglPointers._wglIsEnabledFrameLockI3D_fnptr(pFlag);
+            public static int IsEnabledFrameLockI3D(int* pFlag) => WglPointers.wglIsEnabledFrameLockI3D_Lazy(pFlag);
             
             /// <summary> <b>[requires: WGL_I3D_genlock]</b> <b>[entry point: <c>wglIsEnabledGenlockI3D</c>]</b><br/>  </summary>
             /// <remarks><see href="https://registry.khronos.org/OpenGL/extensions/I3D/WGL_I3D_genlock.txt"/></remarks>
-            public static int IsEnabledGenlockI3D(IntPtr hDC, int* pFlag) => WglPointers._wglIsEnabledGenlockI3D_fnptr(hDC, pFlag);
+            public static int IsEnabledGenlockI3D(IntPtr hDC, int* pFlag) => WglPointers.wglIsEnabledGenlockI3D_Lazy(hDC, pFlag);
             
             /// <summary> <b>[requires: WGL_I3D_swap_frame_lock]</b> <b>[entry point: <c>wglQueryFrameLockMasterI3D</c>]</b><br/>  </summary>
             /// <remarks><see href="https://registry.khronos.org/OpenGL/extensions/I3D/WGL_I3D_swap_frame_lock.txt"/></remarks>
-            public static int QueryFrameLockMasterI3D(int* pFlag) => WglPointers._wglQueryFrameLockMasterI3D_fnptr(pFlag);
+            public static int QueryFrameLockMasterI3D(int* pFlag) => WglPointers.wglQueryFrameLockMasterI3D_Lazy(pFlag);
             
             /// <summary> <b>[requires: WGL_I3D_swap_frame_usage]</b> <b>[entry point: <c>wglQueryFrameTrackingI3D</c>]</b><br/>  </summary>
             /// <remarks><see href="https://registry.khronos.org/OpenGL/extensions/I3D/WGL_I3D_swap_frame_usage.txt"/></remarks>
-            public static int QueryFrameTrackingI3D(uint* pFrameCount, uint* pMissedFrames, float* pLastMissedUsage) => WglPointers._wglQueryFrameTrackingI3D_fnptr(pFrameCount, pMissedFrames, pLastMissedUsage);
+            public static int QueryFrameTrackingI3D(uint* pFrameCount, uint* pMissedFrames, float* pLastMissedUsage) => WglPointers.wglQueryFrameTrackingI3D_Lazy(pFrameCount, pMissedFrames, pLastMissedUsage);
             
             /// <summary> <b>[requires: WGL_I3D_genlock]</b> <b>[entry point: <c>wglQueryGenlockMaxSourceDelayI3D</c>]</b><br/>  </summary>
             /// <remarks><see href="https://registry.khronos.org/OpenGL/extensions/I3D/WGL_I3D_genlock.txt"/></remarks>
-            public static int QueryGenlockMaxSourceDelayI3D(IntPtr hDC, uint* uMaxLineDelay, uint* uMaxPixelDelay) => WglPointers._wglQueryGenlockMaxSourceDelayI3D_fnptr(hDC, uMaxLineDelay, uMaxPixelDelay);
+            public static int QueryGenlockMaxSourceDelayI3D(IntPtr hDC, uint* uMaxLineDelay, uint* uMaxPixelDelay) => WglPointers.wglQueryGenlockMaxSourceDelayI3D_Lazy(hDC, uMaxLineDelay, uMaxPixelDelay);
             
             /// <summary> <b>[requires: WGL_I3D_image_buffer]</b> <b>[entry point: <c>wglReleaseImageBufferEventsI3D</c>]</b><br/>  </summary>
             /// <remarks><see href="https://registry.khronos.org/OpenGL/extensions/I3D/WGL_I3D_image_buffer.txt"/></remarks>
-            public static int ReleaseImageBufferEventsI3D(IntPtr hDC, IntPtr* pAddress, uint count) => WglPointers._wglReleaseImageBufferEventsI3D_fnptr(hDC, pAddress, count);
+            public static int ReleaseImageBufferEventsI3D(IntPtr hDC, IntPtr* pAddress, uint count) => WglPointers.wglReleaseImageBufferEventsI3D_Lazy(hDC, pAddress, count);
             
             /// <summary> <b>[requires: WGL_I3D_digital_video_control]</b> <b>[entry point: <c>wglSetDigitalVideoParametersI3D</c>]</b><br/>  </summary>
             /// <remarks><see href="https://registry.khronos.org/OpenGL/extensions/I3D/WGL_I3D_digital_video_control.txt"/></remarks>
-            public static int SetDigitalVideoParametersI3D(IntPtr hDC, DigitalVideoAttribute iAttribute, int* piValue) => WglPointers._wglSetDigitalVideoParametersI3D_fnptr(hDC, (int)iAttribute, piValue);
+            public static int SetDigitalVideoParametersI3D(IntPtr hDC, DigitalVideoAttribute iAttribute, int* piValue) => WglPointers.wglSetDigitalVideoParametersI3D_Lazy(hDC, (int)iAttribute, piValue);
             
             /// <summary> <b>[requires: WGL_I3D_gamma]</b> <b>[entry point: <c>wglSetGammaTableI3D</c>]</b><br/>  </summary>
             /// <remarks><see href="https://registry.khronos.org/OpenGL/extensions/I3D/WGL_I3D_gamma.txt"/></remarks>
-            public static int SetGammaTableI3D(IntPtr hDC, int iEntries, ushort* puRed, ushort* puGreen, ushort* puBlue) => WglPointers._wglSetGammaTableI3D_fnptr(hDC, iEntries, puRed, puGreen, puBlue);
+            public static int SetGammaTableI3D(IntPtr hDC, int iEntries, ushort* puRed, ushort* puGreen, ushort* puBlue) => WglPointers.wglSetGammaTableI3D_Lazy(hDC, iEntries, puRed, puGreen, puBlue);
             
             /// <summary> <b>[requires: WGL_I3D_gamma]</b> <b>[entry point: <c>wglSetGammaTableParametersI3D</c>]</b><br/>  </summary>
             /// <remarks><see href="https://registry.khronos.org/OpenGL/extensions/I3D/WGL_I3D_gamma.txt"/></remarks>
-            public static int SetGammaTableParametersI3D(IntPtr hDC, GammaTableAttribute iAttribute, int* piValue) => WglPointers._wglSetGammaTableParametersI3D_fnptr(hDC, (int)iAttribute, piValue);
-=======
-            public static int AssociateImageBufferEventsI3D(IntPtr hDC, IntPtr* pEvent, IntPtr* pAddress, uint* pSize, uint count) => WglPointers.wglAssociateImageBufferEventsI3D_Lazy(hDC, pEvent, pAddress, pSize, count);
-            
-            /// <summary> <b>[requires: WGL_I3D_swap_frame_usage]</b> <b>[entry point: <c>wglBeginFrameTrackingI3D</c>]</b><br/>  </summary>
-            public static int BeginFrameTrackingI3D_() => WglPointers.wglBeginFrameTrackingI3D_Lazy();
-            
-            /// <summary> <b>[requires: WGL_I3D_image_buffer]</b> <b>[entry point: <c>wglCreateImageBufferI3D</c>]</b><br/>  </summary>
-            public static IntPtr CreateImageBufferI3D(IntPtr hDC, uint dwSize, ImageBufferMaskI3D uFlags) => WglPointers.wglCreateImageBufferI3D_Lazy(hDC, dwSize, (uint)uFlags);
-            
-            /// <summary> <b>[requires: WGL_I3D_image_buffer]</b> <b>[entry point: <c>wglDestroyImageBufferI3D</c>]</b><br/>  </summary>
-            public static int DestroyImageBufferI3D_(IntPtr hDC, IntPtr pAddress) => WglPointers.wglDestroyImageBufferI3D_Lazy(hDC, pAddress);
-            
-            /// <summary> <b>[requires: WGL_I3D_swap_frame_lock]</b> <b>[entry point: <c>wglDisableFrameLockI3D</c>]</b><br/>  </summary>
-            public static int DisableFrameLockI3D_() => WglPointers.wglDisableFrameLockI3D_Lazy();
-            
-            /// <summary> <b>[requires: WGL_I3D_genlock]</b> <b>[entry point: <c>wglDisableGenlockI3D</c>]</b><br/>  </summary>
-            public static int DisableGenlockI3D_(IntPtr hDC) => WglPointers.wglDisableGenlockI3D_Lazy(hDC);
-            
-            /// <summary> <b>[requires: WGL_I3D_swap_frame_lock]</b> <b>[entry point: <c>wglEnableFrameLockI3D</c>]</b><br/>  </summary>
-            public static int EnableFrameLockI3D_() => WglPointers.wglEnableFrameLockI3D_Lazy();
-            
-            /// <summary> <b>[requires: WGL_I3D_genlock]</b> <b>[entry point: <c>wglEnableGenlockI3D</c>]</b><br/>  </summary>
-            public static int EnableGenlockI3D_(IntPtr hDC) => WglPointers.wglEnableGenlockI3D_Lazy(hDC);
-            
-            /// <summary> <b>[requires: WGL_I3D_swap_frame_usage]</b> <b>[entry point: <c>wglEndFrameTrackingI3D</c>]</b><br/>  </summary>
-            public static int EndFrameTrackingI3D_() => WglPointers.wglEndFrameTrackingI3D_Lazy();
-            
-            /// <summary> <b>[requires: WGL_I3D_genlock]</b> <b>[entry point: <c>wglGenlockSampleRateI3D</c>]</b><br/>  </summary>
-            public static int GenlockSampleRateI3D_(IntPtr hDC, uint uRate) => WglPointers.wglGenlockSampleRateI3D_Lazy(hDC, uRate);
-            
-            /// <summary> <b>[requires: WGL_I3D_genlock]</b> <b>[entry point: <c>wglGenlockSourceDelayI3D</c>]</b><br/>  </summary>
-            public static int GenlockSourceDelayI3D_(IntPtr hDC, uint uDelay) => WglPointers.wglGenlockSourceDelayI3D_Lazy(hDC, uDelay);
-            
-            /// <summary> <b>[requires: WGL_I3D_genlock]</b> <b>[entry point: <c>wglGenlockSourceEdgeI3D</c>]</b><br/>  </summary>
-            public static int GenlockSourceEdgeI3D_(IntPtr hDC, uint uEdge) => WglPointers.wglGenlockSourceEdgeI3D_Lazy(hDC, uEdge);
-            
-            /// <summary> <b>[requires: WGL_I3D_genlock]</b> <b>[entry point: <c>wglGenlockSourceI3D</c>]</b><br/>  </summary>
-            public static int GenlockSourceI3D_(IntPtr hDC, uint uSource) => WglPointers.wglGenlockSourceI3D_Lazy(hDC, uSource);
-            
-            /// <summary> <b>[requires: WGL_I3D_digital_video_control]</b> <b>[entry point: <c>wglGetDigitalVideoParametersI3D</c>]</b><br/>  </summary>
-            public static int GetDigitalVideoParametersI3D(IntPtr hDC, DigitalVideoAttribute iAttribute, int* piValue) => WglPointers.wglGetDigitalVideoParametersI3D_Lazy(hDC, (int)iAttribute, piValue);
-            
-            /// <summary> <b>[requires: WGL_I3D_swap_frame_usage]</b> <b>[entry point: <c>wglGetFrameUsageI3D</c>]</b><br/>  </summary>
-            public static int GetFrameUsageI3D(float* pUsage) => WglPointers.wglGetFrameUsageI3D_Lazy(pUsage);
-            
-            /// <summary> <b>[requires: WGL_I3D_gamma]</b> <b>[entry point: <c>wglGetGammaTableI3D</c>]</b><br/>  </summary>
-            public static int GetGammaTableI3D(IntPtr hDC, int iEntries, ushort* puRed, ushort* puGreen, ushort* puBlue) => WglPointers.wglGetGammaTableI3D_Lazy(hDC, iEntries, puRed, puGreen, puBlue);
-            
-            /// <summary> <b>[requires: WGL_I3D_gamma]</b> <b>[entry point: <c>wglGetGammaTableParametersI3D</c>]</b><br/>  </summary>
-            public static int GetGammaTableParametersI3D(IntPtr hDC, GammaTableAttribute iAttribute, int* piValue) => WglPointers.wglGetGammaTableParametersI3D_Lazy(hDC, (int)iAttribute, piValue);
-            
-            /// <summary> <b>[requires: WGL_I3D_genlock]</b> <b>[entry point: <c>wglGetGenlockSampleRateI3D</c>]</b><br/>  </summary>
-            public static int GetGenlockSampleRateI3D(IntPtr hDC, uint* uRate) => WglPointers.wglGetGenlockSampleRateI3D_Lazy(hDC, uRate);
-            
-            /// <summary> <b>[requires: WGL_I3D_genlock]</b> <b>[entry point: <c>wglGetGenlockSourceDelayI3D</c>]</b><br/>  </summary>
-            public static int GetGenlockSourceDelayI3D(IntPtr hDC, uint* uDelay) => WglPointers.wglGetGenlockSourceDelayI3D_Lazy(hDC, uDelay);
-            
-            /// <summary> <b>[requires: WGL_I3D_genlock]</b> <b>[entry point: <c>wglGetGenlockSourceEdgeI3D</c>]</b><br/>  </summary>
-            public static int GetGenlockSourceEdgeI3D(IntPtr hDC, uint* uEdge) => WglPointers.wglGetGenlockSourceEdgeI3D_Lazy(hDC, uEdge);
-            
-            /// <summary> <b>[requires: WGL_I3D_genlock]</b> <b>[entry point: <c>wglGetGenlockSourceI3D</c>]</b><br/>  </summary>
-            public static int GetGenlockSourceI3D(IntPtr hDC, uint* uSource) => WglPointers.wglGetGenlockSourceI3D_Lazy(hDC, uSource);
-            
-            /// <summary> <b>[requires: WGL_I3D_swap_frame_lock]</b> <b>[entry point: <c>wglIsEnabledFrameLockI3D</c>]</b><br/>  </summary>
-            public static int IsEnabledFrameLockI3D(int* pFlag) => WglPointers.wglIsEnabledFrameLockI3D_Lazy(pFlag);
-            
-            /// <summary> <b>[requires: WGL_I3D_genlock]</b> <b>[entry point: <c>wglIsEnabledGenlockI3D</c>]</b><br/>  </summary>
-            public static int IsEnabledGenlockI3D(IntPtr hDC, int* pFlag) => WglPointers.wglIsEnabledGenlockI3D_Lazy(hDC, pFlag);
-            
-            /// <summary> <b>[requires: WGL_I3D_swap_frame_lock]</b> <b>[entry point: <c>wglQueryFrameLockMasterI3D</c>]</b><br/>  </summary>
-            public static int QueryFrameLockMasterI3D(int* pFlag) => WglPointers.wglQueryFrameLockMasterI3D_Lazy(pFlag);
-            
-            /// <summary> <b>[requires: WGL_I3D_swap_frame_usage]</b> <b>[entry point: <c>wglQueryFrameTrackingI3D</c>]</b><br/>  </summary>
-            public static int QueryFrameTrackingI3D(uint* pFrameCount, uint* pMissedFrames, float* pLastMissedUsage) => WglPointers.wglQueryFrameTrackingI3D_Lazy(pFrameCount, pMissedFrames, pLastMissedUsage);
-            
-            /// <summary> <b>[requires: WGL_I3D_genlock]</b> <b>[entry point: <c>wglQueryGenlockMaxSourceDelayI3D</c>]</b><br/>  </summary>
-            public static int QueryGenlockMaxSourceDelayI3D(IntPtr hDC, uint* uMaxLineDelay, uint* uMaxPixelDelay) => WglPointers.wglQueryGenlockMaxSourceDelayI3D_Lazy(hDC, uMaxLineDelay, uMaxPixelDelay);
-            
-            /// <summary> <b>[requires: WGL_I3D_image_buffer]</b> <b>[entry point: <c>wglReleaseImageBufferEventsI3D</c>]</b><br/>  </summary>
-            public static int ReleaseImageBufferEventsI3D(IntPtr hDC, IntPtr* pAddress, uint count) => WglPointers.wglReleaseImageBufferEventsI3D_Lazy(hDC, pAddress, count);
-            
-            /// <summary> <b>[requires: WGL_I3D_digital_video_control]</b> <b>[entry point: <c>wglSetDigitalVideoParametersI3D</c>]</b><br/>  </summary>
-            public static int SetDigitalVideoParametersI3D(IntPtr hDC, DigitalVideoAttribute iAttribute, int* piValue) => WglPointers.wglSetDigitalVideoParametersI3D_Lazy(hDC, (int)iAttribute, piValue);
-            
-            /// <summary> <b>[requires: WGL_I3D_gamma]</b> <b>[entry point: <c>wglSetGammaTableI3D</c>]</b><br/>  </summary>
-            public static int SetGammaTableI3D(IntPtr hDC, int iEntries, ushort* puRed, ushort* puGreen, ushort* puBlue) => WglPointers.wglSetGammaTableI3D_Lazy(hDC, iEntries, puRed, puGreen, puBlue);
-            
-            /// <summary> <b>[requires: WGL_I3D_gamma]</b> <b>[entry point: <c>wglSetGammaTableParametersI3D</c>]</b><br/>  </summary>
             public static int SetGammaTableParametersI3D(IntPtr hDC, GammaTableAttribute iAttribute, int* piValue) => WglPointers.wglSetGammaTableParametersI3D_Lazy(hDC, (int)iAttribute, piValue);
->>>>>>> fbab23ca
             
         }
         /// <summary>NV extensions.</summary>
         public static unsafe partial class NV
         {
             /// <summary> <b>[requires: WGL_NV_vertex_array_range]</b> <b>[entry point: <c>wglAllocateMemoryNV</c>]</b><br/>  </summary>
-<<<<<<< HEAD
             /// <remarks><see href="https://registry.khronos.org/OpenGL/extensions/NV/WGL_NV_vertex_array_range.txt"/></remarks>
-            public static void* AllocateMemoryNV(int size, float readfreq, float writefreq, float priority) => WglPointers._wglAllocateMemoryNV_fnptr(size, readfreq, writefreq, priority);
+            public static void* AllocateMemoryNV(int size, float readfreq, float writefreq, float priority) => WglPointers.wglAllocateMemoryNV_Lazy(size, readfreq, writefreq, priority);
             
             /// <summary> <b>[requires: WGL_NV_swap_group]</b> <b>[entry point: <c>wglBindSwapBarrierNV</c>]</b><br/>  </summary>
             /// <remarks><see href="https://registry.khronos.org/OpenGL/extensions/NV/WGL_NV_swap_group.txt"/></remarks>
-            public static int BindSwapBarrierNV_(uint group, uint barrier) => WglPointers._wglBindSwapBarrierNV_fnptr(group, barrier);
+            public static int BindSwapBarrierNV_(uint group, uint barrier) => WglPointers.wglBindSwapBarrierNV_Lazy(group, barrier);
             
             /// <summary> <b>[requires: WGL_NV_video_capture]</b> <b>[entry point: <c>wglBindVideoCaptureDeviceNV</c>]</b><br/>  </summary>
             /// <remarks><see href="https://registry.khronos.org/OpenGL/extensions/NV/WGL_NV_video_capture.txt"/></remarks>
-            public static int BindVideoCaptureDeviceNV_(uint uVideoSlot, IntPtr hDevice) => WglPointers._wglBindVideoCaptureDeviceNV_fnptr(uVideoSlot, hDevice);
+            public static int BindVideoCaptureDeviceNV_(uint uVideoSlot, IntPtr hDevice) => WglPointers.wglBindVideoCaptureDeviceNV_Lazy(uVideoSlot, hDevice);
             
             /// <summary> <b>[requires: WGL_NV_present_video]</b> <b>[entry point: <c>wglBindVideoDeviceNV</c>]</b><br/>  </summary>
             /// <remarks><see href="https://registry.khronos.org/OpenGL/extensions/NV/WGL_NV_present_video.txt"/></remarks>
-            public static int BindVideoDeviceNV(IntPtr hDc, uint uVideoSlot, IntPtr hVideoDevice, int* piAttribList) => WglPointers._wglBindVideoDeviceNV_fnptr(hDc, uVideoSlot, hVideoDevice, piAttribList);
+            public static int BindVideoDeviceNV(IntPtr hDc, uint uVideoSlot, IntPtr hVideoDevice, int* piAttribList) => WglPointers.wglBindVideoDeviceNV_Lazy(hDc, uVideoSlot, hVideoDevice, piAttribList);
             
             /// <summary> <b>[requires: WGL_NV_video_output]</b> <b>[entry point: <c>wglBindVideoImageNV</c>]</b><br/>  </summary>
             /// <remarks><see href="https://registry.khronos.org/OpenGL/extensions/NV/WGL_NV_video_output.txt"/></remarks>
-            public static int BindVideoImageNV_(IntPtr hVideoDevice, IntPtr hPbuffer, VideoOutputBuffer iVideoBuffer) => WglPointers._wglBindVideoImageNV_fnptr(hVideoDevice, hPbuffer, (int)iVideoBuffer);
+            public static int BindVideoImageNV_(IntPtr hVideoDevice, IntPtr hPbuffer, VideoOutputBuffer iVideoBuffer) => WglPointers.wglBindVideoImageNV_Lazy(hVideoDevice, hPbuffer, (int)iVideoBuffer);
             
             /// <summary> <b>[requires: WGL_NV_copy_image]</b> <b>[entry point: <c>wglCopyImageSubDataNV</c>]</b><br/>  </summary>
             /// <remarks><see href="https://registry.khronos.org/OpenGL/extensions/NV/WGL_NV_copy_image.txt"/></remarks>
-            public static int CopyImageSubDataNV_(IntPtr hSrcRC, uint srcName, TextureTarget srcTarget, int srcLevel, int srcX, int srcY, int srcZ, IntPtr hDstRC, uint dstName, TextureTarget dstTarget, int dstLevel, int dstX, int dstY, int dstZ, int width, int height, int depth) => WglPointers._wglCopyImageSubDataNV_fnptr(hSrcRC, srcName, (uint)srcTarget, srcLevel, srcX, srcY, srcZ, hDstRC, dstName, (uint)dstTarget, dstLevel, dstX, dstY, dstZ, width, height, depth);
+            public static int CopyImageSubDataNV_(IntPtr hSrcRC, uint srcName, TextureTarget srcTarget, int srcLevel, int srcX, int srcY, int srcZ, IntPtr hDstRC, uint dstName, TextureTarget dstTarget, int dstLevel, int dstX, int dstY, int dstZ, int width, int height, int depth) => WglPointers.wglCopyImageSubDataNV_Lazy(hSrcRC, srcName, (uint)srcTarget, srcLevel, srcX, srcY, srcZ, hDstRC, dstName, (uint)dstTarget, dstLevel, dstX, dstY, dstZ, width, height, depth);
             
             /// <summary> <b>[requires: WGL_NV_gpu_affinity]</b> <b>[entry point: <c>wglCreateAffinityDCNV</c>]</b><br/>  </summary>
             /// <remarks><see href="https://registry.khronos.org/OpenGL/extensions/NV/WGL_NV_gpu_affinity.txt"/></remarks>
-            public static IntPtr CreateAffinityDCNV(IntPtr* phGpuList) => WglPointers._wglCreateAffinityDCNV_fnptr(phGpuList);
+            public static IntPtr CreateAffinityDCNV(IntPtr* phGpuList) => WglPointers.wglCreateAffinityDCNV_Lazy(phGpuList);
             
             /// <summary> <b>[requires: WGL_NV_delay_before_swap]</b> <b>[entry point: <c>wglDelayBeforeSwapNV</c>]</b><br/>  </summary>
             /// <remarks><see href="https://registry.khronos.org/OpenGL/extensions/NV/WGL_NV_delay_before_swap.txt"/></remarks>
-            public static int DelayBeforeSwapNV_(IntPtr hDC, float seconds) => WglPointers._wglDelayBeforeSwapNV_fnptr(hDC, seconds);
+            public static int DelayBeforeSwapNV_(IntPtr hDC, float seconds) => WglPointers.wglDelayBeforeSwapNV_Lazy(hDC, seconds);
             
             /// <summary> <b>[requires: WGL_NV_gpu_affinity]</b> <b>[entry point: <c>wglDeleteDCNV</c>]</b><br/>  </summary>
             /// <remarks><see href="https://registry.khronos.org/OpenGL/extensions/NV/WGL_NV_gpu_affinity.txt"/></remarks>
-            public static int DeleteDCNV_(IntPtr hdc) => WglPointers._wglDeleteDCNV_fnptr(hdc);
+            public static int DeleteDCNV_(IntPtr hdc) => WglPointers.wglDeleteDCNV_Lazy(hdc);
             
             /// <summary> <b>[requires: WGL_NV_DX_interop]</b> <b>[entry point: <c>wglDXCloseDeviceNV</c>]</b><br/>  </summary>
             /// <remarks><see href="https://registry.khronos.org/OpenGL/extensions/NV/WGL_NV_DX_interop.txt"/></remarks>
-            public static int DXCloseDeviceNV_(IntPtr hDevice) => WglPointers._wglDXCloseDeviceNV_fnptr(hDevice);
+            public static int DXCloseDeviceNV_(IntPtr hDevice) => WglPointers.wglDXCloseDeviceNV_Lazy(hDevice);
             
             /// <summary> <b>[requires: WGL_NV_DX_interop]</b> <b>[entry point: <c>wglDXLockObjectsNV</c>]</b><br/>  </summary>
             /// <remarks><see href="https://registry.khronos.org/OpenGL/extensions/NV/WGL_NV_DX_interop.txt"/></remarks>
-            public static int DXLockObjectsNV(IntPtr hDevice, int count, IntPtr* hObjects) => WglPointers._wglDXLockObjectsNV_fnptr(hDevice, count, hObjects);
+            public static int DXLockObjectsNV(IntPtr hDevice, int count, IntPtr* hObjects) => WglPointers.wglDXLockObjectsNV_Lazy(hDevice, count, hObjects);
             
             /// <summary> <b>[requires: WGL_NV_DX_interop]</b> <b>[entry point: <c>wglDXObjectAccessNV</c>]</b><br/>  </summary>
             /// <remarks><see href="https://registry.khronos.org/OpenGL/extensions/NV/WGL_NV_DX_interop.txt"/></remarks>
-            public static int DXObjectAccessNV_(IntPtr hObject, DXInteropMaskNV access) => WglPointers._wglDXObjectAccessNV_fnptr(hObject, (uint)access);
+            public static int DXObjectAccessNV_(IntPtr hObject, DXInteropMaskNV access) => WglPointers.wglDXObjectAccessNV_Lazy(hObject, (uint)access);
             
             /// <summary> <b>[requires: WGL_NV_DX_interop]</b> <b>[entry point: <c>wglDXOpenDeviceNV</c>]</b><br/>  </summary>
             /// <remarks><see href="https://registry.khronos.org/OpenGL/extensions/NV/WGL_NV_DX_interop.txt"/></remarks>
-            public static IntPtr DXOpenDeviceNV(void* dxDevice) => WglPointers._wglDXOpenDeviceNV_fnptr(dxDevice);
+            public static IntPtr DXOpenDeviceNV(void* dxDevice) => WglPointers.wglDXOpenDeviceNV_Lazy(dxDevice);
             
             /// <summary> <b>[requires: WGL_NV_DX_interop]</b> <b>[entry point: <c>wglDXRegisterObjectNV</c>]</b><br/>  </summary>
             /// <remarks><see href="https://registry.khronos.org/OpenGL/extensions/NV/WGL_NV_DX_interop.txt"/></remarks>
-            public static IntPtr DXRegisterObjectNV(IntPtr hDevice, void* dxObject, uint name, ObjectTypeDX type, DXInteropMaskNV access) => WglPointers._wglDXRegisterObjectNV_fnptr(hDevice, dxObject, name, (uint)type, (uint)access);
+            public static IntPtr DXRegisterObjectNV(IntPtr hDevice, void* dxObject, uint name, ObjectTypeDX type, DXInteropMaskNV access) => WglPointers.wglDXRegisterObjectNV_Lazy(hDevice, dxObject, name, (uint)type, (uint)access);
             
             /// <summary> <b>[requires: WGL_NV_DX_interop]</b> <b>[entry point: <c>wglDXSetResourceShareHandleNV</c>]</b><br/>  </summary>
             /// <remarks><see href="https://registry.khronos.org/OpenGL/extensions/NV/WGL_NV_DX_interop.txt"/></remarks>
-            public static int DXSetResourceShareHandleNV(void* dxObject, IntPtr shareHandle) => WglPointers._wglDXSetResourceShareHandleNV_fnptr(dxObject, shareHandle);
+            public static int DXSetResourceShareHandleNV(void* dxObject, IntPtr shareHandle) => WglPointers.wglDXSetResourceShareHandleNV_Lazy(dxObject, shareHandle);
             
             /// <summary> <b>[requires: WGL_NV_DX_interop]</b> <b>[entry point: <c>wglDXUnlockObjectsNV</c>]</b><br/>  </summary>
             /// <remarks><see href="https://registry.khronos.org/OpenGL/extensions/NV/WGL_NV_DX_interop.txt"/></remarks>
-            public static int DXUnlockObjectsNV(IntPtr hDevice, int count, IntPtr* hObjects) => WglPointers._wglDXUnlockObjectsNV_fnptr(hDevice, count, hObjects);
+            public static int DXUnlockObjectsNV(IntPtr hDevice, int count, IntPtr* hObjects) => WglPointers.wglDXUnlockObjectsNV_Lazy(hDevice, count, hObjects);
             
             /// <summary> <b>[requires: WGL_NV_DX_interop]</b> <b>[entry point: <c>wglDXUnregisterObjectNV</c>]</b><br/>  </summary>
             /// <remarks><see href="https://registry.khronos.org/OpenGL/extensions/NV/WGL_NV_DX_interop.txt"/></remarks>
-            public static int DXUnregisterObjectNV_(IntPtr hDevice, IntPtr hObject) => WglPointers._wglDXUnregisterObjectNV_fnptr(hDevice, hObject);
+            public static int DXUnregisterObjectNV_(IntPtr hDevice, IntPtr hObject) => WglPointers.wglDXUnregisterObjectNV_Lazy(hDevice, hObject);
             
             /// <summary> <b>[requires: WGL_NV_video_capture]</b> <b>[entry point: <c>wglEnumerateVideoCaptureDevicesNV</c>]</b><br/>  </summary>
             /// <remarks><see href="https://registry.khronos.org/OpenGL/extensions/NV/WGL_NV_video_capture.txt"/></remarks>
-            public static uint EnumerateVideoCaptureDevicesNV(IntPtr hDc, IntPtr* phDeviceList) => WglPointers._wglEnumerateVideoCaptureDevicesNV_fnptr(hDc, phDeviceList);
+            public static uint EnumerateVideoCaptureDevicesNV(IntPtr hDc, IntPtr* phDeviceList) => WglPointers.wglEnumerateVideoCaptureDevicesNV_Lazy(hDc, phDeviceList);
             
             /// <summary> <b>[requires: WGL_NV_present_video]</b> <b>[entry point: <c>wglEnumerateVideoDevicesNV</c>]</b><br/>  </summary>
             /// <remarks><see href="https://registry.khronos.org/OpenGL/extensions/NV/WGL_NV_present_video.txt"/></remarks>
-            public static int EnumerateVideoDevicesNV(IntPtr hDc, IntPtr* phDeviceList) => WglPointers._wglEnumerateVideoDevicesNV_fnptr(hDc, phDeviceList);
+            public static int EnumerateVideoDevicesNV(IntPtr hDc, IntPtr* phDeviceList) => WglPointers.wglEnumerateVideoDevicesNV_Lazy(hDc, phDeviceList);
             
             /// <summary> <b>[requires: WGL_NV_gpu_affinity]</b> <b>[entry point: <c>wglEnumGpuDevicesNV</c>]</b><br/>  </summary>
             /// <remarks><see href="https://registry.khronos.org/OpenGL/extensions/NV/WGL_NV_gpu_affinity.txt"/></remarks>
-            public static int EnumGpuDevicesNV(IntPtr hGpu, uint iDeviceIndex, _GPU_DEVICE* lpGpuDevice) => WglPointers._wglEnumGpuDevicesNV_fnptr(hGpu, iDeviceIndex, lpGpuDevice);
+            public static int EnumGpuDevicesNV(IntPtr hGpu, uint iDeviceIndex, _GPU_DEVICE* lpGpuDevice) => WglPointers.wglEnumGpuDevicesNV_Lazy(hGpu, iDeviceIndex, lpGpuDevice);
             
             /// <summary> <b>[requires: WGL_NV_gpu_affinity]</b> <b>[entry point: <c>wglEnumGpusFromAffinityDCNV</c>]</b><br/>  </summary>
             /// <remarks><see href="https://registry.khronos.org/OpenGL/extensions/NV/WGL_NV_gpu_affinity.txt"/></remarks>
-            public static int EnumGpusFromAffinityDCNV(IntPtr hAffinityDC, uint iGpuIndex, IntPtr* hGpu) => WglPointers._wglEnumGpusFromAffinityDCNV_fnptr(hAffinityDC, iGpuIndex, hGpu);
+            public static int EnumGpusFromAffinityDCNV(IntPtr hAffinityDC, uint iGpuIndex, IntPtr* hGpu) => WglPointers.wglEnumGpusFromAffinityDCNV_Lazy(hAffinityDC, iGpuIndex, hGpu);
             
             /// <summary> <b>[requires: WGL_NV_gpu_affinity]</b> <b>[entry point: <c>wglEnumGpusNV</c>]</b><br/>  </summary>
             /// <remarks><see href="https://registry.khronos.org/OpenGL/extensions/NV/WGL_NV_gpu_affinity.txt"/></remarks>
-            public static int EnumGpusNV(uint iGpuIndex, IntPtr* phGpu) => WglPointers._wglEnumGpusNV_fnptr(iGpuIndex, phGpu);
+            public static int EnumGpusNV(uint iGpuIndex, IntPtr* phGpu) => WglPointers.wglEnumGpusNV_Lazy(iGpuIndex, phGpu);
             
             /// <summary> <b>[requires: WGL_NV_vertex_array_range]</b> <b>[entry point: <c>wglFreeMemoryNV</c>]</b><br/>  </summary>
             /// <remarks><see href="https://registry.khronos.org/OpenGL/extensions/NV/WGL_NV_vertex_array_range.txt"/></remarks>
-            public static void FreeMemoryNV(void* pointer) => WglPointers._wglFreeMemoryNV_fnptr(pointer);
+            public static void FreeMemoryNV(void* pointer) => WglPointers.wglFreeMemoryNV_Lazy(pointer);
             
             /// <summary> <b>[requires: WGL_NV_video_output]</b> <b>[entry point: <c>wglGetVideoDeviceNV</c>]</b><br/>  </summary>
             /// <remarks><see href="https://registry.khronos.org/OpenGL/extensions/NV/WGL_NV_video_output.txt"/></remarks>
-            public static int GetVideoDeviceNV(IntPtr hDC, int numDevices, IntPtr* hVideoDevice) => WglPointers._wglGetVideoDeviceNV_fnptr(hDC, numDevices, hVideoDevice);
+            public static int GetVideoDeviceNV(IntPtr hDC, int numDevices, IntPtr* hVideoDevice) => WglPointers.wglGetVideoDeviceNV_Lazy(hDC, numDevices, hVideoDevice);
             
             /// <summary> <b>[requires: WGL_NV_video_output]</b> <b>[entry point: <c>wglGetVideoInfoNV</c>]</b><br/>  </summary>
             /// <remarks><see href="https://registry.khronos.org/OpenGL/extensions/NV/WGL_NV_video_output.txt"/></remarks>
-            public static int GetVideoInfoNV(IntPtr hpVideoDevice, ulong* pulCounterOutputPbuffer, ulong* pulCounterOutputVideo) => WglPointers._wglGetVideoInfoNV_fnptr(hpVideoDevice, pulCounterOutputPbuffer, pulCounterOutputVideo);
+            public static int GetVideoInfoNV(IntPtr hpVideoDevice, ulong* pulCounterOutputPbuffer, ulong* pulCounterOutputVideo) => WglPointers.wglGetVideoInfoNV_Lazy(hpVideoDevice, pulCounterOutputPbuffer, pulCounterOutputVideo);
             
             /// <summary> <b>[requires: WGL_NV_swap_group]</b> <b>[entry point: <c>wglJoinSwapGroupNV</c>]</b><br/>  </summary>
             /// <remarks><see href="https://registry.khronos.org/OpenGL/extensions/NV/WGL_NV_swap_group.txt"/></remarks>
-            public static int JoinSwapGroupNV_(IntPtr hDC, uint group) => WglPointers._wglJoinSwapGroupNV_fnptr(hDC, group);
+            public static int JoinSwapGroupNV_(IntPtr hDC, uint group) => WglPointers.wglJoinSwapGroupNV_Lazy(hDC, group);
             
             /// <summary> <b>[requires: WGL_NV_video_capture]</b> <b>[entry point: <c>wglLockVideoCaptureDeviceNV</c>]</b><br/>  </summary>
             /// <remarks><see href="https://registry.khronos.org/OpenGL/extensions/NV/WGL_NV_video_capture.txt"/></remarks>
-            public static int LockVideoCaptureDeviceNV_(IntPtr hDc, IntPtr hDevice) => WglPointers._wglLockVideoCaptureDeviceNV_fnptr(hDc, hDevice);
+            public static int LockVideoCaptureDeviceNV_(IntPtr hDc, IntPtr hDevice) => WglPointers.wglLockVideoCaptureDeviceNV_Lazy(hDc, hDevice);
             
             /// <summary> <b>[requires: WGL_NV_present_video]</b> <b>[entry point: <c>wglQueryCurrentContextNV</c>]</b><br/>  </summary>
             /// <remarks><see href="https://registry.khronos.org/OpenGL/extensions/NV/WGL_NV_present_video.txt"/></remarks>
-            public static int QueryCurrentContextNV(ContextAttribute iAttribute, int* piValue) => WglPointers._wglQueryCurrentContextNV_fnptr((int)iAttribute, piValue);
+            public static int QueryCurrentContextNV(ContextAttribute iAttribute, int* piValue) => WglPointers.wglQueryCurrentContextNV_Lazy((int)iAttribute, piValue);
             
             /// <summary> <b>[requires: WGL_NV_swap_group]</b> <b>[entry point: <c>wglQueryFrameCountNV</c>]</b><br/>  </summary>
             /// <remarks><see href="https://registry.khronos.org/OpenGL/extensions/NV/WGL_NV_swap_group.txt"/></remarks>
-            public static int QueryFrameCountNV(IntPtr hDC, uint* count) => WglPointers._wglQueryFrameCountNV_fnptr(hDC, count);
+            public static int QueryFrameCountNV(IntPtr hDC, uint* count) => WglPointers.wglQueryFrameCountNV_Lazy(hDC, count);
             
             /// <summary> <b>[requires: WGL_NV_swap_group]</b> <b>[entry point: <c>wglQueryMaxSwapGroupsNV</c>]</b><br/>  </summary>
             /// <remarks><see href="https://registry.khronos.org/OpenGL/extensions/NV/WGL_NV_swap_group.txt"/></remarks>
-            public static int QueryMaxSwapGroupsNV(IntPtr hDC, uint* maxGroups, uint* maxBarriers) => WglPointers._wglQueryMaxSwapGroupsNV_fnptr(hDC, maxGroups, maxBarriers);
+            public static int QueryMaxSwapGroupsNV(IntPtr hDC, uint* maxGroups, uint* maxBarriers) => WglPointers.wglQueryMaxSwapGroupsNV_Lazy(hDC, maxGroups, maxBarriers);
             
             /// <summary> <b>[requires: WGL_NV_swap_group]</b> <b>[entry point: <c>wglQuerySwapGroupNV</c>]</b><br/>  </summary>
             /// <remarks><see href="https://registry.khronos.org/OpenGL/extensions/NV/WGL_NV_swap_group.txt"/></remarks>
-            public static int QuerySwapGroupNV(IntPtr hDC, uint* group, uint* barrier) => WglPointers._wglQuerySwapGroupNV_fnptr(hDC, group, barrier);
+            public static int QuerySwapGroupNV(IntPtr hDC, uint* group, uint* barrier) => WglPointers.wglQuerySwapGroupNV_Lazy(hDC, group, barrier);
             
             /// <summary> <b>[requires: WGL_NV_video_capture]</b> <b>[entry point: <c>wglQueryVideoCaptureDeviceNV</c>]</b><br/>  </summary>
             /// <remarks><see href="https://registry.khronos.org/OpenGL/extensions/NV/WGL_NV_video_capture.txt"/></remarks>
-            public static int QueryVideoCaptureDeviceNV(IntPtr hDc, IntPtr hDevice, VideoCaptureDeviceAttribute iAttribute, int* piValue) => WglPointers._wglQueryVideoCaptureDeviceNV_fnptr(hDc, hDevice, (int)iAttribute, piValue);
+            public static int QueryVideoCaptureDeviceNV(IntPtr hDc, IntPtr hDevice, VideoCaptureDeviceAttribute iAttribute, int* piValue) => WglPointers.wglQueryVideoCaptureDeviceNV_Lazy(hDc, hDevice, (int)iAttribute, piValue);
             
             /// <summary> <b>[requires: WGL_NV_video_capture]</b> <b>[entry point: <c>wglReleaseVideoCaptureDeviceNV</c>]</b><br/>  </summary>
             /// <remarks><see href="https://registry.khronos.org/OpenGL/extensions/NV/WGL_NV_video_capture.txt"/></remarks>
-            public static int ReleaseVideoCaptureDeviceNV_(IntPtr hDc, IntPtr hDevice) => WglPointers._wglReleaseVideoCaptureDeviceNV_fnptr(hDc, hDevice);
+            public static int ReleaseVideoCaptureDeviceNV_(IntPtr hDc, IntPtr hDevice) => WglPointers.wglReleaseVideoCaptureDeviceNV_Lazy(hDc, hDevice);
             
             /// <summary> <b>[requires: WGL_NV_video_output]</b> <b>[entry point: <c>wglReleaseVideoDeviceNV</c>]</b><br/>  </summary>
             /// <remarks><see href="https://registry.khronos.org/OpenGL/extensions/NV/WGL_NV_video_output.txt"/></remarks>
-            public static int ReleaseVideoDeviceNV_(IntPtr hVideoDevice) => WglPointers._wglReleaseVideoDeviceNV_fnptr(hVideoDevice);
+            public static int ReleaseVideoDeviceNV_(IntPtr hVideoDevice) => WglPointers.wglReleaseVideoDeviceNV_Lazy(hVideoDevice);
             
             /// <summary> <b>[requires: WGL_NV_video_output]</b> <b>[entry point: <c>wglReleaseVideoImageNV</c>]</b><br/>  </summary>
             /// <remarks><see href="https://registry.khronos.org/OpenGL/extensions/NV/WGL_NV_video_output.txt"/></remarks>
-            public static int ReleaseVideoImageNV_(IntPtr hPbuffer, VideoOutputBuffer iVideoBuffer) => WglPointers._wglReleaseVideoImageNV_fnptr(hPbuffer, (int)iVideoBuffer);
+            public static int ReleaseVideoImageNV_(IntPtr hPbuffer, VideoOutputBuffer iVideoBuffer) => WglPointers.wglReleaseVideoImageNV_Lazy(hPbuffer, (int)iVideoBuffer);
             
             /// <summary> <b>[requires: WGL_NV_swap_group]</b> <b>[entry point: <c>wglResetFrameCountNV</c>]</b><br/>  </summary>
             /// <remarks><see href="https://registry.khronos.org/OpenGL/extensions/NV/WGL_NV_swap_group.txt"/></remarks>
-            public static int ResetFrameCountNV_(IntPtr hDC) => WglPointers._wglResetFrameCountNV_fnptr(hDC);
+            public static int ResetFrameCountNV_(IntPtr hDC) => WglPointers.wglResetFrameCountNV_Lazy(hDC);
             
             /// <summary> <b>[requires: WGL_NV_video_output]</b> <b>[entry point: <c>wglSendPbufferToVideoNV</c>]</b><br/>  </summary>
             /// <remarks><see href="https://registry.khronos.org/OpenGL/extensions/NV/WGL_NV_video_output.txt"/></remarks>
-            public static int SendPbufferToVideoNV(IntPtr hPbuffer, VideoOutputBufferType iBufferType, ulong* pulCounterPbuffer, int bBlock) => WglPointers._wglSendPbufferToVideoNV_fnptr(hPbuffer, (int)iBufferType, pulCounterPbuffer, bBlock);
-=======
-            public static void* AllocateMemoryNV(int size, float readfreq, float writefreq, float priority) => WglPointers.wglAllocateMemoryNV_Lazy(size, readfreq, writefreq, priority);
-            
-            /// <summary> <b>[requires: WGL_NV_swap_group]</b> <b>[entry point: <c>wglBindSwapBarrierNV</c>]</b><br/>  </summary>
-            public static int BindSwapBarrierNV_(uint group, uint barrier) => WglPointers.wglBindSwapBarrierNV_Lazy(group, barrier);
-            
-            /// <summary> <b>[requires: WGL_NV_video_capture]</b> <b>[entry point: <c>wglBindVideoCaptureDeviceNV</c>]</b><br/>  </summary>
-            public static int BindVideoCaptureDeviceNV_(uint uVideoSlot, IntPtr hDevice) => WglPointers.wglBindVideoCaptureDeviceNV_Lazy(uVideoSlot, hDevice);
-            
-            /// <summary> <b>[requires: WGL_NV_present_video]</b> <b>[entry point: <c>wglBindVideoDeviceNV</c>]</b><br/>  </summary>
-            public static int BindVideoDeviceNV(IntPtr hDc, uint uVideoSlot, IntPtr hVideoDevice, int* piAttribList) => WglPointers.wglBindVideoDeviceNV_Lazy(hDc, uVideoSlot, hVideoDevice, piAttribList);
-            
-            /// <summary> <b>[requires: WGL_NV_video_output]</b> <b>[entry point: <c>wglBindVideoImageNV</c>]</b><br/>  </summary>
-            public static int BindVideoImageNV_(IntPtr hVideoDevice, IntPtr hPbuffer, VideoOutputBuffer iVideoBuffer) => WglPointers.wglBindVideoImageNV_Lazy(hVideoDevice, hPbuffer, (int)iVideoBuffer);
-            
-            /// <summary> <b>[requires: WGL_NV_copy_image]</b> <b>[entry point: <c>wglCopyImageSubDataNV</c>]</b><br/>  </summary>
-            public static int CopyImageSubDataNV_(IntPtr hSrcRC, uint srcName, TextureTarget srcTarget, int srcLevel, int srcX, int srcY, int srcZ, IntPtr hDstRC, uint dstName, TextureTarget dstTarget, int dstLevel, int dstX, int dstY, int dstZ, int width, int height, int depth) => WglPointers.wglCopyImageSubDataNV_Lazy(hSrcRC, srcName, (uint)srcTarget, srcLevel, srcX, srcY, srcZ, hDstRC, dstName, (uint)dstTarget, dstLevel, dstX, dstY, dstZ, width, height, depth);
-            
-            /// <summary> <b>[requires: WGL_NV_gpu_affinity]</b> <b>[entry point: <c>wglCreateAffinityDCNV</c>]</b><br/>  </summary>
-            public static IntPtr CreateAffinityDCNV(IntPtr* phGpuList) => WglPointers.wglCreateAffinityDCNV_Lazy(phGpuList);
-            
-            /// <summary> <b>[requires: WGL_NV_delay_before_swap]</b> <b>[entry point: <c>wglDelayBeforeSwapNV</c>]</b><br/>  </summary>
-            public static int DelayBeforeSwapNV_(IntPtr hDC, float seconds) => WglPointers.wglDelayBeforeSwapNV_Lazy(hDC, seconds);
-            
-            /// <summary> <b>[requires: WGL_NV_gpu_affinity]</b> <b>[entry point: <c>wglDeleteDCNV</c>]</b><br/>  </summary>
-            public static int DeleteDCNV_(IntPtr hdc) => WglPointers.wglDeleteDCNV_Lazy(hdc);
-            
-            /// <summary> <b>[requires: WGL_NV_DX_interop]</b> <b>[entry point: <c>wglDXCloseDeviceNV</c>]</b><br/>  </summary>
-            public static int DXCloseDeviceNV_(IntPtr hDevice) => WglPointers.wglDXCloseDeviceNV_Lazy(hDevice);
-            
-            /// <summary> <b>[requires: WGL_NV_DX_interop]</b> <b>[entry point: <c>wglDXLockObjectsNV</c>]</b><br/>  </summary>
-            public static int DXLockObjectsNV(IntPtr hDevice, int count, IntPtr* hObjects) => WglPointers.wglDXLockObjectsNV_Lazy(hDevice, count, hObjects);
-            
-            /// <summary> <b>[requires: WGL_NV_DX_interop]</b> <b>[entry point: <c>wglDXObjectAccessNV</c>]</b><br/>  </summary>
-            public static int DXObjectAccessNV_(IntPtr hObject, DXInteropMaskNV access) => WglPointers.wglDXObjectAccessNV_Lazy(hObject, (uint)access);
-            
-            /// <summary> <b>[requires: WGL_NV_DX_interop]</b> <b>[entry point: <c>wglDXOpenDeviceNV</c>]</b><br/>  </summary>
-            public static IntPtr DXOpenDeviceNV(void* dxDevice) => WglPointers.wglDXOpenDeviceNV_Lazy(dxDevice);
-            
-            /// <summary> <b>[requires: WGL_NV_DX_interop]</b> <b>[entry point: <c>wglDXRegisterObjectNV</c>]</b><br/>  </summary>
-            public static IntPtr DXRegisterObjectNV(IntPtr hDevice, void* dxObject, uint name, ObjectTypeDX type, DXInteropMaskNV access) => WglPointers.wglDXRegisterObjectNV_Lazy(hDevice, dxObject, name, (uint)type, (uint)access);
-            
-            /// <summary> <b>[requires: WGL_NV_DX_interop]</b> <b>[entry point: <c>wglDXSetResourceShareHandleNV</c>]</b><br/>  </summary>
-            public static int DXSetResourceShareHandleNV(void* dxObject, IntPtr shareHandle) => WglPointers.wglDXSetResourceShareHandleNV_Lazy(dxObject, shareHandle);
-            
-            /// <summary> <b>[requires: WGL_NV_DX_interop]</b> <b>[entry point: <c>wglDXUnlockObjectsNV</c>]</b><br/>  </summary>
-            public static int DXUnlockObjectsNV(IntPtr hDevice, int count, IntPtr* hObjects) => WglPointers.wglDXUnlockObjectsNV_Lazy(hDevice, count, hObjects);
-            
-            /// <summary> <b>[requires: WGL_NV_DX_interop]</b> <b>[entry point: <c>wglDXUnregisterObjectNV</c>]</b><br/>  </summary>
-            public static int DXUnregisterObjectNV_(IntPtr hDevice, IntPtr hObject) => WglPointers.wglDXUnregisterObjectNV_Lazy(hDevice, hObject);
-            
-            /// <summary> <b>[requires: WGL_NV_video_capture]</b> <b>[entry point: <c>wglEnumerateVideoCaptureDevicesNV</c>]</b><br/>  </summary>
-            public static uint EnumerateVideoCaptureDevicesNV(IntPtr hDc, IntPtr* phDeviceList) => WglPointers.wglEnumerateVideoCaptureDevicesNV_Lazy(hDc, phDeviceList);
-            
-            /// <summary> <b>[requires: WGL_NV_present_video]</b> <b>[entry point: <c>wglEnumerateVideoDevicesNV</c>]</b><br/>  </summary>
-            public static int EnumerateVideoDevicesNV(IntPtr hDc, IntPtr* phDeviceList) => WglPointers.wglEnumerateVideoDevicesNV_Lazy(hDc, phDeviceList);
-            
-            /// <summary> <b>[requires: WGL_NV_gpu_affinity]</b> <b>[entry point: <c>wglEnumGpuDevicesNV</c>]</b><br/>  </summary>
-            public static int EnumGpuDevicesNV(IntPtr hGpu, uint iDeviceIndex, _GPU_DEVICE* lpGpuDevice) => WglPointers.wglEnumGpuDevicesNV_Lazy(hGpu, iDeviceIndex, lpGpuDevice);
-            
-            /// <summary> <b>[requires: WGL_NV_gpu_affinity]</b> <b>[entry point: <c>wglEnumGpusFromAffinityDCNV</c>]</b><br/>  </summary>
-            public static int EnumGpusFromAffinityDCNV(IntPtr hAffinityDC, uint iGpuIndex, IntPtr* hGpu) => WglPointers.wglEnumGpusFromAffinityDCNV_Lazy(hAffinityDC, iGpuIndex, hGpu);
-            
-            /// <summary> <b>[requires: WGL_NV_gpu_affinity]</b> <b>[entry point: <c>wglEnumGpusNV</c>]</b><br/>  </summary>
-            public static int EnumGpusNV(uint iGpuIndex, IntPtr* phGpu) => WglPointers.wglEnumGpusNV_Lazy(iGpuIndex, phGpu);
-            
-            /// <summary> <b>[requires: WGL_NV_vertex_array_range]</b> <b>[entry point: <c>wglFreeMemoryNV</c>]</b><br/>  </summary>
-            public static void FreeMemoryNV(void* pointer) => WglPointers.wglFreeMemoryNV_Lazy(pointer);
-            
-            /// <summary> <b>[requires: WGL_NV_video_output]</b> <b>[entry point: <c>wglGetVideoDeviceNV</c>]</b><br/>  </summary>
-            public static int GetVideoDeviceNV(IntPtr hDC, int numDevices, IntPtr* hVideoDevice) => WglPointers.wglGetVideoDeviceNV_Lazy(hDC, numDevices, hVideoDevice);
-            
-            /// <summary> <b>[requires: WGL_NV_video_output]</b> <b>[entry point: <c>wglGetVideoInfoNV</c>]</b><br/>  </summary>
-            public static int GetVideoInfoNV(IntPtr hpVideoDevice, ulong* pulCounterOutputPbuffer, ulong* pulCounterOutputVideo) => WglPointers.wglGetVideoInfoNV_Lazy(hpVideoDevice, pulCounterOutputPbuffer, pulCounterOutputVideo);
-            
-            /// <summary> <b>[requires: WGL_NV_swap_group]</b> <b>[entry point: <c>wglJoinSwapGroupNV</c>]</b><br/>  </summary>
-            public static int JoinSwapGroupNV_(IntPtr hDC, uint group) => WglPointers.wglJoinSwapGroupNV_Lazy(hDC, group);
-            
-            /// <summary> <b>[requires: WGL_NV_video_capture]</b> <b>[entry point: <c>wglLockVideoCaptureDeviceNV</c>]</b><br/>  </summary>
-            public static int LockVideoCaptureDeviceNV_(IntPtr hDc, IntPtr hDevice) => WglPointers.wglLockVideoCaptureDeviceNV_Lazy(hDc, hDevice);
-            
-            /// <summary> <b>[requires: WGL_NV_present_video]</b> <b>[entry point: <c>wglQueryCurrentContextNV</c>]</b><br/>  </summary>
-            public static int QueryCurrentContextNV(ContextAttribute iAttribute, int* piValue) => WglPointers.wglQueryCurrentContextNV_Lazy((int)iAttribute, piValue);
-            
-            /// <summary> <b>[requires: WGL_NV_swap_group]</b> <b>[entry point: <c>wglQueryFrameCountNV</c>]</b><br/>  </summary>
-            public static int QueryFrameCountNV(IntPtr hDC, uint* count) => WglPointers.wglQueryFrameCountNV_Lazy(hDC, count);
-            
-            /// <summary> <b>[requires: WGL_NV_swap_group]</b> <b>[entry point: <c>wglQueryMaxSwapGroupsNV</c>]</b><br/>  </summary>
-            public static int QueryMaxSwapGroupsNV(IntPtr hDC, uint* maxGroups, uint* maxBarriers) => WglPointers.wglQueryMaxSwapGroupsNV_Lazy(hDC, maxGroups, maxBarriers);
-            
-            /// <summary> <b>[requires: WGL_NV_swap_group]</b> <b>[entry point: <c>wglQuerySwapGroupNV</c>]</b><br/>  </summary>
-            public static int QuerySwapGroupNV(IntPtr hDC, uint* group, uint* barrier) => WglPointers.wglQuerySwapGroupNV_Lazy(hDC, group, barrier);
-            
-            /// <summary> <b>[requires: WGL_NV_video_capture]</b> <b>[entry point: <c>wglQueryVideoCaptureDeviceNV</c>]</b><br/>  </summary>
-            public static int QueryVideoCaptureDeviceNV(IntPtr hDc, IntPtr hDevice, VideoCaptureDeviceAttribute iAttribute, int* piValue) => WglPointers.wglQueryVideoCaptureDeviceNV_Lazy(hDc, hDevice, (int)iAttribute, piValue);
-            
-            /// <summary> <b>[requires: WGL_NV_video_capture]</b> <b>[entry point: <c>wglReleaseVideoCaptureDeviceNV</c>]</b><br/>  </summary>
-            public static int ReleaseVideoCaptureDeviceNV_(IntPtr hDc, IntPtr hDevice) => WglPointers.wglReleaseVideoCaptureDeviceNV_Lazy(hDc, hDevice);
-            
-            /// <summary> <b>[requires: WGL_NV_video_output]</b> <b>[entry point: <c>wglReleaseVideoDeviceNV</c>]</b><br/>  </summary>
-            public static int ReleaseVideoDeviceNV_(IntPtr hVideoDevice) => WglPointers.wglReleaseVideoDeviceNV_Lazy(hVideoDevice);
-            
-            /// <summary> <b>[requires: WGL_NV_video_output]</b> <b>[entry point: <c>wglReleaseVideoImageNV</c>]</b><br/>  </summary>
-            public static int ReleaseVideoImageNV_(IntPtr hPbuffer, VideoOutputBuffer iVideoBuffer) => WglPointers.wglReleaseVideoImageNV_Lazy(hPbuffer, (int)iVideoBuffer);
-            
-            /// <summary> <b>[requires: WGL_NV_swap_group]</b> <b>[entry point: <c>wglResetFrameCountNV</c>]</b><br/>  </summary>
-            public static int ResetFrameCountNV_(IntPtr hDC) => WglPointers.wglResetFrameCountNV_Lazy(hDC);
-            
-            /// <summary> <b>[requires: WGL_NV_video_output]</b> <b>[entry point: <c>wglSendPbufferToVideoNV</c>]</b><br/>  </summary>
             public static int SendPbufferToVideoNV(IntPtr hPbuffer, VideoOutputBufferType iBufferType, ulong* pulCounterPbuffer, int bBlock) => WglPointers.wglSendPbufferToVideoNV_Lazy(hPbuffer, (int)iBufferType, pulCounterPbuffer, bBlock);
->>>>>>> fbab23ca
             
         }
         /// <summary>OML extensions.</summary>
         public static unsafe partial class OML
         {
             /// <summary> <b>[requires: WGL_OML_sync_control]</b> <b>[entry point: <c>wglGetMscRateOML</c>]</b><br/>  </summary>
-<<<<<<< HEAD
             /// <remarks><see href="https://registry.khronos.org/OpenGL/extensions/OML/WGL_OML_sync_control.txt"/></remarks>
-            public static int GetMscRateOML(IntPtr hdc, int* numerator, int* denominator) => WglPointers._wglGetMscRateOML_fnptr(hdc, numerator, denominator);
+            public static int GetMscRateOML(IntPtr hdc, int* numerator, int* denominator) => WglPointers.wglGetMscRateOML_Lazy(hdc, numerator, denominator);
             
             /// <summary> <b>[requires: WGL_OML_sync_control]</b> <b>[entry point: <c>wglGetSyncValuesOML</c>]</b><br/>  </summary>
             /// <remarks><see href="https://registry.khronos.org/OpenGL/extensions/OML/WGL_OML_sync_control.txt"/></remarks>
-            public static int GetSyncValuesOML(IntPtr hdc, long* ust, long* msc, long* sbc) => WglPointers._wglGetSyncValuesOML_fnptr(hdc, ust, msc, sbc);
+            public static int GetSyncValuesOML(IntPtr hdc, long* ust, long* msc, long* sbc) => WglPointers.wglGetSyncValuesOML_Lazy(hdc, ust, msc, sbc);
             
             /// <summary> <b>[requires: WGL_OML_sync_control]</b> <b>[entry point: <c>wglSwapBuffersMscOML</c>]</b><br/>  </summary>
             /// <remarks><see href="https://registry.khronos.org/OpenGL/extensions/OML/WGL_OML_sync_control.txt"/></remarks>
-            public static long SwapBuffersMscOML(IntPtr hdc, long target_msc, long divisor, long remainder) => WglPointers._wglSwapBuffersMscOML_fnptr(hdc, target_msc, divisor, remainder);
+            public static long SwapBuffersMscOML(IntPtr hdc, long target_msc, long divisor, long remainder) => WglPointers.wglSwapBuffersMscOML_Lazy(hdc, target_msc, divisor, remainder);
             
             /// <summary> <b>[requires: WGL_OML_sync_control]</b> <b>[entry point: <c>wglSwapLayerBuffersMscOML</c>]</b><br/>  </summary>
             /// <remarks><see href="https://registry.khronos.org/OpenGL/extensions/OML/WGL_OML_sync_control.txt"/></remarks>
-            public static long SwapLayerBuffersMscOML(IntPtr hdc, LayerPlaneMask fuPlanes, long target_msc, long divisor, long remainder) => WglPointers._wglSwapLayerBuffersMscOML_fnptr(hdc, (int)fuPlanes, target_msc, divisor, remainder);
+            public static long SwapLayerBuffersMscOML(IntPtr hdc, LayerPlaneMask fuPlanes, long target_msc, long divisor, long remainder) => WglPointers.wglSwapLayerBuffersMscOML_Lazy(hdc, (int)fuPlanes, target_msc, divisor, remainder);
             
             /// <summary> <b>[requires: WGL_OML_sync_control]</b> <b>[entry point: <c>wglWaitForMscOML</c>]</b><br/>  </summary>
             /// <remarks><see href="https://registry.khronos.org/OpenGL/extensions/OML/WGL_OML_sync_control.txt"/></remarks>
-            public static int WaitForMscOML(IntPtr hdc, long target_msc, long divisor, long remainder, long* ust, long* msc, long* sbc) => WglPointers._wglWaitForMscOML_fnptr(hdc, target_msc, divisor, remainder, ust, msc, sbc);
+            public static int WaitForMscOML(IntPtr hdc, long target_msc, long divisor, long remainder, long* ust, long* msc, long* sbc) => WglPointers.wglWaitForMscOML_Lazy(hdc, target_msc, divisor, remainder, ust, msc, sbc);
             
             /// <summary> <b>[requires: WGL_OML_sync_control]</b> <b>[entry point: <c>wglWaitForSbcOML</c>]</b><br/>  </summary>
             /// <remarks><see href="https://registry.khronos.org/OpenGL/extensions/OML/WGL_OML_sync_control.txt"/></remarks>
-            public static int WaitForSbcOML(IntPtr hdc, long target_sbc, long* ust, long* msc, long* sbc) => WglPointers._wglWaitForSbcOML_fnptr(hdc, target_sbc, ust, msc, sbc);
-=======
-            public static int GetMscRateOML(IntPtr hdc, int* numerator, int* denominator) => WglPointers.wglGetMscRateOML_Lazy(hdc, numerator, denominator);
-            
-            /// <summary> <b>[requires: WGL_OML_sync_control]</b> <b>[entry point: <c>wglGetSyncValuesOML</c>]</b><br/>  </summary>
-            public static int GetSyncValuesOML(IntPtr hdc, long* ust, long* msc, long* sbc) => WglPointers.wglGetSyncValuesOML_Lazy(hdc, ust, msc, sbc);
-            
-            /// <summary> <b>[requires: WGL_OML_sync_control]</b> <b>[entry point: <c>wglSwapBuffersMscOML</c>]</b><br/>  </summary>
-            public static long SwapBuffersMscOML(IntPtr hdc, long target_msc, long divisor, long remainder) => WglPointers.wglSwapBuffersMscOML_Lazy(hdc, target_msc, divisor, remainder);
-            
-            /// <summary> <b>[requires: WGL_OML_sync_control]</b> <b>[entry point: <c>wglSwapLayerBuffersMscOML</c>]</b><br/>  </summary>
-            public static long SwapLayerBuffersMscOML(IntPtr hdc, LayerPlaneMask fuPlanes, long target_msc, long divisor, long remainder) => WglPointers.wglSwapLayerBuffersMscOML_Lazy(hdc, (int)fuPlanes, target_msc, divisor, remainder);
-            
-            /// <summary> <b>[requires: WGL_OML_sync_control]</b> <b>[entry point: <c>wglWaitForMscOML</c>]</b><br/>  </summary>
-            public static int WaitForMscOML(IntPtr hdc, long target_msc, long divisor, long remainder, long* ust, long* msc, long* sbc) => WglPointers.wglWaitForMscOML_Lazy(hdc, target_msc, divisor, remainder, ust, msc, sbc);
-            
-            /// <summary> <b>[requires: WGL_OML_sync_control]</b> <b>[entry point: <c>wglWaitForSbcOML</c>]</b><br/>  </summary>
             public static int WaitForSbcOML(IntPtr hdc, long target_sbc, long* ust, long* msc, long* sbc) => WglPointers.wglWaitForSbcOML_Lazy(hdc, target_sbc, ust, msc, sbc);
->>>>>>> fbab23ca
             
         }
     }
