--- conflicted
+++ resolved
@@ -1,8 +1,4 @@
-<<<<<<< HEAD
 // This file is auto generated, do not edit.
-=======
-// This file is auto generated, do not edit. Generated: 2025-08-22 01:00:25 GMT+02:00
->>>>>>> fbab23ca
 using System;
 using System.Runtime.InteropServices;
 using System.Runtime.CompilerServices;
