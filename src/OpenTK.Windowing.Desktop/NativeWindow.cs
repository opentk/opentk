﻿// Copyright (c) OpenTK. All Rights Reserved.
// Licensed under the MIT License. See License.txt in the project root for license information.

using System;
using System.Collections.Generic;
using System.ComponentModel;
using System.Reflection;
using System.Runtime.InteropServices;
using System.Threading;
using System.Threading.Tasks;
using OpenTK.Core;
using OpenTK.Mathematics;
using OpenTK.Windowing.Common;
using OpenTK.Windowing.Common.Input;
using OpenTK.Windowing.GraphicsLibraryFramework;
using Monitor = OpenTK.Windowing.Common.Monitor;

namespace OpenTK.Windowing.Desktop
{
    /// <summary>
    /// A Native Window.
    /// </summary>
    public class NativeWindow : IDisposable
    {
        /// <summary>
        /// Gets the native <see cref="Window"/> pointer for use with <see cref="GLFW"/> API.
        /// </summary>
        public unsafe Window* WindowPtr { get; }

<<<<<<< HEAD
        // Both of these are used to cache the size and location of the window before going into full screen mode.
        // When getting out of full screen mode, the location and size will be set to these value in all states other then minimized.
        private Vector2i _cachedWindowClientSize;
        private Vector2i _cachedWindowLocation;
        private WindowState _previousWindowState;
        private static object _lockObject = new object();

=======
>>>>>>> fe999f42
        // Used for delta calculation in the mouse position changed event.
        private Vector2 _lastReportedMousePos;

        // GLFW cursor we assigned to the window.
        // Null if the cursor is default.
        private unsafe Cursor* _glfwCursor;

        // Actual managed cursor instance for the public API.
        // Never null.
        private MouseCursor _managedCursor = MouseCursor.Default;

        /// <summary>
        ///     Gets the current state of the keyboard as of the last time the window processed events.
        /// </summary>
        public KeyboardState KeyboardState { get; } = new KeyboardState();

        /// <summary>
        ///     Gets the previous keyboard state.
        ///     This value is updated with the new state every time the window processes events.
        /// </summary>
        [Obsolete("Use " + nameof(KeyboardState.WasKeyDown) + " instead.", true)]
        public KeyboardState LastKeyboardState => null;

        private readonly JoystickState[] _joystickStates = new JoystickState[16];

        /// <summary>
        /// Gets the current state of the joysticks as of the last time the window processed events.
        /// </summary>
        public IReadOnlyList<JoystickState> JoystickStates
        {
            get => _joystickStates;
        }

        [Obsolete("Use " + nameof(JoystickState.WasButtonDown) + ", " + nameof(JoystickState.GetAxisPrevious) + " and " + nameof(JoystickState.GetHatPrevious) + " instead.", true)]
        public IReadOnlyList<JoystickState> LastJoystickStates => null;

        /// <summary>
        ///     Gets or sets the position of the mouse relative to the content area of this window.
        ///     NOTE: It is not necessary to center the mouse on each frame. Use CursorGrabbed = true;
        ///     to enable this behavior.
        /// </summary>
        public Vector2 MousePosition
        {
            get => _lastReportedMousePos;
            set
            {
                unsafe
                {
                    // This call invokes the OnMouseMove event, which in turn updates _lastReportedMousePos.
                    GLFW.SetCursorPos(WindowPtr, value.X, value.Y);
                }
            }
        }

        private MouseState _mouseState;

        /// <summary>
        ///     Gets the amount that the mouse moved since the last frame.
        ///     This does not necessarily correspond to pixels, for example in the case of raw input.
        /// </summary>
        [Obsolete("Use " + nameof(OpenTK.Windowing.GraphicsLibraryFramework.MouseState.Delta) + " member of the " + nameof(NativeWindow.MouseState) + " property instead.", true)]
        public Vector2 MouseDelta => Vector2.Zero;

        /// <summary>
        ///     Gets the current state of the mouse as of the last time the window processed events.
        /// </summary>
        public MouseState MouseState => _mouseState;

        /// <summary>
        ///     Gets the previous keyboard state.
        ///     This value is updated with the new state every time the window processes events.
        /// </summary>
        [Obsolete("Use " + nameof(OpenTK.Windowing.GraphicsLibraryFramework.MouseState.WasButtonDown) + " and " + nameof(OpenTK.Windowing.GraphicsLibraryFramework.MouseState.PreviousPosition) + " members of the " + nameof(NativeWindow.MouseState) + " property instead.", true)]
        public MouseState LastMouseState => null;

        /// <summary>
        /// Gets a value indicating whether any key is down.
        /// </summary>
        /// <value><c>true</c> if any key is down; otherwise, <c>false</c>.</value>
        public bool IsAnyKeyDown => KeyboardState.IsAnyKeyDown;

        /// <summary>
        /// Gets a value indicating whether any mouse button is pressed.
        /// </summary>
        /// <value><c>true</c> if any button is pressed; otherwise, <c>false</c>.</value>
        public bool IsAnyMouseButtonDown => _mouseState.IsAnyButtonDown;

        private WindowIcon _icon;

        /// <summary>
        /// Gets or sets the current <see cref="WindowIcon" /> for this window.
        /// </summary>
        /// <remarks>
        /// <para>
        /// This does nothing on macOS; on that platform, the icon is determined by the application bundle.
        /// </para>
        /// </remarks>
        public WindowIcon Icon
        {
            get => _icon;
            set
            {
                unsafe
                {
                    var images = value.Images;
                    Span<GCHandle> handles = stackalloc GCHandle[images.Length];
                    Span<GraphicsLibraryFramework.Image> glfwImages =
                        stackalloc GraphicsLibraryFramework.Image[images.Length];

                    for (var i = 0; i < images.Length; i++)
                    {
                        var image = images[i];
                        handles[i] = GCHandle.Alloc(image.Data, GCHandleType.Pinned);
                        var addrOfPinnedObject = (byte*)handles[i].AddrOfPinnedObject();
                        glfwImages[i] =
                            new GraphicsLibraryFramework.Image(image.Width, image.Height, addrOfPinnedObject);
                    }

                    GLFW.SetWindowIcon(WindowPtr, glfwImages);

                    foreach (var handle in handles)
                    {
                        handle.Free();
                    }
                }

                _icon = value;
            }
        }

        /// <summary>
        /// Gets or sets a value indicating whether or not this window is event-driven.
        /// An event-driven window will wait for events before updating/rendering. It is useful for non-game applications,
        /// where the program only needs to do any processing after the user inputs something.
        /// </summary>
        public bool IsEventDriven { get; set; }

        /// <summary>
        /// Gets or sets the clipboard string.
        /// </summary>
        public string ClipboardString
        {
            get
            {
                unsafe
                {
                    return GLFW.GetClipboardString(WindowPtr);
                }
            }

            set
            {
                unsafe
                {
                    GLFW.SetClipboardString(WindowPtr, value);
                }
            }
        }

        private string _title;

        /// <summary>
        /// Gets or sets the title of the window.
        /// </summary>
        public string Title
        {
            get => _title;
            set
            {
                unsafe
                {
                    GLFW.SetWindowTitle(WindowPtr, value);

                    _title = value;
                }
            }
        }

        /// <summary>
        /// Gets a value representing the current graphics API.
        /// </summary>
        public ContextAPI API { get; }

        /// <summary>
        /// Gets a value representing the current graphics API profile.
        /// </summary>
        public ContextProfile Profile { get; }

        /// <summary>
        /// Gets a value representing the current graphics profile flags.
        /// </summary>
        public ContextFlags Flags { get; }

        /// <summary>
        /// Gets a value representing the current version of the graphics API.
        /// </summary>
        public Version APIVersion { get; }

        /// <summary>
        /// Gets the graphics context associated with this NativeWindow.
        /// </summary>
        public IGLFWGraphicsContext Context { get; }

        private Monitor _currentMonitor;

        /// <summary>
        /// Gets or sets the current <see cref="Monitor"/>.
        /// </summary>
        public unsafe Monitor CurrentMonitor
        {
            get => _currentMonitor;

            set
            {
                var monitor = value.ToUnsafePtr<GraphicsLibraryFramework.Monitor>();
                var mode = GLFW.GetVideoMode(monitor);
                GLFW.SetWindowMonitor(
                WindowPtr,
                monitor,
                _location.X,
                _location.Y,
                _size.X,
                _size.Y,
                mode->RefreshRate);

                _currentMonitor = value;
            }
        }

        // This is updated by the constructor and by the OnFocusChanged event. We presume that OnFocusChanged will fire after a call to GLFW.FocusWindow.
        private bool _isFocused;

        /// <summary>
        /// Gets a value indicating whether this window has input focus.
        /// </summary>
        public bool IsFocused
        {
            get => _isFocused;
        }

        /// <summary>
        /// Brings the window into focus.
        /// </summary>
        public unsafe void Focus()
        {
            GLFW.FocusWindow(WindowPtr);
        }

        private bool _isVisible;

        /// <summary>
        /// Gets or sets a value indicating whether the window is visible.
        /// </summary>
        public bool IsVisible
        {
            get => _isVisible;
            set
            {
                unsafe
                {
                    if (value)
                    {
                        GLFW.ShowWindow(WindowPtr);
                    }
                    else
                    {
                        GLFW.HideWindow(WindowPtr);
                    }

                    _isVisible = value;
                }
            }
        }

        /// <summary>
        /// Gets a value indicating whether the window has been created and has not been destroyed.
        /// </summary>
        public bool Exists { get; private set; }

        /// <summary>
        /// Gets a value indicating whether the shutdown sequence has been initiated
        /// for this window, by calling GameWindow.Close() or hitting the 'close' button.
        /// If this property is true, it is no longer safe to use any OpenTK.Input or
        /// OpenTK.Graphics.OpenGL functions or properties.
        /// </summary>
        public bool IsExiting { get; private set; }

        /// <summary>
        /// Gets or sets the <see cref="WindowState" /> for this window.
        /// </summary>
        public unsafe WindowState WindowState
        {
            get
            {
                if (GLFW.GetWindowAttrib(WindowPtr, WindowAttributeGetBool.Iconified))
                {
                    return WindowState.Minimized;
                }

                if (GLFW.GetWindowAttrib(WindowPtr, WindowAttributeGetBool.Maximized))
                {
                    return WindowState.Maximized;
                }

                if (GLFW.GetWindowMonitor(WindowPtr) != null)
                {
                    return WindowState.Fullscreen;
                }

                return WindowState.Normal;
            }

            set
            {
                _previousWindowState = WindowState;

                bool sizeNotEmpty(Vector2i vector) => vector.X != 0 && vector.Y != 0;

                var canLeaveFullScreenMode = GLFW.GetWindowMonitor(WindowPtr) != null // Is full screen
                    && value != WindowState.Fullscreen
                    && sizeNotEmpty(_cachedWindowClientSize);

                var shouldCacheSizeAndLocation = GLFW.GetWindowMonitor(WindowPtr) == null && // Not fullscreen
                    !GLFW.GetWindowAttrib(WindowPtr, WindowAttributeGetBool.Iconified) && // Not minimized
                    value == WindowState.Fullscreen && // Intention on going full screen
                    sizeNotEmpty(ClientSize);

                if (canLeaveFullScreenMode)
                {
                    // Get out of fullscreen mode
                    GLFW.SetWindowMonitor(WindowPtr, null, _cachedWindowLocation.X, _cachedWindowLocation.Y, _cachedWindowClientSize.X, _cachedWindowClientSize.Y, 0);
                }

                if (shouldCacheSizeAndLocation)
                {
                    // Only cache the size and location if the window is not in full screen mode
                    _cachedWindowClientSize = ClientSize;
                    _cachedWindowLocation = Location;
                }

                switch (value)
                {
                    case WindowState.Normal:
                        GLFW.RestoreWindow(WindowPtr);
                        break;
                    case WindowState.Minimized:
                        GLFW.IconifyWindow(WindowPtr);
                        break;
                    case WindowState.Maximized:
                        GLFW.MaximizeWindow(WindowPtr);
                        break;
                    case WindowState.Fullscreen:
                        var monitor = CurrentMonitor.ToUnsafePtr<GraphicsLibraryFramework.Monitor>();
                        var mode = GLFW.GetVideoMode(monitor);
                        GLFW.SetWindowMonitor(WindowPtr, monitor, 0, 0, mode->Width, mode->Height, mode->RefreshRate);
                        break;
                }
            }
        }

        private WindowBorder _windowBorder;

        /// <summary>
        /// Gets or sets the <see cref="WindowBorder" /> for this window.
        /// </summary>
        public unsafe WindowBorder WindowBorder
        {
            get => _windowBorder;

            set
            {
                GLFW.GetVersion(out var major, out var minor, out _);

                // It isn't possible to implement this in versions of GLFW older than 3.3,
                // as SetWindowAttrib didn't exist before then.
                if ((major == 3) && (minor < 3))
                {
                    throw new NotSupportedException("Cannot be implemented in GLFW 3.2.");
                }

                switch (value)
                {
                    case WindowBorder.Hidden:
                        GLFW.SetWindowAttrib(WindowPtr, WindowAttribute.Decorated, false);
                        break;
                    case WindowBorder.Resizable:
                        GLFW.SetWindowAttrib(WindowPtr, WindowAttribute.Decorated, true);
                        GLFW.SetWindowAttrib(WindowPtr, WindowAttribute.Resizable, true);
                        break;
                    case WindowBorder.Fixed:
                        GLFW.SetWindowAttrib(WindowPtr, WindowAttribute.Decorated, true);
                        GLFW.SetWindowAttrib(WindowPtr, WindowAttribute.Resizable, false);
                        break;
                }

                _windowBorder = value;
            }
        }

        /// <summary>
        /// Gets or sets a <see cref="OpenTK.Mathematics.Box2i" /> structure the contains the external bounds of this window,
        /// in screen coordinates.
        /// External bounds include the title bar, borders and drawing area of the window.
        /// </summary>
        public unsafe Box2i Bounds
        {
            get => new Box2i(Location, Location + Size);
            set
            {
                GLFW.SetWindowSize(WindowPtr, (int)value.Size.X, (int)value.Size.Y);
                GLFW.SetWindowPos(WindowPtr, (int)value.Min.X, (int)value.Min.Y);
            }
        }

        // This is updated by the constructor, by OnMove, and in the Location property setter.
        private Vector2i _location;

        /// <summary>
        /// Gets or sets a <see cref="OpenTK.Mathematics.Vector2i" /> structure that contains the location of this window on the
        /// desktop.
        /// </summary>
        public unsafe Vector2i Location
        {
            get => _location;
            set
            {
                GLFW.SetWindowPos(WindowPtr, value.X, value.Y);
                _location = value;
            }
        }

        private Vector2i _size;

        /// <summary>
        /// Gets or sets a <see cref="OpenTK.Mathematics.Vector2i" /> structure that contains the external size of this window.
        /// </summary>
        public unsafe Vector2i Size
        {
            get => _size;
            set
            {
                _size = value;
                GLFW.SetWindowSize(WindowPtr, value.X, value.Y);
            }
        }

        /// <summary>
        /// Gets or sets a <see cref="OpenTK.Mathematics.Box2i" /> structure that contains the internal bounds of this window,
        /// in client coordinates.
        /// The internal bounds include the drawing area of the window, but exclude the title bar and window borders.
        /// </summary>
        public Box2i ClientRectangle
        {
            get => new Box2i(Location, Location + Size);
            set
            {
                Location = value.Min;
                Size = value.Size;
            }
        }

        /// <summary>
        /// Gets a <see cref="OpenTK.Mathematics.Vector2i" /> structure that contains the internal size this window.
        /// </summary>
        public Vector2i ClientSize { get; private set; }

        /// <summary>
        /// Gets a value indicating whether the window is fullscreen or not.
        /// Use <see cref="WindowState"/> to set the window to fullscreen.
        /// </summary>
        public bool IsFullscreen => WindowState == WindowState.Fullscreen;

        /// <summary>
        /// Gets or sets the <see cref="OpenTK.Windowing.Common.Input.MouseCursor" /> for this window.
        /// </summary>
        /// <value>The cursor.</value>
        public MouseCursor Cursor
        {
            get => _managedCursor;
            set
            {
                _managedCursor = value ??
                                 throw new ArgumentNullException(
                                 nameof(value),
                                 "Cursor cannot be null. To reset to default cursor, set it to MouseCursor.Default instead.");

                unsafe
                {
                    var oldCursor = _glfwCursor;
                    _glfwCursor = null;

                    // Create the new GLFW cursor
                    if (value.Shape == MouseCursor.StandardShape.CustomShape)
                    {
                        // User provided mouse cursor.
                        fixed (byte* ptr = value.Data)
                        {
                            var cursorImg = new GraphicsLibraryFramework.Image(value.Width, value.Height, ptr);
                            _glfwCursor = GLFW.CreateCursor(cursorImg, value.X, value.Y);
                        }
                    }

                    // If this is the default cursor, we don't need to run CreateStandardCursor.
                    // GLFW will reset the window to default if we assign null as cursor.
                    else if (value != MouseCursor.Default)
                    {
                        // Standard mouse cursor.
                        _glfwCursor = GLFW.CreateStandardCursor(MapStandardCursorShape(value.Shape));
                    }

                    GLFW.SetCursor(WindowPtr, _glfwCursor);

                    if (oldCursor != null)
                    {
                        // Make sure to destroy the old cursor AFTER assigning the new one.
                        // Otherwise the user might briefly see their OS cursor during the reassignment.
                        GLFW.DestroyCursor(oldCursor);
                    }
                }
            }
        }

        /// <summary>
        /// Gets or sets a value indicating whether the mouse cursor is visible.
        /// </summary>
        public unsafe bool CursorVisible
        {
            get
            {
                var inputMode = GLFW.GetInputMode(WindowPtr, CursorStateAttribute.Cursor);
                return inputMode != CursorModeValue.CursorHidden
                       && inputMode != CursorModeValue.CursorDisabled;
            }

            set =>
                GLFW.SetInputMode(
                WindowPtr,
                CursorStateAttribute.Cursor,
                value ? CursorModeValue.CursorNormal : CursorModeValue.CursorHidden);
        }

        /// <summary>
        /// Gets or sets a value indicating whether the mouse cursor is confined inside the window size.
        /// </summary>
        public unsafe bool CursorGrabbed
        {
            get => GLFW.GetInputMode(WindowPtr, CursorStateAttribute.Cursor) == CursorModeValue.CursorDisabled;
            set
            {
                if (value)
                {
                    GLFW.SetInputMode(WindowPtr, CursorStateAttribute.Cursor, CursorModeValue.CursorDisabled);
                }
                else if (CursorVisible)
                {
                    GLFW.SetInputMode(WindowPtr, CursorStateAttribute.Cursor, CursorModeValue.CursorNormal);
                }
                else
                {
                    GLFW.SetInputMode(WindowPtr, CursorStateAttribute.Cursor, CursorModeValue.CursorHidden);
                }
            }
        }

        /// <summary>
        /// Initializes a new instance of the <see cref="NativeWindow"/> class.
        /// </summary>
        /// <param name="settings">The <see cref="INativeWindow"/> related settings.</param>
        public unsafe NativeWindow(NativeWindowSettings settings)
        {
            GLFWProvider.EnsureInitialized();
            if (!GLFWProvider.IsOnMainThread)
            {
                throw new
                    GLFWException("Can only create windows on the Glfw main thread. (Thread from which Glfw was first created).");
            }

            _title = settings.Title;

            _currentMonitor = settings.CurrentMonitor;

            switch (settings.WindowBorder)
            {
                case WindowBorder.Hidden:
                    GLFW.WindowHint(WindowHintBool.Decorated, false);
                    break;

                case WindowBorder.Resizable:
                    GLFW.WindowHint(WindowHintBool.Resizable, true);
                    break;

                case WindowBorder.Fixed:
                    GLFW.WindowHint(WindowHintBool.Resizable, false);
                    break;
            }

            var isOpenGl = false;
            API = settings.API;
            switch (settings.API)
            {
                case ContextAPI.NoAPI:
                    GLFW.WindowHint(WindowHintClientApi.ClientApi, ClientApi.NoApi);
                    break;

                case ContextAPI.OpenGLES:
                    GLFW.WindowHint(WindowHintClientApi.ClientApi, ClientApi.OpenGlEsApi);
                    isOpenGl = true;
                    break;

                case ContextAPI.OpenGL:
                    GLFW.WindowHint(WindowHintClientApi.ClientApi, ClientApi.OpenGlApi);
                    isOpenGl = true;
                    break;

                default:
                    throw new ArgumentOutOfRangeException();
            }

            GLFW.WindowHint(WindowHintInt.ContextVersionMajor, settings.APIVersion.Major);
            GLFW.WindowHint(WindowHintInt.ContextVersionMinor, settings.APIVersion.Minor);

            Flags = settings.Flags;
            if (settings.Flags.HasFlag(ContextFlags.ForwardCompatible))
            {
                GLFW.WindowHint(WindowHintBool.OpenGLForwardCompat, true);
            }

            if (settings.Flags.HasFlag(ContextFlags.Debug))
            {
                GLFW.WindowHint(WindowHintBool.OpenGLDebugContext, true);
            }

            Profile = settings.Profile;
            switch (settings.Profile)
            {
                case ContextProfile.Any:
                    GLFW.WindowHint(WindowHintOpenGlProfile.OpenGlProfile, OpenGlProfile.Any);
                    break;
                case ContextProfile.Compatability:
                    GLFW.WindowHint(WindowHintOpenGlProfile.OpenGlProfile, OpenGlProfile.Compat);
                    break;
                case ContextProfile.Core:
                    GLFW.WindowHint(WindowHintOpenGlProfile.OpenGlProfile, OpenGlProfile.Core);
                    break;
                default:
                    throw new ArgumentOutOfRangeException();
            }

            GLFW.WindowHint(WindowHintBool.Focused, settings.StartFocused);
            _windowBorder = settings.WindowBorder;

            _isVisible = settings.StartVisible;
            GLFW.WindowHint(WindowHintBool.Visible, _isVisible);

            GLFW.WindowHint(WindowHintInt.Samples, settings.NumberOfSamples);

            if (settings.WindowState == WindowState.Fullscreen)
            {
                var monitor = settings.CurrentMonitor.ToUnsafePtr<GraphicsLibraryFramework.Monitor>();
                var modePtr = GLFW.GetVideoMode(monitor);
                GLFW.WindowHint(WindowHintInt.RedBits, modePtr->RedBits);
                GLFW.WindowHint(WindowHintInt.GreenBits, modePtr->GreenBits);
                GLFW.WindowHint(WindowHintInt.BlueBits, modePtr->BlueBits);
                GLFW.WindowHint(WindowHintInt.RefreshRate, modePtr->RefreshRate);
                WindowPtr = GLFW.CreateWindow(modePtr->Width, modePtr->Height, _title, monitor, (Window*)(settings.SharedContext?.WindowPtr ?? IntPtr.Zero));
            }
            else
            {
                WindowPtr = GLFW.CreateWindow(settings.Size.X, settings.Size.Y, _title, null, (Window*)(settings.SharedContext?.WindowPtr ?? IntPtr.Zero));
            }

            _mouseState = new MouseState(WindowPtr);

            Context = new GLFWGraphicsContext(WindowPtr);

            Exists = true;

            if (isOpenGl)
            {
                Context.MakeCurrent();

                if (settings.AutoLoadBindings)
                {
                    InitializeGlBindings();
                }
            }

            // Enables the caps lock modifier to be detected and updated
            GLFW.SetInputMode(WindowPtr, LockKeyModAttribute.LockKeyMods, true);

            // These lambdas must be assigned to fields to prevent them from being garbage collected
            _windowPosCallback = (w, posX, posY) => OnMove(new WindowPositionEventArgs(posX, posY));
            _windowSizeCallback = (w, argsWidth, argsHeight) => OnResize(new ResizeEventArgs(argsWidth, argsHeight));
            _windowIconifyCallback = (w, iconified) => OnMinimized(new MinimizedEventArgs(iconified));
            _windowFocusCallback = (w, focused) => OnFocusedChanged(new FocusedChangedEventArgs(focused));
            _charCallback = (w, codepoint) => OnTextInput(new TextInputEventArgs((int)codepoint));
            _scrollCallback = ScrollCallback;
            _monitorCallback = (monitor, eventCode) => OnMonitorConnected(new MonitorEventArgs(new Monitor((IntPtr)monitor), eventCode == ConnectedState.Connected));
            _windowRefreshCallback = w => OnRefresh();
            // These must be assigned to fields even when they're methods
            _windowCloseCallback = OnCloseCallback;
            _keyCallback = KeyCallback;
            _cursorEnterCallback = CursorEnterCallback;
            _mouseButtonCallback = MouseButtonCallback;
            _cursorPosCallback = CursorPosCallback;
            _dropCallback = DropCallback;
            _joystickCallback = JoystickCallback;

            RegisterWindowCallbacks();

            InitialiseJoystickStates();

            _isFocused = settings.StartFocused;
            if (settings.StartFocused)
            {
                Focus();
            }

            WindowState = settings.WindowState;

            IsEventDriven = settings.IsEventDriven;

            if (settings.Icon != null)
            {
                Icon = settings.Icon;
            }

            if (settings.Location.HasValue)
            {
                Location = settings.Location.Value;
            }

            GLFW.GetWindowSize(WindowPtr, out var width, out var height);

            HandleResize(width, height);

            GLFW.GetWindowPos(WindowPtr, out var x, out var y);
            _location = new Vector2i(x, y);

            GLFW.GetCursorPos(WindowPtr, out var mousex, out var mousey);
            _lastReportedMousePos = new Vector2((float)mousex, (float)mousey);
            _mouseState.Position = _lastReportedMousePos;

            _isFocused = GLFW.GetWindowAttrib(WindowPtr, WindowAttributeGetBool.Focused);
        }

        private static void InitializeGlBindings()
        {
            // We don't put a hard dependency on OpenTK.Graphics here.
            // So we need to use reflection to initialize the GL bindings, so users don't have to.

            // Try to load OpenTK.Graphics assembly.
            Assembly assembly;
            try
            {
                assembly = Assembly.Load("OpenTK.Graphics");
            }
            catch
            {
                // Failed to load graphics, oh well.
                // Up to the user I guess?
                // TODO: Should we expose this load failure to the user better?
                return;
            }

            var provider = new GLFWBindingsContext();

            void LoadBindings(string typeNamespace)
            {
                var type = assembly.GetType($"OpenTK.Graphics.{typeNamespace}.GL");
                if (type == null)
                {
                    return;
                }

                var load = type.GetMethod("LoadBindings");
                load.Invoke(null, new object[] { provider });
            }

            LoadBindings("ES11");
            LoadBindings("ES20");
            LoadBindings("ES30");
            LoadBindings("OpenGL");
            LoadBindings("OpenGL4");
        }

        private unsafe void HandleResize(int width, int height)
        {
            _size.X = width;
            _size.Y = height;

            GLFW.GetFramebufferSize(WindowPtr, out width, out height);

            ClientSize = new Vector2i(width, height);
        }

        private readonly GLFWCallbacks.WindowPosCallback _windowPosCallback;
        private readonly GLFWCallbacks.WindowSizeCallback _windowSizeCallback;
        private readonly GLFWCallbacks.WindowIconifyCallback _windowIconifyCallback;
        private readonly GLFWCallbacks.WindowFocusCallback _windowFocusCallback;
        private readonly GLFWCallbacks.CharCallback _charCallback;
        private readonly GLFWCallbacks.ScrollCallback _scrollCallback;
        private readonly GLFWCallbacks.MonitorCallback _monitorCallback;
        private readonly GLFWCallbacks.WindowRefreshCallback _windowRefreshCallback;
        private readonly GLFWCallbacks.WindowCloseCallback _windowCloseCallback;
        private readonly GLFWCallbacks.KeyCallback _keyCallback;
        private readonly GLFWCallbacks.CursorEnterCallback _cursorEnterCallback;
        private readonly GLFWCallbacks.MouseButtonCallback _mouseButtonCallback;
        private readonly GLFWCallbacks.CursorPosCallback _cursorPosCallback;
        private readonly GLFWCallbacks.DropCallback _dropCallback;
        private readonly GLFWCallbacks.JoystickCallback _joystickCallback;

        private unsafe void RegisterWindowCallbacks()
        {
            GLFW.SetWindowPosCallback(WindowPtr, _windowPosCallback);
            GLFW.SetWindowSizeCallback(WindowPtr, _windowSizeCallback);
            GLFW.SetWindowIconifyCallback(WindowPtr, _windowIconifyCallback);
            GLFW.SetWindowFocusCallback(WindowPtr, _windowFocusCallback);
            GLFW.SetCharCallback(WindowPtr, _charCallback);
            GLFW.SetScrollCallback(WindowPtr, _scrollCallback);
            GLFW.SetMonitorCallback(_monitorCallback);
            GLFW.SetWindowRefreshCallback(WindowPtr, _windowRefreshCallback);
            GLFW.SetWindowCloseCallback(WindowPtr, _windowCloseCallback);
            GLFW.SetKeyCallback(WindowPtr, _keyCallback);
            GLFW.SetCursorEnterCallback(WindowPtr, _cursorEnterCallback);
            GLFW.SetMouseButtonCallback(WindowPtr, _mouseButtonCallback);
            GLFW.SetCursorPosCallback(WindowPtr, _cursorPosCallback);
            GLFW.SetDropCallback(WindowPtr, _dropCallback);
            GLFW.SetJoystickCallback(_joystickCallback);
        }

        private unsafe void InitialiseJoystickStates()
        {
            // Check for Joysticks that are connected at application launch
            for (int i = 0; i < _joystickStates.Length; i++)
            {
                if (GLFW.JoystickPresent(i))
                {
                    GLFW.GetJoystickHatsRaw(i, out var hatCount);
                    GLFW.GetJoystickAxesRaw(i, out var axisCount);
                    GLFW.GetJoystickButtonsRaw(i, out var buttonCount);
                    var name = GLFW.GetJoystickName(i);

                    _joystickStates[i] = new JoystickState(hatCount, axisCount, buttonCount, i, name);
                }
            }
        }

        private unsafe void KeyCallback(Window* window, Keys key, int scancode, InputAction action, KeyModifiers mods)
        {
            var args = new KeyboardKeyEventArgs(key, scancode, mods, action == InputAction.Repeat);

            if (action == InputAction.Release)
            {
                if (key != Keys.Unknown)
                {
                    KeyboardState.SetKeyState(key, false);
                }

                OnKeyUp(args);
            }
            else
            {
                if (key != Keys.Unknown)
                {
                    KeyboardState.SetKeyState(key, true);
                }

                OnKeyDown(args);
            }
        }

        private unsafe void CursorEnterCallback(Window* window, bool entered)
        {
            if (entered)
            {
                OnMouseEnter();
            }
            else
            {
                OnMouseLeave();
            }
        }

        private unsafe void MouseButtonCallback(Window* window, MouseButton button, InputAction action, KeyModifiers mods)
        {
            var args = new MouseButtonEventArgs(button, action, mods);

            if (action == InputAction.Release)
            {
                _mouseState[button] = false;
                OnMouseUp(args);
            }
            else
            {
                _mouseState[button] = true;
                OnMouseDown(args);
            }
        }

        private unsafe void CursorPosCallback(Window* window, double posX, double posY)
        {
            var newPos = new Vector2((float)posX, (float)posY);
            var delta = newPos - _lastReportedMousePos;

            _lastReportedMousePos = newPos;

            OnMouseMove(new MouseMoveEventArgs(newPos, delta));
        }

        private unsafe void ScrollCallback(Window* window, double offsetX, double offsetY)
        {
            // TODO: Think more about when we want to move the current scroll to the previous one
            _mouseState.PreviousScroll = _mouseState.Scroll;
            _mouseState.Scroll += new Vector2((float)offsetX, (float)offsetY);

            OnMouseWheel(new MouseWheelEventArgs(_mouseState.Scroll));
        }

        private unsafe void JoystickCallback(int joy, ConnectedState eventCode)
        {
            if (eventCode == ConnectedState.Connected)
            {
                // Initialize the first joystick state.
                GLFW.GetJoystickHatsRaw(joy, out var hatCount);
                GLFW.GetJoystickAxesRaw(joy, out var axisCount);
                GLFW.GetJoystickButtonsRaw(joy, out var buttonCount);
                var name = GLFW.GetJoystickName(joy);

                _joystickStates[joy] = new JoystickState(hatCount, axisCount, buttonCount, joy, name);
            }
            else
            {
                // Remove the joystick state from the array of joysticks.
                _joystickStates[joy] = null;
            }

            OnJoystickConnected(new JoystickEventArgs(joy, eventCode == ConnectedState.Connected));
        }

        private unsafe void DropCallback(Window* window, int count, byte** paths)
        {
            var arrayOfPaths = new string[count];

            for (var i = 0; i < count; i++)
            {
                arrayOfPaths[i] = MarshalUtility.PtrToStringUTF8(paths[i]);
            }

            OnFileDrop(new FileDropEventArgs(arrayOfPaths));
        }

        private unsafe void OnCloseCallback(Window* window)
        {
            var c = new CancelEventArgs();
            OnClosing(c);
            if (c.Cancel)
            {
                GLFW.SetWindowShouldClose(WindowPtr, false);
            }
            else
            {
                IsExiting = true;
            }

            Dispose(true);
        }

        /// <summary>
        /// Closes this window.
        /// </summary>
        public virtual void Close()
        {
            unsafe
            {
                OnCloseCallback(WindowPtr);
            }

            Dispose(true);
        }

        /// <summary>
        /// Makes the GraphicsContext current on the calling thread.
        /// </summary>
        public void MakeCurrent()
        {
            Context.MakeCurrent();
        }

        protected unsafe void DestroyWindow()
        {
            if (Exists)
            {
                Exists = false;
                GLFW.DestroyWindow(WindowPtr);

                OnClosed();
            }
        }

        private bool PreProcessEvents()
        {
            if (IsExiting)
            {
                DestroyWindow();
                return false;
            }

            return true;
        }

        /// <summary>
        /// Processes pending window events and waits <paramref cref="timeout"/> seconds for events.
        /// </summary>
        /// <param name="timeout">The timeout in seconds.</param>
        /// <returns><c>true</c> if events where processed; otherwise <c>false</c>
        /// (Event processing not possible anymore, window is about to be destroyed).</returns>
        public bool ProcessEvents(double timeout)
        {
            if (!PreProcessEvents())
            {
                return false;
            }

            GLFW.WaitEventsTimeout(timeout);
            ProcessInputEvents();

            return true;
        }

        /// <summary>
        /// Processes pending window events.
        /// </summary>
        public virtual void ProcessEvents()
        {
            if (!PreProcessEvents())
            {
                return;
            }

            ProcessInputEvents();

            if (IsEventDriven)
            {
                GLFW.WaitEvents();
            }
            else
            {
                GLFW.PollEvents();
            }
        }

        private unsafe void ProcessInputEvents()
        {
            MouseState.Update();
            KeyboardState.Update();

            for (var i = 0; i < _joystickStates.Length; i++)
            {
                if (_joystickStates[i] == null)
                {
                    continue;
                }

                _joystickStates[i].Update();
            }
        }

        /// <summary>
        /// Transforms the specified point from screen to client coordinates.
        /// </summary>
        /// <param name="point">
        /// A <see cref="OpenTK.Mathematics.Vector2" /> to transform.
        /// </param>
        /// <returns>
        /// The point transformed to client coordinates.
        /// </returns>
        public Vector2i PointToClient(Vector2i point)
        {
            return point - Location;
        }

        /// <summary>
        /// Transforms the specified point from client to screen coordinates.
        /// </summary>
        /// <param name="point">
        /// A <see cref="OpenTK.Mathematics.Vector2" /> to transform.
        /// </param>
        /// <returns>
        /// The point transformed to screen coordinates.
        /// </returns>
        public Vector2i PointToScreen(Vector2i point)
        {
            return point + Location;
        }

        /// <summary>
        /// Occurs whenever the window is moved.
        /// </summary>
        public event Action<WindowPositionEventArgs> Move;

        /// <summary>
        /// Occurs whenever the window is resized.
        /// </summary>
        public event Action<ResizeEventArgs> Resize;

        /// <summary>
        /// Occurs whenever the window is refreshed.
        /// </summary>
        public event Action Refresh;

        /// <summary>
        /// Occurs when the window is about to close.
        /// </summary>
        public event Action<CancelEventArgs> Closing;

        /// <summary>
        /// Occurs after the window has closed.
        /// </summary>
        public event Action Closed;

        /// <summary>
        /// Occurs when the window is minimized.
        /// </summary>
        public event Action<MinimizedEventArgs> Minimized;

        /// <summary>
        /// Occurs when a joystick is connected or disconnected.
        /// </summary>
        public event Action<JoystickEventArgs> JoystickConnected;

        /// <summary>
        /// Occurs when the <see cref="INativeWindowProperties.IsFocused" /> property of the window changes.
        /// </summary>
        public event Action<FocusedChangedEventArgs> FocusedChanged;

        /// <summary>
        /// Occurs whenever a keyboard key is pressed.
        /// </summary>
        public event Action<KeyboardKeyEventArgs> KeyDown;

        /// <summary>
        /// Occurs whenever a Unicode code point is typed.
        /// </summary>
        public event Action<TextInputEventArgs> TextInput;

        /// <summary>
        /// Occurs whenever a keyboard key is released.
        /// </summary>
        public event Action<KeyboardKeyEventArgs> KeyUp;

        /// <summary>
        /// Occurs when a <see cref="Monitor"/> is connected or disconnected.
        /// </summary>
        public event Action<MonitorEventArgs> MonitorConnected;

        /// <summary>
        /// Occurs whenever the mouse cursor leaves the window <see cref="INativeWindowProperties.Bounds" />.
        /// </summary>
        public event Action MouseLeave;

        /// <summary>
        /// Occurs whenever the mouse cursor enters the window <see cref="INativeWindowProperties.Bounds" />.
        /// </summary>
        public event Action MouseEnter;

        /// <summary>
        /// Occurs whenever a <see cref="MouseButton" /> is clicked.
        /// </summary>
        public event Action<MouseButtonEventArgs> MouseDown;

        /// <summary>
        /// Occurs whenever a <see cref="MouseButton" /> is released.
        /// </summary>
        public event Action<MouseButtonEventArgs> MouseUp;

        /// <summary>
        /// Occurs whenever the mouse cursor is moved;
        /// </summary>
        public event Action<MouseMoveEventArgs> MouseMove;

        /// <summary>
        /// Occurs whenever a mouse wheel is moved;
        /// </summary>
        public event Action<MouseWheelEventArgs> MouseWheel;

        /// <summary>
        /// Occurs whenever one or more files are dropped on the window.
        /// </summary>
        public event Action<FileDropEventArgs> FileDrop;

        /// <summary>
        /// Gets a <see cref="bool" /> indicating whether this key is currently down.
        /// </summary>
        /// <param name="key">The <see cref="Keys">key</see> to check.</param>
        /// <returns><c>true</c> if <paramref name="key"/> is in the down state; otherwise, <c>false</c>.</returns>
        public bool IsKeyDown(Keys key)
        {
            return KeyboardState.IsKeyDown(key);
        }

        /// <summary>
        ///     Gets whether the specified key is pressed in the current frame but released in the previous frame.
        /// </summary>
        /// <remarks>
        ///     "Frame" refers to invocations of <see cref="NativeWindow.ProcessEvents()"/> here.
        /// </remarks>
        /// <param name="key">The <see cref="Keys">key</see> to check.</param>
        /// <returns>True if the key is pressed in this frame, but not the last frame.</returns>
        public bool IsKeyPressed(Keys key)
        {
            return KeyboardState.IsKeyDown(key) && !KeyboardState.WasKeyDown(key);
        }

        /// <summary>
        ///     Gets whether the specified key is released in the current frame but pressed in the previous frame.
        /// </summary>
        /// <remarks>
        ///     "Frame" refers to invocations of <see cref="NativeWindow.ProcessEvents()"/> here.
        /// </remarks>
        /// <param name="key">The <see cref="Keys">key</see> to check.</param>
        /// <returns>True if the key is released in this frame, but pressed the last frame.</returns>
        public bool IsKeyReleased(Keys key)
        {
            return !KeyboardState.IsKeyDown(key) && KeyboardState.WasKeyDown(key);
        }

        /// <summary>
        /// Gets a <see cref="bool" /> indicating whether this button is currently down.
        /// </summary>
        /// <param name="button">The <see cref="MouseButton" /> to check.</param>
        /// <returns><c>true</c> if <paramref name="button"/> is in the down state; otherwise, <c>false</c>.</returns>
        public bool IsMouseButtonDown(MouseButton button)
        {
            return _mouseState.IsButtonDown(button);
        }

        /// <summary>
        ///     Gets whether the specified mouse button is pressed in the current frame but released in the previous frame.
        /// </summary>
        /// <remarks>
        ///     "Frame" refers to invocations of <see cref="NativeWindow.ProcessEvents()"/> here.
        /// </remarks>
        /// <param name="button">The button to check.</param>
        /// <returns>True if the button is pressed in this frame, but not the last frame.</returns>
        public bool IsMouseButtonPressed(MouseButton button)
        {
            return _mouseState.IsButtonDown(button) && !_mouseState.WasButtonDown(button);
        }

        /// <summary>
        ///     Gets whether the specified mouse button is released in the current frame but pressed in the previous frame.
        /// </summary>
        /// <remarks>
        ///     "Frame" refers to invocations of <see cref="NativeWindow.ProcessEvents()"/> here.
        /// </remarks>
        /// <param name="button">The button to check.</param>
        /// <returns>True if the button is released in this frame, but pressed the last frame.</returns>
        public bool IsMouseButtonReleased(MouseButton button)
        {
            return !_mouseState.IsButtonDown(button) && _mouseState.WasButtonDown(button);
        }

        private unsafe GraphicsLibraryFramework.Monitor* GetDpiMonitor()
        {
            /*
             * According to the GLFW documentation, glfwGetWindowMonitor will return a value only
             * when the window is fullscreen.
             *
             * If the window is not fullscreen, find the monitor manually.
             */
            GraphicsLibraryFramework.Monitor* value = GLFW.GetWindowMonitor(WindowPtr);
            if (value == null)
            {
                value = DpiCalculator.GetMonitorFromWindow(WindowPtr);
            }

            return value;
        }

        /// <summary>
        /// Gets the current monitor scale.
        /// </summary>
        /// <param name="horizontalScale">Horizontal scale.</param>
        /// <param name="verticalScale">Vertical scale.</param>
        /// <returns><c>true</c>, if current monitor scale was gotten correctly, <c>false</c> otherwise.</returns>
        public unsafe bool TryGetCurrentMonitorScale(out float horizontalScale, out float verticalScale) =>
            DpiCalculator.TryGetMonitorScale(
            GetDpiMonitor(),
            out horizontalScale,
            out verticalScale
            );

        /// <summary>
        /// Gets the dpi of the current monitor.
        /// </summary>
        /// <param name="horizontalDpi">Horizontal dpi.</param>
        /// <param name="verticalDpi">Vertical dpi.</param>
        /// <returns><c>true</c>, if current monitor's dpi was gotten correctly, <c>false</c> otherwise.</returns>
        /// <remarks>
        /// This methods approximates the dpi of the monitor by multiplying
        /// the monitor scale received from <see cref="TryGetCurrentMonitorScale(out float, out float)"/>
        /// by each platforms respective default dpi (72 for macOS and 96 for other systems).
        /// </remarks>
        public unsafe bool TryGetCurrentMonitorDpi(out float horizontalDpi, out float verticalDpi) =>
            DpiCalculator.TryGetMonitorDpi(
            GetDpiMonitor(),
            out horizontalDpi,
            out verticalDpi
            );

        /// <summary>
        /// Gets the raw dpi of current monitor.
        /// </summary>
        /// <param name="horizontalDpi">Horizontal dpi.</param>
        /// <param name="verticalDpi">Vertical dpi.</param>
        /// <returns><c>true</c>, if current monitor's raw dpi was gotten correctly, <c>false</c> otherwise.</returns>
        /// <remarks>
        /// This method calculates dpi by retrieving monitor dimensions and resolution.
        /// However on certain platforms (such as Windows) these values may not
        /// be scaled correctly.
        /// </remarks>
        public unsafe bool TryGetCurrentMonitorDpiRaw(out float horizontalDpi, out float verticalDpi) =>
            DpiCalculator.TryGetMonitorDpiRaw(
            GetDpiMonitor(),
            out horizontalDpi,
            out verticalDpi
            );

        /// <summary>
        /// Raises the <see cref="Move"/> event.
        /// </summary>
        /// <param name="e">A <see cref="WindowPositionEventArgs"/> that contains the event data.</param>
        protected virtual void OnMove(WindowPositionEventArgs e)
        {
            Move?.Invoke(e);

            _location.X = e.X;
            _location.Y = e.Y;
        }

        /// <summary>
        /// Raises the <see cref="Resize"/> event.
        /// </summary>
        /// <param name="e">A <see cref="ResizeEventArgs"/> that contains the event data.</param>
        protected virtual void OnResize(ResizeEventArgs e)
        {
            HandleResize(e.Width, e.Height);

            Resize?.Invoke(e);
        }

        /// <summary>
        /// Raises the <see cref="Refresh"/> event.
        /// </summary>
        protected virtual void OnRefresh()
        {
            Refresh?.Invoke();
        }

        /// <summary>
        /// Raises the <see cref="Closing"/> event.
        /// </summary>
        /// <param name="e">A <see cref="CancelEventArgs"/> that contains the event data.</param>
        protected virtual void OnClosing(CancelEventArgs e)
        {
            Closing?.Invoke(e);
        }

        /// <summary>
        /// Raises the <see cref="Closed"/> event.
        /// </summary>
        protected virtual void OnClosed()
        {
            Closed?.Invoke();
        }

        /// <summary>
        /// Raises the <see cref="JoystickConnected"/> event.
        /// </summary>
        /// <param name="e">A <see cref="JoystickEventArgs"/> that contains the event data.</param>
        protected virtual void OnJoystickConnected(JoystickEventArgs e)
        {
            JoystickConnected?.Invoke(e);
        }

        /// <summary>
        /// Raises the <see cref="FocusedChanged"/> event.
        /// </summary>
        /// <param name="e">A <see cref="FocusedChangedEventArgs"/> that contains the event data.</param>
        protected virtual void OnFocusedChanged(FocusedChangedEventArgs e)
        {
            FocusedChanged?.Invoke(e);

            _isFocused = e.IsFocused;
        }

        /// <summary>
        /// Raises the <see cref="KeyDown"/> event.
        /// </summary>
        /// <param name="e">A <see cref="KeyboardKeyEventArgs"/> that contains the event data.</param>
        protected virtual void OnKeyDown(KeyboardKeyEventArgs e)
        {
            KeyDown?.Invoke(e);
        }

        /// <summary>
        /// Raises the <see cref="TextInput"/> event.
        /// </summary>
        /// <param name="e">A <see cref="TextInputEventArgs"/> that contains the event data.</param>
        protected virtual void OnTextInput(TextInputEventArgs e)
        {
            TextInput?.Invoke(e);
        }

        /// <summary>
        /// Raises the <see cref="KeyUp"/> event.
        /// </summary>
        /// <param name="e">A <see cref="KeyboardKeyEventArgs"/> that contains the event data.</param>
        protected virtual void OnKeyUp(KeyboardKeyEventArgs e)
        {
            KeyUp?.Invoke(e);
        }

        /// <summary>
        /// Raises the <see cref="MonitorConnected"/> event.
        /// </summary>
        /// <param name="e">A <see cref="MonitorEventArgs"/> that contains the event data.</param>
        protected virtual void OnMonitorConnected(MonitorEventArgs e)
        {
            MonitorConnected?.Invoke(e);
        }

        /// <summary>
        /// Raises the <see cref="MouseLeave"/> event.
        /// </summary>
        protected virtual void OnMouseLeave()
        {
            MouseLeave?.Invoke();
        }

        /// <summary>
        /// Raises the <see cref="MouseEnter"/> event.
        /// </summary>
        protected virtual void OnMouseEnter()
        {
            MouseEnter?.Invoke();
        }

        /// <summary>
        /// Raises the <see cref="MouseDown"/> event.
        /// </summary>
        /// <param name="e">A <see cref="MouseButtonEventArgs"/> that contains the event data.</param>
        protected virtual void OnMouseDown(MouseButtonEventArgs e)
        {
            MouseDown?.Invoke(e);
        }

        /// <summary>
        /// Raises the <see cref="MouseUp"/> event.
        /// </summary>
        /// <param name="e">A <see cref="MouseButtonEventArgs"/> that contains the event data.</param>
        protected virtual void OnMouseUp(MouseButtonEventArgs e)
        {
            MouseUp?.Invoke(e);
        }

        /// <summary>
        /// Raises the <see cref="MouseMove"/> event.
        /// </summary>
        /// <param name="e">A <see cref="MouseMoveEventArgs"/> that contains the event data.</param>
        protected virtual void OnMouseMove(MouseMoveEventArgs e)
        {
            MouseMove?.Invoke(e);
        }

        /// <summary>
        /// Raises the <see cref="MouseWheel"/> event.
        /// </summary>
        /// <param name="e">A <see cref="MouseWheelEventArgs"/> that contains the event data.</param>
        protected virtual void OnMouseWheel(MouseWheelEventArgs e)
        {
            MouseWheel?.Invoke(e);
        }

        /// <summary>
        /// Raises the <see cref="OnMinimized"/> event.
        /// </summary>
        /// <param name="e">A <see cref="MouseWheelEventArgs"/> that contains the event data.</param>
        protected virtual void OnMinimized(MinimizedEventArgs e)
        {
            if (_previousWindowState == WindowState.Fullscreen && !e.IsMinimized)
            {
                WindowState = WindowState.Fullscreen;
            }

            Minimized?.Invoke(e);
        }

        /// <summary>
        /// Raises the <see cref="FileDrop"/> event.
        /// </summary>
        /// <param name="e">A <see cref="FileDropEventArgs"/> that contains the event data.</param>
        protected virtual void OnFileDrop(FileDropEventArgs e)
        {
            FileDrop?.Invoke(e);
        }

        private bool _disposedValue; // To detect redundant calls

        /// <inheritdoc cref="IDisposable.Dispose" />
        protected virtual void Dispose(bool disposing)
        {
            if (_disposedValue)
            {
                return;
            }

            if (disposing)
            {
            }

            _disposedValue = true;
        }

        /// <summary>
        /// Finalizes an instance of the <see cref="NativeWindow"/> class.
        /// </summary>
        ~NativeWindow()
        {
            Dispose(false);
        }

        /// <inheritdoc />
        public void Dispose()
        {
            Dispose(true);
            GC.SuppressFinalize(this);
        }

        private static CursorShape MapStandardCursorShape(MouseCursor.StandardShape shape)
        {
            switch (shape)
            {
                case MouseCursor.StandardShape.Arrow:
                    return CursorShape.Arrow;
                case MouseCursor.StandardShape.IBeam:
                    return CursorShape.IBeam;
                case MouseCursor.StandardShape.Crosshair:
                    return CursorShape.Crosshair;
                case MouseCursor.StandardShape.Hand:
                    return CursorShape.Hand;
                case MouseCursor.StandardShape.HResize:
                    return CursorShape.HResize;
                case MouseCursor.StandardShape.VResize:
                    return CursorShape.VResize;
                default:
                    throw new ArgumentOutOfRangeException(nameof(shape), shape, null);
            }
        }
    }
}<|MERGE_RESOLUTION|>--- conflicted
+++ resolved
@@ -27,7 +27,6 @@
         /// </summary>
         public unsafe Window* WindowPtr { get; }
 
-<<<<<<< HEAD
         // Both of these are used to cache the size and location of the window before going into full screen mode.
         // When getting out of full screen mode, the location and size will be set to these value in all states other then minimized.
         private Vector2i _cachedWindowClientSize;
@@ -35,8 +34,6 @@
         private WindowState _previousWindowState;
         private static object _lockObject = new object();
 
-=======
->>>>>>> fe999f42
         // Used for delta calculation in the mouse position changed event.
         private Vector2 _lastReportedMousePos;
 
