﻿// Copyright (c) OpenTK. All Rights Reserved.
// Licensed under the MIT License. See License.txt in the project root for license information.

using System;
using System.Collections.Generic;
using System.ComponentModel;
using System.Reflection;
using System.Runtime.InteropServices;
using System.Threading;
using System.Threading.Tasks;
using OpenTK.Core;
using OpenTK.Mathematics;
using OpenTK.Windowing.Common;
using OpenTK.Windowing.Common.Input;
using OpenTK.Windowing.GraphicsLibraryFramework;

namespace OpenTK.Windowing.Desktop
{
    /// <summary>
    /// A Native Window.
    /// </summary>
    public class NativeWindow : IDisposable
    {
        /// <summary>
        /// Gets the native <see cref="Window"/> pointer for use with <see cref="GLFW"/> API.
        /// </summary>
        public unsafe Window* WindowPtr { get; protected set; }

        // Both of these are used to cache the size and location of the window before going into full screen mode.
        // When getting out of full screen mode, the location and size will be set to these value in all states other then minimized.
        private Vector2i _cachedWindowClientSize;
        private Vector2i _cachedWindowLocation;
        private WindowState _unminimizedWindowState;

        // Used for delta calculation in the mouse position changed event.
        private Vector2 _lastReportedMousePos;

        // GLFW cursor we assigned to the window.
        // Null if the cursor is default.
        private unsafe Cursor* _glfwCursor;

        // Actual managed cursor instance for the public API.
        // Never null.
        private MouseCursor _managedCursor = MouseCursor.Default;

        /// <summary>
        ///     Gets the current state of the keyboard as of the last time the window processed events.
        /// </summary>
        public KeyboardState KeyboardState { get; } = new KeyboardState();

        /// <summary>
        ///     Gets the previous keyboard state.
        ///     This value is updated with the new state every time the window processes events.
        /// </summary>
        [Obsolete("Use " + nameof(KeyboardState.WasKeyDown) + " instead.", true)]
        public KeyboardState LastKeyboardState => null;

        private readonly JoystickState[] _joystickStates = new JoystickState[16];

        /// <summary>
        /// Gets the current state of the joysticks as of the last time the window processed events.
        /// </summary>
        public IReadOnlyList<JoystickState> JoystickStates
        {
            get => _joystickStates;
        }

        [Obsolete("Use " + nameof(JoystickState.WasButtonDown) + ", " + nameof(JoystickState.GetAxisPrevious) + " and " + nameof(JoystickState.GetHatPrevious) + " instead.", true)]
        public IReadOnlyList<JoystickState> LastJoystickStates => null;

        /// <summary>
        ///     Gets or sets the position of the mouse relative to the content area of this window.
        ///     NOTE: It is not necessary to center the mouse on each frame. Use CursorGrabbed = true;
        ///     to enable this behavior.
        /// </summary>
        public Vector2 MousePosition
        {
            get => _lastReportedMousePos;
            set
            {
                unsafe
                {
                    // This call invokes the OnMouseMove event, which in turn updates _lastReportedMousePos.
                    GLFW.SetCursorPos(WindowPtr, value.X, value.Y);
                }
            }
        }

        /// <summary>
        ///     Gets the amount that the mouse moved since the last frame.
        ///     This does not necessarily correspond to pixels, for example in the case of raw input.
        /// </summary>
        [Obsolete("Use " + nameof(OpenTK.Windowing.GraphicsLibraryFramework.MouseState.Delta) + " member of the " + nameof(NativeWindow.MouseState) + " property instead.", true)]
        public Vector2 MouseDelta => Vector2.Zero;

        /// <summary>
        ///     Gets the current state of the mouse as of the last time the window processed events.
        /// </summary>
        public MouseState MouseState { get; } = new MouseState();

        /// <summary>
        ///     Gets the previous keyboard state.
        ///     This value is updated with the new state every time the window processes events.
        /// </summary>
        [Obsolete("Use " + nameof(OpenTK.Windowing.GraphicsLibraryFramework.MouseState.WasButtonDown) + " and " + nameof(OpenTK.Windowing.GraphicsLibraryFramework.MouseState.PreviousPosition) + " members of the " + nameof(NativeWindow.MouseState) + " property instead.", true)]
        public MouseState LastMouseState => null;

        /// <summary>
        /// Gets a value indicating whether any key is down.
        /// </summary>
        /// <value><c>true</c> if any key is down; otherwise, <c>false</c>.</value>
        public bool IsAnyKeyDown => KeyboardState.IsAnyKeyDown;

        /// <summary>
        /// Gets a value indicating whether any mouse button is pressed.
        /// </summary>
        /// <value><c>true</c> if any button is pressed; otherwise, <c>false</c>.</value>
        public bool IsAnyMouseButtonDown => MouseState.IsAnyButtonDown;

        private VSyncMode _vSync;

        /// <summary>
        /// Gets or sets the VSync state of this <see cref="NativeWindow"/>.
        /// </summary>
        /// <value>
        /// The VSync state.
        /// </value>
        public VSyncMode VSync
        {
            get => _vSync;

            set
            {
                // We don't do anything here for adaptive because that's handled in GameWindow.
                switch (value)
                {
                    case VSyncMode.On:
                        Context.SwapInterval = 1;
                        break;

                    case VSyncMode.Off:
                        Context.SwapInterval = 0;
                        break;
                }

                _vSync = value;
            }
        }

        private WindowIcon _icon;

        /// <summary>
        /// Gets or sets the current <see cref="WindowIcon" /> for this window.
        /// </summary>
        /// <remarks>
        /// <para>
        /// This does nothing on macOS; on that platform, the icon is determined by the application bundle.
        /// </para>
        /// </remarks>
        public WindowIcon Icon
        {
            get => _icon;
            set
            {
                unsafe
                {
                    var images = value.Images;
                    Span<GCHandle> handles = stackalloc GCHandle[images.Length];
                    Span<GraphicsLibraryFramework.Image> glfwImages =
                        stackalloc GraphicsLibraryFramework.Image[images.Length];

                    for (var i = 0; i < images.Length; i++)
                    {
                        var image = images[i];
                        handles[i] = GCHandle.Alloc(image.Data, GCHandleType.Pinned);
                        var addrOfPinnedObject = (byte*)handles[i].AddrOfPinnedObject();
                        glfwImages[i] =
                            new GraphicsLibraryFramework.Image(image.Width, image.Height, addrOfPinnedObject);
                    }

                    GLFW.SetWindowIcon(WindowPtr, glfwImages);

                    foreach (var handle in handles)
                    {
                        handle.Free();
                    }
                }

                _icon = value;
            }
        }

        /// <summary>
        /// Gets or sets a value indicating whether or not this window is event-driven.
        /// An event-driven window will wait for events before updating/rendering. It is useful for non-game applications,
        /// where the program only needs to do any processing after the user inputs something.
        /// </summary>
        public bool IsEventDriven { get; set; }

        /// <summary>
        /// Gets or sets the clipboard string.
        /// </summary>
        public string ClipboardString
        {
            get
            {
                unsafe
                {
                    return GLFW.GetClipboardString(WindowPtr);
                }
            }

            set
            {
                unsafe
                {
                    GLFW.SetClipboardString(WindowPtr, value);
                }
            }
        }

        private string _title;

        /// <summary>
        /// Gets or sets the title of the window.
        /// </summary>
        public string Title
        {
            get => _title;
            set
            {
                unsafe
                {
                    GLFW.SetWindowTitle(WindowPtr, value);

                    _title = value;
                }
            }
        }

        /// <summary>
        /// Gets a value representing the current graphics API.
        /// </summary>
        public ContextAPI API { get; }

        /// <summary>
        /// Gets a value representing the current graphics API profile.
        /// </summary>
        public ContextProfile Profile { get; }

        /// <summary>
        /// Gets a value representing the current graphics profile flags.
        /// </summary>
        public ContextFlags Flags { get; }

        /// <summary>
        /// Gets a value representing the current version of the graphics API.
        /// </summary>
        public Version APIVersion { get; }

        /// <summary>
        /// Gets the graphics context associated with this NativeWindow.
        /// </summary>
        public IGLFWGraphicsContext Context { get; }

        private MonitorHandle _currentMonitor;

        /// <summary>
        /// Gets or sets the current <see cref="MonitorHandle"/>.
        /// </summary>
        public unsafe MonitorHandle CurrentMonitor
        {
            get => _currentMonitor;

            set
            {
                var monitor = value.ToUnsafePtr<GraphicsLibraryFramework.Monitor>();
                var mode = GLFW.GetVideoMode(monitor);
                GLFW.SetWindowMonitor(
                    WindowPtr,
                    monitor,
                    _location.X,
                    _location.Y,
                    _size.X,
                    _size.Y,
                    mode->RefreshRate);

                _currentMonitor = value;
            }
        }

        // This is updated by the constructor and by the OnFocusChanged event. We presume that OnFocusChanged will fire after a call to GLFW.FocusWindow.
        private bool _isFocused;

        /// <summary>
        /// Gets a value indicating whether this window has input focus.
        /// </summary>
        public bool IsFocused
        {
            get => _isFocused;
        }

        /// <summary>
        /// Brings the window into focus.
        /// </summary>
        public unsafe void Focus()
        {
            GLFW.FocusWindow(WindowPtr);
        }

        private bool _isVisible;

        /// <summary>
        /// Gets or sets a value indicating whether the window is visible.
        /// </summary>
        public bool IsVisible
        {
            get => _isVisible;
            set
            {
                if (value != _isVisible)
                {
                    _isVisible = value;

                    unsafe
                    {
                        UpdateWindowForStateAndVisibility();
                    }
                }
            }
        }

        /// <summary>
        /// Gets a value indicating whether the window has been created and has not been destroyed.
        /// </summary>
        public bool Exists { get; private set; }

        /// <summary>
        /// Gets a value indicating whether the shutdown sequence has been initiated
        /// for this window, by calling GameWindow.Close() or hitting the 'close' button.
        /// If this property is true, it is no longer safe to use any OpenTK.Input or
        /// OpenTK.Graphics.OpenGL functions or properties.
        /// </summary>
        public bool IsExiting { get; private set; }

        private WindowState _windowState = WindowState.Normal;

        /// <summary>
        /// Gets or sets the <see cref="WindowState" /> for this window.
        /// </summary>
        public unsafe WindowState WindowState
        {
            get => _windowState;

            set
            {
                if (_windowState != value)
                {
                    if (value != WindowState.Minimized)
                    {
                        _unminimizedWindowState = value;
                    }

                    var shouldCacheSizeAndLocation = _windowState != WindowState.Fullscreen && // Not fullscreen
                        _windowState != WindowState.Minimized && // Not minimized
                        (value == WindowState.Fullscreen || value == WindowState.Minimized); // Intention on going full screen or minimized

                    if (_windowState == WindowState.Fullscreen && value != WindowState.Fullscreen && _isVisible)
                    {
                        // Get out of fullscreen mode.
                        GLFW.SetWindowMonitor(WindowPtr, null, _cachedWindowLocation.X, _cachedWindowLocation.Y, _cachedWindowClientSize.X, _cachedWindowClientSize.Y, 0);
                    }

                    if (shouldCacheSizeAndLocation)
                    {
                        // Only cache the size and location if the window is not in full screen mode
                        _cachedWindowClientSize = ClientSize;
                        _cachedWindowLocation = Location;
                    }

                    _windowState = value;

                    UpdateWindowForStateAndVisibility();
                }
            }
        }

        private WindowBorder _windowBorder;

        /// <summary>
        /// Gets or sets the <see cref="WindowBorder" /> for this window.
        /// </summary>
        public unsafe WindowBorder WindowBorder
        {
            get => _windowBorder;

            set
            {
                GLFW.GetVersion(out var major, out var minor, out _);

                // It isn't possible to implement this in versions of GLFW older than 3.3,
                // as SetWindowAttrib didn't exist before then.
                if ((major == 3) && (minor < 3))
                {
                    throw new NotSupportedException("Cannot be implemented in GLFW 3.2.");
                }

                switch (value)
                {
                    case WindowBorder.Hidden:
                        GLFW.SetWindowAttrib(WindowPtr, WindowAttribute.Decorated, false);
                        break;
                    case WindowBorder.Resizable:
                        GLFW.SetWindowAttrib(WindowPtr, WindowAttribute.Decorated, true);
                        GLFW.SetWindowAttrib(WindowPtr, WindowAttribute.Resizable, true);
                        break;
                    case WindowBorder.Fixed:
                        GLFW.SetWindowAttrib(WindowPtr, WindowAttribute.Decorated, true);
                        GLFW.SetWindowAttrib(WindowPtr, WindowAttribute.Resizable, false);
                        break;
                }

                _windowBorder = value;
            }
        }

        /// <summary>
        /// Gets or sets a <see cref="OpenTK.Mathematics.Box2i" /> structure the contains the external bounds of this window,
        /// in screen coordinates.
        /// External bounds include the title bar, borders and drawing area of the window.
        /// </summary>
        public unsafe Box2i Bounds
        {
            get => new Box2i(Location, Location + Size);
            set
            {
                GLFW.SetWindowSize(WindowPtr, (int)value.Size.X, (int)value.Size.Y);
                GLFW.SetWindowPos(WindowPtr, (int)value.Min.X, (int)value.Min.Y);
            }
        }

        // This is updated by the constructor, by OnMove, and in the Location property setter.
        private Vector2i _location;

        /// <summary>
        /// Gets or sets a <see cref="OpenTK.Mathematics.Vector2i" /> structure that contains the location of this window on the
        /// desktop.
        /// </summary>
        public unsafe Vector2i Location
        {
            get => _location;
            set
            {
                GLFW.SetWindowPos(WindowPtr, value.X, value.Y);
                _location = value;
            }
        }

        private Vector2i _size;

        /// <summary>
        /// Gets or sets a <see cref="OpenTK.Mathematics.Vector2i" /> structure that contains the external size of this window.
        /// </summary>
        public unsafe Vector2i Size
        {
            get => _size;
            set
            {
                _size = value;
                GLFW.SetWindowSize(WindowPtr, value.X, value.Y);
            }
        }

        /// <summary>
        /// Gets or sets a <see cref="OpenTK.Mathematics.Box2i" /> structure that contains the internal bounds of this window,
        /// in client coordinates.
        /// The internal bounds include the drawing area of the window, but exclude the title bar and window borders.
        /// </summary>
        public Box2i ClientRectangle
        {
            get => new Box2i(Location, Location + Size);
            set
            {
                Location = value.Min;
                Size = value.Size;
            }
        }

        /// <summary>
        /// Gets a <see cref="OpenTK.Mathematics.Vector2i" /> structure that contains the internal size this window.
        /// </summary>
        public Vector2i ClientSize { get; private set; }

        /// <summary>
        /// Gets a value indicating whether the window is fullscreen or not.
        /// Use <see cref="WindowState"/> to set the window to fullscreen.
        /// </summary>
        public bool IsFullscreen => WindowState == WindowState.Fullscreen;

        /// <summary>
        /// Gets or sets the <see cref="OpenTK.Windowing.Common.Input.MouseCursor" /> for this window.
        /// </summary>
        /// <value>The cursor.</value>
        public MouseCursor Cursor
        {
            get => _managedCursor;
            set
            {
                _managedCursor = value ??
                                 throw new ArgumentNullException(
                                 nameof(value),
                                 "Cursor cannot be null. To reset to default cursor, set it to MouseCursor.Default instead.");

                unsafe
                {
                    var oldCursor = _glfwCursor;
                    _glfwCursor = null;

                    // Create the new GLFW cursor
                    if (value.Shape == MouseCursor.StandardShape.CustomShape)
                    {
                        // User provided mouse cursor.
                        fixed (byte* ptr = value.Data)
                        {
                            var cursorImg = new GraphicsLibraryFramework.Image(value.Width, value.Height, ptr);
                            _glfwCursor = GLFW.CreateCursor(cursorImg, value.X, value.Y);
                        }
                    }

                    // If this is the default cursor, we don't need to run CreateStandardCursor.
                    // GLFW will reset the window to default if we assign null as cursor.
                    else if (value != MouseCursor.Default)
                    {
                        // Standard mouse cursor.
                        _glfwCursor = GLFW.CreateStandardCursor(MapStandardCursorShape(value.Shape));
                    }

                    GLFW.SetCursor(WindowPtr, _glfwCursor);

                    if (oldCursor != null)
                    {
                        // Make sure to destroy the old cursor AFTER assigning the new one.
                        // Otherwise the user might briefly see their OS cursor during the reassignment.
                        GLFW.DestroyCursor(oldCursor);
                    }
                }
            }
        }

        /// <summary>
        /// Gets or sets a value indicating whether the mouse cursor is visible.
        /// </summary>
        public unsafe bool CursorVisible
        {
            get
            {
                var inputMode = GLFW.GetInputMode(WindowPtr, CursorStateAttribute.Cursor);
                return inputMode != CursorModeValue.CursorHidden
                       && inputMode != CursorModeValue.CursorDisabled;
            }

            set =>
                GLFW.SetInputMode(
                WindowPtr,
                CursorStateAttribute.Cursor,
                value ? CursorModeValue.CursorNormal : CursorModeValue.CursorHidden);
        }

        /// <summary>
        /// Gets or sets a value indicating whether the mouse cursor is confined inside the window size.
        /// </summary>
        public unsafe bool CursorGrabbed
        {
            get => GLFW.GetInputMode(WindowPtr, CursorStateAttribute.Cursor) == CursorModeValue.CursorDisabled;
            set
            {
                if (value)
                {
                    GLFW.SetInputMode(WindowPtr, CursorStateAttribute.Cursor, CursorModeValue.CursorDisabled);
                }
                else if (CursorVisible)
                {
                    GLFW.SetInputMode(WindowPtr, CursorStateAttribute.Cursor, CursorModeValue.CursorNormal);
                }
                else
                {
                    GLFW.SetInputMode(WindowPtr, CursorStateAttribute.Cursor, CursorModeValue.CursorHidden);
                }
            }
        }

        /// <summary>
        /// Initializes a new instance of the <see cref="NativeWindow"/> class.
        /// </summary>
        /// <param name="settings">The <see cref="NativeWindow"/> related settings.</param>
        public unsafe NativeWindow(NativeWindowSettings settings)
        {
            GLFWProvider.EnsureInitialized();
            if (!GLFWProvider.IsOnMainThread)
            {
                throw new GLFWException("Can only create windows on the Glfw main thread (the thread that calls Main).");
            }

            _title = settings.Title;

            _currentMonitor = settings.CurrentMonitor;

            switch (settings.WindowBorder)
            {
                case WindowBorder.Hidden:
                    GLFW.WindowHint(WindowHintBool.Decorated, false);
                    break;

                case WindowBorder.Resizable:
                    GLFW.WindowHint(WindowHintBool.Resizable, true);
                    break;

                case WindowBorder.Fixed:
                    GLFW.WindowHint(WindowHintBool.Resizable, false);
                    break;
            }

            var isOpenGl = false;
            API = settings.API;
            switch (settings.API)
            {
                case ContextAPI.NoAPI:
                    GLFW.WindowHint(WindowHintClientApi.ClientApi, ClientApi.NoApi);
                    break;

                case ContextAPI.OpenGLES:
                    GLFW.WindowHint(WindowHintClientApi.ClientApi, ClientApi.OpenGlEsApi);
                    isOpenGl = true;
                    break;

                case ContextAPI.OpenGL:
                    GLFW.WindowHint(WindowHintClientApi.ClientApi, ClientApi.OpenGlApi);
                    isOpenGl = true;
                    break;

                default:
                    throw new ArgumentOutOfRangeException();
            }

            GLFW.WindowHint(WindowHintInt.ContextVersionMajor, settings.APIVersion.Major);
            GLFW.WindowHint(WindowHintInt.ContextVersionMinor, settings.APIVersion.Minor);

            APIVersion = settings.APIVersion;

            Flags = settings.Flags;
            if (settings.Flags.HasFlag(ContextFlags.ForwardCompatible))
            {
                GLFW.WindowHint(WindowHintBool.OpenGLForwardCompat, true);
            }

            if (settings.Flags.HasFlag(ContextFlags.Debug))
            {
                GLFW.WindowHint(WindowHintBool.OpenGLDebugContext, true);
            }

            Profile = settings.Profile;
            switch (settings.Profile)
            {
                case ContextProfile.Any:
                    GLFW.WindowHint(WindowHintOpenGlProfile.OpenGlProfile, OpenGlProfile.Any);
                    break;
                case ContextProfile.Compatability:
                    GLFW.WindowHint(WindowHintOpenGlProfile.OpenGlProfile, OpenGlProfile.Compat);
                    break;
                case ContextProfile.Core:
                    GLFW.WindowHint(WindowHintOpenGlProfile.OpenGlProfile, OpenGlProfile.Core);
                    break;
                default:
                    throw new ArgumentOutOfRangeException();
            }

            GLFW.WindowHint(WindowHintBool.Focused, settings.StartFocused);
            _windowBorder = settings.WindowBorder;

            _isVisible = settings.StartVisible;
            GLFW.WindowHint(WindowHintBool.Visible, _isVisible);

            GLFW.WindowHint(WindowHintInt.Samples, settings.NumberOfSamples);

            // We do the work to set the hint bits outside of the CreateWindow conditional
            // so that the window will get the correct fullscreen red/green/blue bits stored
            // in its hidden fields regardless of how it gets created.  (The extra curly
            // braces here keep the local `monitor` definition from conflicting with the
            // _monitorCallback lambda below.)
            {
                var monitor = settings.CurrentMonitor.ToUnsafePtr<GraphicsLibraryFramework.Monitor>();
                var modePtr = GLFW.GetVideoMode(monitor);
                GLFW.WindowHint(WindowHintInt.RedBits, settings.RedBits ?? modePtr->RedBits);
                GLFW.WindowHint(WindowHintInt.GreenBits, settings.GreenBits ?? modePtr->GreenBits);
                GLFW.WindowHint(WindowHintInt.BlueBits, settings.BlueBits ?? modePtr->BlueBits);
                if (settings.AlphaBits.HasValue)
                {
                    GLFW.WindowHint(WindowHintInt.AlphaBits, settings.AlphaBits.Value);
                }

                GLFW.WindowHint(WindowHintInt.RefreshRate, modePtr->RefreshRate);

                if (settings.WindowState == WindowState.Fullscreen && _isVisible)
                {
                    _windowState = WindowState.Fullscreen;
                    _cachedWindowLocation = settings.Location ?? new Vector2i(32, 32);  // Better than nothing.
                    _cachedWindowClientSize = settings.Size;
                    WindowPtr = GLFW.CreateWindow(modePtr->Width, modePtr->Height, _title, monitor, (Window*)(settings.SharedContext?.WindowPtr ?? IntPtr.Zero));
                }
                else
                {
                    WindowPtr = GLFW.CreateWindow(settings.Size.X, settings.Size.Y, _title, null, (Window*)(settings.SharedContext?.WindowPtr ?? IntPtr.Zero));
                }
            }

            if (settings.DepthBits.HasValue)
            {
                GLFW.WindowHint(WindowHintInt.DepthBits, settings.DepthBits.Value);
            }

            if (settings.StencilBits.HasValue)
            {
                GLFW.WindowHint(WindowHintInt.StencilBits, settings.StencilBits.Value);
            }

            Context = new GLFWGraphicsContext(WindowPtr);

            Exists = true;

            if (isOpenGl)
            {
                Context.MakeCurrent();

                if (settings.AutoLoadBindings)
                {
                    InitializeGlBindings();
                }
            }

            // Enables the caps lock modifier to be detected and updated
            GLFW.SetInputMode(WindowPtr, LockKeyModAttribute.LockKeyMods, true);

            RegisterWindowCallbacks();

            InitialiseJoystickStates();

            _isFocused = settings.StartFocused;
            if (settings.StartFocused)
            {
                Focus();
            }

            WindowState = settings.WindowState;

            IsEventDriven = settings.IsEventDriven;

            if (settings.Icon != null)
            {
                Icon = settings.Icon;
            }

            if (settings.Location.HasValue)
            {
                Location = settings.Location.Value;
            }

            GLFW.GetWindowSize(WindowPtr, out var width, out var height);

            HandleResize(width, height);

            GLFW.GetWindowPos(WindowPtr, out var x, out var y);
            _location = new Vector2i(x, y);

            GLFW.GetCursorPos(WindowPtr, out var mousex, out var mousey);
            _lastReportedMousePos = new Vector2((float)mousex, (float)mousey);
            MouseState.Position = _lastReportedMousePos;

            _isFocused = GLFW.GetWindowAttrib(WindowPtr, WindowAttributeGetBool.Focused);
        }

        private static void InitializeGlBindings()
        {
            // We don't put a hard dependency on OpenTK.Graphics here.
            // So we need to use reflection to initialize the GL bindings, so users don't have to.

            // Try to load OpenTK.Graphics assembly.
            Assembly assembly;
            try
            {
                assembly = Assembly.Load("OpenTK.Graphics");
            }
            catch
            {
                // Failed to load graphics, oh well.
                // Up to the user I guess?
                // TODO: Should we expose this load failure to the user better?
                return;
            }

            var provider = new GLFWBindingsContext();

            void LoadBindings(string typeNamespace)
            {
                var type = assembly.GetType($"OpenTK.Graphics.{typeNamespace}.GL");
                if (type == null)
                {
                    return;
                }

                var load = type.GetMethod("LoadBindings");
                load.Invoke(null, new object[] { provider });
            }

            LoadBindings("ES11");
            LoadBindings("ES20");
            LoadBindings("ES30");
            LoadBindings("OpenGL");
            LoadBindings("OpenGL4");
        }

        private unsafe void HandleResize(int width, int height)
        {
            _size.X = width;
            _size.Y = height;

            GLFW.GetFramebufferSize(WindowPtr, out width, out height);

            ClientSize = new Vector2i(width, height);
        }

        /// <summary>
        /// Not all OSes observe the same behavior about managing window state, and
        /// GLFW doesn't abstract away the underlying OS behavior consistently enough.
        /// So this method simultaneously updates both window state and visibility to
        /// match our internal state, so that what the user sees always matches what
        /// the programmer intended.
        /// </summary>
        private unsafe void UpdateWindowForStateAndVisibility()
        {
            // OS hacks are bad.  But we have no choice here, because MS Windows is just plain weird.
            bool isMsWindows = Environment.OSVersion.Platform == PlatformID.Win32NT;

            // If it's not supposed to be visible, simply hide it, and don't bother
            // telling the OS what its intended window state is.  We will fix the intended
            // window state when the window becomes visible.
            if (!_isVisible)
            {
                GLFW.HideWindow(WindowPtr);
                return;
            }

            // Show it.  On Windows, this can also alter the window state, so we have to be
            // careful not to affect the window state if we only intended to unhide it.
            if (!isMsWindows)
            {
                GLFW.ShowWindow(WindowPtr);
            }

            // On all OSes, update its window state to match what we expect.  This is slightly
            // headachey on MS Windows, since it's hard to get consistent results out of it.
            switch (_windowState)
            {
                case WindowState.Normal:
                    GLFW.RestoreWindow(WindowPtr);
                    break;

                case WindowState.Minimized:
                    GLFW.IconifyWindow(WindowPtr);
                    break;

                case WindowState.Maximized:
                    if (isMsWindows)
                    {
                        GLFW.RestoreWindow(WindowPtr);  // MS Windows can't convert a minimized window directly to maximized.
                    }
                    GLFW.MaximizeWindow(WindowPtr);
                    break;

                case WindowState.Fullscreen:
                    if (isMsWindows)
                    {
                        GLFW.ShowWindow(WindowPtr);     // MS Windows can't convert a hidden window directly to fullscreen.
                        GLFW.RestoreWindow(WindowPtr);  // Or a non-normal window.
                    }
                    var monitor = CurrentMonitor.ToUnsafePtr<GraphicsLibraryFramework.Monitor>();
                    var modePtr = GLFW.GetVideoMode(monitor);
                    GLFW.SetWindowMonitor(WindowPtr, monitor, 0, 0, modePtr->Width, modePtr->Height, modePtr->RefreshRate);
                    break;
            }
        }

        /// <summary>
        /// After the OS notifies us of a window change, we can't be certain that our
        /// cached state is correct.  This method exists to allow us to directly ask
        /// the OS what state it says our window is really in.
        /// </summary>
        /// <returns>The current actual state of the window.</returns>
        private unsafe WindowState GetWindowStateFromGLFW()
        {
            if (GLFW.GetWindowAttrib(WindowPtr, WindowAttributeGetBool.Iconified))
            {
                return WindowState.Minimized;
            }

            if (GLFW.GetWindowAttrib(WindowPtr, WindowAttributeGetBool.Maximized))
            {
                return WindowState.Maximized;
            }

            if (GLFW.GetWindowMonitor(WindowPtr) != null)
            {
                return WindowState.Fullscreen;
            }

            return WindowState.Normal;
        }

        private GLFWCallbacks.WindowPosCallback _windowPosCallback;
        private GLFWCallbacks.WindowSizeCallback _windowSizeCallback;
        private GLFWCallbacks.WindowIconifyCallback _windowIconifyCallback;
        private GLFWCallbacks.WindowMaximizeCallback _windowMaximizeCallback;
        private GLFWCallbacks.WindowFocusCallback _windowFocusCallback;
        private GLFWCallbacks.CharCallback _charCallback;
        private GLFWCallbacks.ScrollCallback _scrollCallback;
        private GLFWCallbacks.WindowRefreshCallback _windowRefreshCallback;
        private GLFWCallbacks.WindowCloseCallback _windowCloseCallback;
        private GLFWCallbacks.KeyCallback _keyCallback;
        private GLFWCallbacks.CursorEnterCallback _cursorEnterCallback;
        private GLFWCallbacks.MouseButtonCallback _mouseButtonCallback;
        private GLFWCallbacks.CursorPosCallback _cursorPosCallback;
        private GLFWCallbacks.DropCallback _dropCallback;
        private GLFWCallbacks.JoystickCallback _joystickCallback;

        [Obsolete("Use the Monitors.OnMonitorConnected event instead.", true)]
        private GLFWCallbacks.MonitorCallback _monitorCallback;

        private unsafe void RegisterWindowCallbacks()
        {
            // These lambdas must be assigned to fields to prevent them from being garbage collected
            _windowPosCallback = (w, posX, posY) => OnMove(new WindowPositionEventArgs(posX, posY));
            _windowSizeCallback = (w, argsWidth, argsHeight) => OnResize(new ResizeEventArgs(argsWidth, argsHeight));
            _windowIconifyCallback = (w, iconified) => OnMinimized(new MinimizedEventArgs(iconified));
            _windowMaximizeCallback = (w, maximized) => OnMaximized(new MaximizedEventArgs(maximized));
            _windowFocusCallback = (w, focused) => OnFocusedChanged(new FocusedChangedEventArgs(focused));
            _charCallback = (w, codepoint) => OnTextInput(new TextInputEventArgs((int)codepoint));
            _scrollCallback = ScrollCallback;
            _windowRefreshCallback = w => OnRefresh();

            // These must be assigned to fields even when they're methods
            _windowCloseCallback = OnCloseCallback;
            _keyCallback = KeyCallback;
            _cursorEnterCallback = CursorEnterCallback;
            _mouseButtonCallback = MouseButtonCallback;
            _cursorPosCallback = CursorPosCallback;
            _dropCallback = DropCallback;
            _joystickCallback = JoystickCallback;

            GLFW.SetWindowPosCallback(WindowPtr, _windowPosCallback);
            GLFW.SetWindowSizeCallback(WindowPtr, _windowSizeCallback);
            GLFW.SetWindowIconifyCallback(WindowPtr, _windowIconifyCallback);
            GLFW.SetWindowMaximizeCallback(WindowPtr, _windowMaximizeCallback);
            GLFW.SetWindowFocusCallback(WindowPtr, _windowFocusCallback);
            GLFW.SetCharCallback(WindowPtr, _charCallback);
            GLFW.SetScrollCallback(WindowPtr, _scrollCallback);
            GLFW.SetWindowRefreshCallback(WindowPtr, _windowRefreshCallback);
            GLFW.SetWindowCloseCallback(WindowPtr, _windowCloseCallback);
            GLFW.SetKeyCallback(WindowPtr, _keyCallback);
            GLFW.SetCursorEnterCallback(WindowPtr, _cursorEnterCallback);
            GLFW.SetMouseButtonCallback(WindowPtr, _mouseButtonCallback);
            GLFW.SetCursorPosCallback(WindowPtr, _cursorPosCallback);
            GLFW.SetDropCallback(WindowPtr, _dropCallback);
            GLFW.SetJoystickCallback(_joystickCallback);
        }

        private unsafe void InitialiseJoystickStates()
        {
            // Check for Joysticks that are connected at application launch
            for (int i = 0; i < _joystickStates.Length; i++)
            {
                if (GLFW.JoystickPresent(i))
                {
                    GLFW.GetJoystickHatsRaw(i, out var hatCount);
                    GLFW.GetJoystickAxesRaw(i, out var axisCount);
                    GLFW.GetJoystickButtonsRaw(i, out var buttonCount);
                    var name = GLFW.GetJoystickName(i);

                    _joystickStates[i] = new JoystickState(hatCount, axisCount, buttonCount, i, name);
                }
            }
        }

        private unsafe void KeyCallback(Window* window, Keys key, int scancode, InputAction action, KeyModifiers mods)
        {
            var args = new KeyboardKeyEventArgs(key, scancode, mods, action == InputAction.Repeat);

            if (action == InputAction.Release)
            {
                if (key != Keys.Unknown)
                {
                    KeyboardState.SetKeyState(key, false);
                }

                OnKeyUp(args);
            }
            else
            {
                if (key != Keys.Unknown)
                {
                    KeyboardState.SetKeyState(key, true);
                }

                OnKeyDown(args);
            }
        }

        private unsafe void CursorEnterCallback(Window* window, bool entered)
        {
            if (entered)
            {
                OnMouseEnter();
            }
            else
            {
                OnMouseLeave();
            }
        }

        private unsafe void MouseButtonCallback(Window* window, MouseButton button, InputAction action, KeyModifiers mods)
        {
            var args = new MouseButtonEventArgs(button, action, mods);

            if (action == InputAction.Release)
            {
                MouseState[button] = false;
                OnMouseUp(args);
            }
            else
            {
                MouseState[button] = true;
                OnMouseDown(args);
            }
        }

        private unsafe void CursorPosCallback(Window* window, double posX, double posY)
        {
            var newPos = new Vector2((float)posX, (float)posY);
            var delta = newPos - _lastReportedMousePos;

            _lastReportedMousePos = newPos;

            OnMouseMove(new MouseMoveEventArgs(newPos, delta));
        }

        private unsafe void ScrollCallback(Window* window, double offsetX, double offsetY)
        {
            // GLFW says this function can be called not only in response to functions like glfwPollEvents();
            // There might be a function like glfwSetWindowSize what will trigger a sroll event to trigger inside that function.
            // We ignore this case for now and just accept that the scroll value will change after such a function call.
            var offset = new Vector2((float)offsetX, (float)offsetY);

            MouseState.Scroll += offset;

            OnMouseWheel(new MouseWheelEventArgs(offset));
        }

        private unsafe void JoystickCallback(int joy, ConnectedState eventCode)
        {
            if (eventCode == ConnectedState.Connected)
            {
                // Initialize the first joystick state.
                GLFW.GetJoystickHatsRaw(joy, out var hatCount);
                GLFW.GetJoystickAxesRaw(joy, out var axisCount);
                GLFW.GetJoystickButtonsRaw(joy, out var buttonCount);
                var name = GLFW.GetJoystickName(joy);

                _joystickStates[joy] = new JoystickState(hatCount, axisCount, buttonCount, joy, name);
            }
            else
            {
                // Remove the joystick state from the array of joysticks.
                _joystickStates[joy] = null;
            }

            OnJoystickConnected(new JoystickEventArgs(joy, eventCode == ConnectedState.Connected));
        }

        private unsafe void DropCallback(Window* window, int count, byte** paths)
        {
            var arrayOfPaths = new string[count];

            for (var i = 0; i < count; i++)
            {
                arrayOfPaths[i] = MarshalUtility.PtrToStringUTF8(paths[i]);
            }

            OnFileDrop(new FileDropEventArgs(arrayOfPaths));
        }

        private unsafe void OnCloseCallback(Window* window)
        {
            var c = new CancelEventArgs();
            OnClosing(c);
            if (c.Cancel)
            {
                GLFW.SetWindowShouldClose(WindowPtr, false);
            }
        }

        /// <summary>
        /// Closes this window.
        /// </summary>
        public virtual unsafe void Close()
        {
            GLFW.SetWindowShouldClose(WindowPtr, true);
        }

        /// <summary>
        /// Makes the GraphicsContext current on the calling thread.
        /// </summary>
        public void MakeCurrent()
        {
            Context.MakeCurrent();
        }

<<<<<<< HEAD
        /// <summary>
        /// Destroys this window and its context.
        /// Calls <see cref="OnClosed"/> after which no further callbacks will be called.
        /// </summary>
        protected unsafe void DestroyWindow()
        {
            if (Exists)
            {
                Exists = false;
                GLFW.DestroyWindow(WindowPtr);

                OnClosed();
            }
        }

        private bool PreProcessEvents()
        {
            if (IsExiting)
            {
                DestroyWindow();
                return false;
            }

            return true;
        }

=======
>>>>>>> aa021d80
        /// <summary>
        /// Processes pending window events and waits <paramref name="timeout"/> seconds for events.
        /// </summary>
        /// <param name="timeout">The timeout in seconds.</param>
        /// <returns><c>true</c> if events where processed; otherwise <c>false</c>
        /// (Event processing not possible anymore, window is about to be destroyed).</returns>
        public bool ProcessEvents(double timeout)
        {
            GLFW.WaitEventsTimeout(timeout);

            ProcessInputEvents();

            // FIXME: Remove this return and the documentation comment about it
            return true;
        }

        /// <summary>
        /// Processes pending window events.
        /// </summary>
        public virtual void ProcessEvents()
        {
            ProcessInputEvents();

            if (IsEventDriven)
            {
                GLFW.WaitEvents();
            }
            else
            {
                GLFW.PollEvents();
            }
        }

        private unsafe void ProcessInputEvents()
        {
            MouseState.Update();
            KeyboardState.Update();

            GLFW.GetCursorPos(WindowPtr, out var x, out var y);
            MouseState.Position = new Vector2((float)x, (float)y);

            for (var i = 0; i < _joystickStates.Length; i++)
            {
                if (_joystickStates[i] == null)
                {
                    continue;
                }

                _joystickStates[i].Update();
            }
        }

        /// <summary>
        /// Transforms the specified point from screen to client coordinates.
        /// </summary>
        /// <param name="point">
        /// A <see cref="OpenTK.Mathematics.Vector2" /> to transform.
        /// </param>
        /// <returns>
        /// The point transformed to client coordinates.
        /// </returns>
        public Vector2i PointToClient(Vector2i point)
        {
            return point - Location;
        }

        /// <summary>
        /// Transforms the specified point from client to screen coordinates.
        /// </summary>
        /// <param name="point">
        /// A <see cref="OpenTK.Mathematics.Vector2" /> to transform.
        /// </param>
        /// <returns>
        /// The point transformed to screen coordinates.
        /// </returns>
        public Vector2i PointToScreen(Vector2i point)
        {
            return point + Location;
        }

        /// <summary>
        /// Occurs whenever the window is moved.
        /// </summary>
        public event Action<WindowPositionEventArgs> Move;

        /// <summary>
        /// Occurs whenever the window is resized.
        /// </summary>
        public event Action<ResizeEventArgs> Resize;

        /// <summary>
        /// Occurs whenever the window is refreshed.
        /// </summary>
        public event Action Refresh;

        /// <summary>
        /// Occurs when the window is about to close.
        /// </summary>
        public event Action<CancelEventArgs> Closing;

        /// <summary>
        /// Occurs after the window has closed.
        /// </summary>
        public event Action Closed;

        /// <summary>
        /// Occurs when the window is minimized.
        /// </summary>
        public event Action<MinimizedEventArgs> Minimized;

        /// <summary>
        /// Occurs when the window is maximized.
        /// </summary>
        public event Action<MaximizedEventArgs> Maximized;

        /// <summary>
        /// Occurs when a joystick is connected or disconnected.
        /// </summary>
        public event Action<JoystickEventArgs> JoystickConnected;

        /// <summary>
        /// Occurs when the <see cref="NativeWindow.IsFocused" /> property of the window changes.
        /// </summary>
        public event Action<FocusedChangedEventArgs> FocusedChanged;

        /// <summary>
        /// Occurs whenever a keyboard key is pressed.
        /// </summary>
        public event Action<KeyboardKeyEventArgs> KeyDown;

        /// <summary>
        /// Occurs whenever a Unicode code point is typed.
        /// </summary>
        public event Action<TextInputEventArgs> TextInput;

        /// <summary>
        /// Occurs whenever a keyboard key is released.
        /// </summary>
        public event Action<KeyboardKeyEventArgs> KeyUp;

        /// <summary>
        /// Occurs when a <see cref="MonitorHandle"/> is connected or disconnected.
        /// </summary>
        [Obsolete("Use the Monitors.OnMonitorConnected event instead.", true)]
        public event Action<MonitorEventArgs> MonitorConnected;

        /// <summary>
        /// Occurs whenever the mouse cursor leaves the window <see cref="NativeWindow.Bounds" />.
        /// </summary>
        public event Action MouseLeave;

        /// <summary>
        /// Occurs whenever the mouse cursor enters the window <see cref="NativeWindow.Bounds" />.
        /// </summary>
        public event Action MouseEnter;

        /// <summary>
        /// Occurs whenever a <see cref="MouseButton" /> is clicked.
        /// </summary>
        public event Action<MouseButtonEventArgs> MouseDown;

        /// <summary>
        /// Occurs whenever a <see cref="MouseButton" /> is released.
        /// </summary>
        public event Action<MouseButtonEventArgs> MouseUp;

        /// <summary>
        /// Occurs whenever the mouse cursor is moved;
        /// </summary>
        public event Action<MouseMoveEventArgs> MouseMove;

        /// <summary>
        /// Occurs whenever a mouse wheel is moved;
        /// </summary>
        public event Action<MouseWheelEventArgs> MouseWheel;

        /// <summary>
        /// Occurs whenever one or more files are dropped on the window.
        /// </summary>
        public event Action<FileDropEventArgs> FileDrop;

        /// <summary>
        /// Gets a <see cref="bool" /> indicating whether this key is currently down.
        /// </summary>
        /// <param name="key">The <see cref="Keys">key</see> to check.</param>
        /// <returns><c>true</c> if <paramref name="key"/> is in the down state; otherwise, <c>false</c>.</returns>
        public bool IsKeyDown(Keys key)
        {
            return KeyboardState.IsKeyDown(key);
        }

        /// <summary>
        ///     Gets whether the specified key is pressed in the current frame but released in the previous frame.
        /// </summary>
        /// <remarks>
        ///     "Frame" refers to invocations of <see cref="NativeWindow.ProcessEvents()"/> here.
        /// </remarks>
        /// <param name="key">The <see cref="Keys">key</see> to check.</param>
        /// <returns>True if the key is pressed in this frame, but not the last frame.</returns>
        public bool IsKeyPressed(Keys key)
        {
            return KeyboardState.IsKeyDown(key) && !KeyboardState.WasKeyDown(key);
        }

        /// <summary>
        ///     Gets whether the specified key is released in the current frame but pressed in the previous frame.
        /// </summary>
        /// <remarks>
        ///     "Frame" refers to invocations of <see cref="NativeWindow.ProcessEvents()"/> here.
        /// </remarks>
        /// <param name="key">The <see cref="Keys">key</see> to check.</param>
        /// <returns>True if the key is released in this frame, but pressed the last frame.</returns>
        public bool IsKeyReleased(Keys key)
        {
            return !KeyboardState.IsKeyDown(key) && KeyboardState.WasKeyDown(key);
        }

        /// <summary>
        /// Gets a <see cref="bool" /> indicating whether this button is currently down.
        /// </summary>
        /// <param name="button">The <see cref="MouseButton" /> to check.</param>
        /// <returns><c>true</c> if <paramref name="button"/> is in the down state; otherwise, <c>false</c>.</returns>
        public bool IsMouseButtonDown(MouseButton button)
        {
            return MouseState.IsButtonDown(button);
        }

        /// <summary>
        ///     Gets whether the specified mouse button is pressed in the current frame but released in the previous frame.
        /// </summary>
        /// <remarks>
        ///     "Frame" refers to invocations of <see cref="NativeWindow.ProcessEvents()"/> here.
        /// </remarks>
        /// <param name="button">The button to check.</param>
        /// <returns>True if the button is pressed in this frame, but not the last frame.</returns>
        public bool IsMouseButtonPressed(MouseButton button)
        {
            return MouseState.IsButtonDown(button) && !MouseState.WasButtonDown(button);
        }

        /// <summary>
        ///     Gets whether the specified mouse button is released in the current frame but pressed in the previous frame.
        /// </summary>
        /// <remarks>
        ///     "Frame" refers to invocations of <see cref="NativeWindow.ProcessEvents()"/> here.
        /// </remarks>
        /// <param name="button">The button to check.</param>
        /// <returns>True if the button is released in this frame, but pressed the last frame.</returns>
        public bool IsMouseButtonReleased(MouseButton button)
        {
            return !MouseState.IsButtonDown(button) && MouseState.WasButtonDown(button);
        }

        /// <summary>
        /// Find the monitor this window is currently in.
        /// </summary>
        /// <returns>The monitor the window is in, if found.</returns>
        /// <remarks>
        /// This method first tries to find the monitor by querying the GLFW
        /// backend. However this rarely works, so this function invokes
        /// <see cref="Monitors.GetMonitorFromWindow(NativeWindow)"/>
        /// to find it.
        /// </remarks>
        [Obsolete("Use Monitors.GetMonitorFromWindow instead", true)]
        public unsafe MonitorInfo FindMonitor()
        {
            return Monitors.GetMonitorFromWindow(WindowPtr);
        }

        /// <summary>
        /// Gets the current monitor scale.
        /// </summary>
        /// <param name="horizontalScale">Horizontal scale.</param>
        /// <param name="verticalScale">Vertical scale.</param>
        /// <returns><c>true</c>, if current monitor scale was gotten correctly, <c>false</c> otherwise.</returns>
        public unsafe bool TryGetCurrentMonitorScale(out float horizontalScale, out float verticalScale)
        {
            MonitorInfo info = Monitors.GetMonitorFromWindow(this);
            horizontalScale = info.HorizontalScale;
            verticalScale = info.VerticalScale;
            return true;
        }

        /// <summary>
        /// Gets the dpi of the current monitor.
        /// </summary>
        /// <param name="horizontalDpi">Horizontal dpi.</param>
        /// <param name="verticalDpi">Vertical dpi.</param>
        /// <returns><c>true</c>, if current monitor's dpi was gotten correctly, <c>false</c> otherwise.</returns>
        /// <remarks>
        /// This methods approximates the dpi of the monitor by multiplying
        /// the monitor scale received from <see cref="TryGetCurrentMonitorScale(out float, out float)"/>
        /// by each platforms respective default dpi (72 for macOS and 96 for other systems).
        /// </remarks>
        public unsafe bool TryGetCurrentMonitorDpi(out float horizontalDpi, out float verticalDpi)
        {
            MonitorInfo info = Monitors.GetMonitorFromWindow(this);
            horizontalDpi = info.HorizontalDpi;
            verticalDpi = info.VerticalDpi;
            return true;
        }

        /// <summary>
        /// Gets the raw dpi of current monitor.
        /// </summary>
        /// <param name="horizontalRawDpi">Raw horizontal dpi.</param>
        /// <param name="verticalRawDpi">Raw vertical dpi.</param>
        /// <returns><c>true</c>, if current monitor's raw dpi was gotten correctly, <c>false</c> otherwise.</returns>
        /// <remarks>
        /// This method calculates dpi by retrieving monitor dimensions and resolution.
        /// However on certain platforms (such as Windows) these values may not
        /// be scaled correctly.
        /// </remarks>
        public unsafe bool TryGetCurrentMonitorDpiRaw(out float horizontalRawDpi, out float verticalRawDpi)
        {
            MonitorInfo info = Monitors.GetMonitorFromWindow(this);
            horizontalRawDpi = info.HorizontalRawDpi;
            verticalRawDpi = info.VerticalRawDpi;
            return true;
        }

        /// <summary>
        /// Raises the <see cref="Move"/> event.
        /// </summary>
        /// <param name="e">A <see cref="WindowPositionEventArgs"/> that contains the event data.</param>
        protected virtual void OnMove(WindowPositionEventArgs e)
        {
            Move?.Invoke(e);

            _location.X = e.X;
            _location.Y = e.Y;
        }

        /// <summary>
        /// Raises the <see cref="Resize"/> event.
        /// </summary>
        /// <param name="e">A <see cref="ResizeEventArgs"/> that contains the event data.</param>
        protected virtual void OnResize(ResizeEventArgs e)
        {
            HandleResize(e.Width, e.Height);

            Resize?.Invoke(e);
        }

        /// <summary>
        /// Raises the <see cref="Refresh"/> event.
        /// </summary>
        protected virtual void OnRefresh()
        {
            Refresh?.Invoke();
        }

        /// <summary>
        /// Raises the <see cref="Closing"/> event.
        /// </summary>
        /// <param name="e">A <see cref="CancelEventArgs"/> that contains the event data.</param>
        protected virtual void OnClosing(CancelEventArgs e)
        {
            Closing?.Invoke(e);
        }

        /// <summary>
        /// Raises the <see cref="Closed"/> event.
        /// </summary>
        protected virtual void OnClosed()
        {
            Closed?.Invoke();
        }

        /// <summary>
        /// Raises the <see cref="JoystickConnected"/> event.
        /// </summary>
        /// <param name="e">A <see cref="JoystickEventArgs"/> that contains the event data.</param>
        protected virtual void OnJoystickConnected(JoystickEventArgs e)
        {
            JoystickConnected?.Invoke(e);
        }

        /// <summary>
        /// Raises the <see cref="FocusedChanged"/> event.
        /// </summary>
        /// <param name="e">A <see cref="FocusedChangedEventArgs"/> that contains the event data.</param>
        protected virtual void OnFocusedChanged(FocusedChangedEventArgs e)
        {
            FocusedChanged?.Invoke(e);

            _isFocused = e.IsFocused;
        }

        /// <summary>
        /// Raises the <see cref="KeyDown"/> event.
        /// </summary>
        /// <param name="e">A <see cref="KeyboardKeyEventArgs"/> that contains the event data.</param>
        protected virtual void OnKeyDown(KeyboardKeyEventArgs e)
        {
            KeyDown?.Invoke(e);
        }

        /// <summary>
        /// Raises the <see cref="TextInput"/> event.
        /// </summary>
        /// <param name="e">A <see cref="TextInputEventArgs"/> that contains the event data.</param>
        protected virtual void OnTextInput(TextInputEventArgs e)
        {
            TextInput?.Invoke(e);
        }

        /// <summary>
        /// Raises the <see cref="KeyUp"/> event.
        /// </summary>
        /// <param name="e">A <see cref="KeyboardKeyEventArgs"/> that contains the event data.</param>
        protected virtual void OnKeyUp(KeyboardKeyEventArgs e)
        {
            KeyUp?.Invoke(e);
        }

        /// <summary>
        /// Raises the <see cref="MonitorConnected"/> event.
        /// </summary>
        /// <param name="e">A <see cref="MonitorEventArgs"/> that contains the event data.</param>
        [Obsolete("Use the Monitors.OnMonitorConnected event instead.", true)]
        protected virtual void OnMonitorConnected(MonitorEventArgs e)
        {
            MonitorConnected?.Invoke(e);
        }

        /// <summary>
        /// Raises the <see cref="MouseLeave"/> event.
        /// </summary>
        protected virtual void OnMouseLeave()
        {
            MouseLeave?.Invoke();
        }

        /// <summary>
        /// Raises the <see cref="MouseEnter"/> event.
        /// </summary>
        protected virtual void OnMouseEnter()
        {
            MouseEnter?.Invoke();
        }

        /// <summary>
        /// Raises the <see cref="MouseDown"/> event.
        /// </summary>
        /// <param name="e">A <see cref="MouseButtonEventArgs"/> that contains the event data.</param>
        protected virtual void OnMouseDown(MouseButtonEventArgs e)
        {
            MouseDown?.Invoke(e);
        }

        /// <summary>
        /// Raises the <see cref="MouseUp"/> event.
        /// </summary>
        /// <param name="e">A <see cref="MouseButtonEventArgs"/> that contains the event data.</param>
        protected virtual void OnMouseUp(MouseButtonEventArgs e)
        {
            MouseUp?.Invoke(e);
        }

        /// <summary>
        /// Raises the <see cref="MouseMove"/> event.
        /// </summary>
        /// <param name="e">A <see cref="MouseMoveEventArgs"/> that contains the event data.</param>
        protected virtual void OnMouseMove(MouseMoveEventArgs e)
        {
            MouseMove?.Invoke(e);
        }

        /// <summary>
        /// Raises the <see cref="MouseWheel"/> event.
        /// </summary>
        /// <param name="e">A <see cref="MouseWheelEventArgs"/> that contains the event data.</param>
        protected virtual void OnMouseWheel(MouseWheelEventArgs e)
        {
            MouseWheel?.Invoke(e);
        }

        /// <summary>
        /// Raises the <see cref="OnMinimized"/> event.
        /// </summary>
        /// <param name="e">A <see cref="MinimizedEventArgs"/> that contains the event data.</param>
        protected virtual void OnMinimized(MinimizedEventArgs e)
        {
            _windowState = e.IsMinimized ? WindowState.Minimized : GetWindowStateFromGLFW();

            Minimized?.Invoke(e);
        }

        /// <summary>
        /// Raises the <see cref="OnMaximized"/> event.
        /// </summary>
        /// <param name="e">A <see cref="MaximizedEventArgs"/> that contains the event data.</param>
        protected virtual void OnMaximized(MaximizedEventArgs e)
        {
            _windowState = e.IsMaximized ? WindowState.Maximized : GetWindowStateFromGLFW();
            if (_windowState != WindowState.Minimized)
            {
                _unminimizedWindowState = _windowState;
            }

            Maximized?.Invoke(e);
        }

        /// <summary>
        /// Raises the <see cref="FileDrop"/> event.
        /// </summary>
        /// <param name="e">A <see cref="FileDropEventArgs"/> that contains the event data.</param>
        protected virtual void OnFileDrop(FileDropEventArgs e)
        {
            FileDrop?.Invoke(e);
        }

        private bool _disposedValue; // To detect redundant calls

        /// <inheritdoc cref="IDisposable.Dispose" />
        protected virtual unsafe void Dispose(bool disposing)
        {
            if (_disposedValue)
            {
                return;
            }

            if (disposing)
            {
            }

            if (GLFWProvider.IsOnMainThread)
            {
                GLFW.DestroyWindow(WindowPtr);
            }
            else
            {
                throw new GLFWException("You can only dispose windows on the main thread. The window needs to be disposed as it cannot safely be disposed in the finalizer.");
            }

            _disposedValue = true;
        }

        /// <summary>
        /// Finalizes an instance of the <see cref="NativeWindow"/> class.
        /// </summary>
        ~NativeWindow()
        {
            Dispose(false);
        }

        /// <inheritdoc />
        public void Dispose()
        {
            Dispose(true);
            GC.SuppressFinalize(this);
        }

        private static CursorShape MapStandardCursorShape(MouseCursor.StandardShape shape)
        {
            switch (shape)
            {
                case MouseCursor.StandardShape.Arrow:
                    return CursorShape.Arrow;
                case MouseCursor.StandardShape.IBeam:
                    return CursorShape.IBeam;
                case MouseCursor.StandardShape.Crosshair:
                    return CursorShape.Crosshair;
                case MouseCursor.StandardShape.Hand:
                    return CursorShape.Hand;
                case MouseCursor.StandardShape.HResize:
                    return CursorShape.HResize;
                case MouseCursor.StandardShape.VResize:
                    return CursorShape.VResize;
                default:
                    throw new ArgumentOutOfRangeException(nameof(shape), shape, null);
            }
        }

        /// <summary>
        /// Centers the <see cref="NativeWindow"/> on the monitor where resides.
        /// </summary>
        public void CenterWindow() => CenterWindow(Size);

        /// <summary>
        /// Centers and resizes the <see cref="NativeWindow"/> on the monitor where resides.
        /// </summary>
        /// <param name="newSize">The size to make the centered window.</param>
        public void CenterWindow(Vector2i newSize)
        {
            // Find out which monitor the window is already on.
            MonitorInfo monitorInfo = Monitors.GetMonitorFromWindow(this);

            // Calculate a suitable upper-left corner for the window, based on this monitor's
            // coordinates.  This should work correctly even in unusual multi-monitor layouts.
            Box2i monitorRectangle = monitorInfo.ClientArea;
            int x = (monitorRectangle.Min.X + monitorRectangle.Max.X - newSize.X) / 2;
            int y = (monitorRectangle.Min.Y + monitorRectangle.Max.Y - newSize.Y) / 2;

            // Avoid putting it offscreen.
            if (x < monitorRectangle.Min.X)
            {
                x = monitorRectangle.Min.X;
            }

            if (y < monitorRectangle.Min.Y)
            {
                y = monitorRectangle.Min.Y;
            }

            // Actually move the window.
            ClientRectangle = new Box2i(x, y, x + newSize.X, y + newSize.Y);
        }
    }
}<|MERGE_RESOLUTION|>--- conflicted
+++ resolved
@@ -1122,35 +1122,6 @@
             Context.MakeCurrent();
         }
 
-<<<<<<< HEAD
-        /// <summary>
-        /// Destroys this window and its context.
-        /// Calls <see cref="OnClosed"/> after which no further callbacks will be called.
-        /// </summary>
-        protected unsafe void DestroyWindow()
-        {
-            if (Exists)
-            {
-                Exists = false;
-                GLFW.DestroyWindow(WindowPtr);
-
-                OnClosed();
-            }
-        }
-
-        private bool PreProcessEvents()
-        {
-            if (IsExiting)
-            {
-                DestroyWindow();
-                return false;
-            }
-
-            return true;
-        }
-
-=======
->>>>>>> aa021d80
         /// <summary>
         /// Processes pending window events and waits <paramref name="timeout"/> seconds for events.
         /// </summary>
