using System;
using OpenTK.Windowing.GraphicsLibraryFramework;

namespace OpenTK.Windowing.Desktop
{
    /// <summary>
    ///     OpenGL context implemented using GLFW.
    /// </summary>
    public unsafe class GLFWGraphicsContext : IGLFWGraphicsContext
    {
        private readonly Window* _windowPtr;

        /// <inheritdoc />
        public IntPtr WindowPtr => (IntPtr)_windowPtr;

        /// <summary>
        ///     Initializes a new instance of the <see cref="GLFWGraphicsContext" /> class, a GLFW managed opengl context.
        /// </summary>
        /// <param name="windowPtr">The window pointer that is associated with the context.</param>
        public GLFWGraphicsContext(Window* windowPtr) => _windowPtr = windowPtr;

        /// <inheritdoc />
        public bool IsCurrent => GLFW.GetCurrentContext() == _windowPtr;

<<<<<<< HEAD
        /// <inheritdoc />
        public IntPtr NativeContex => (IntPtr)_windowPtr;

=======
>>>>>>> c392a9ec
        /// <inheritdoc />
        public void SwapBuffers()
        {
            GLFW.SwapBuffers(_windowPtr);
        }

        /// <inheritdoc />
        public void MakeCurrent()
        {
            GLFW.MakeContextCurrent(_windowPtr);
        }

        /// <inheritdoc />
        public void MakeNoneCurrent()
        {
            GLFW.MakeContextCurrent(null);
        }
    }
}<|MERGE_RESOLUTION|>--- conflicted
+++ resolved
@@ -22,12 +22,6 @@
         /// <inheritdoc />
         public bool IsCurrent => GLFW.GetCurrentContext() == _windowPtr;
 
-<<<<<<< HEAD
-        /// <inheritdoc />
-        public IntPtr NativeContex => (IntPtr)_windowPtr;
-
-=======
->>>>>>> c392a9ec
         /// <inheritdoc />
         public void SwapBuffers()
         {
