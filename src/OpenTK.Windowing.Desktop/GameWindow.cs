--- conflicted
+++ resolved
@@ -195,7 +195,6 @@
             UpdateFrequency = gameWindowSettings.UpdateFrequency;
         }
 
-<<<<<<< HEAD
         #region Win32 Function for timing
 
         [DllImport("kernel32", SetLastError = true)]
@@ -204,15 +203,12 @@
         [DllImport("kernel32")]
         private static extern IntPtr GetCurrentThread();
 
-=======
->>>>>>> 28561931
         [DllImport("winmm")]
         private static extern uint timeBeginPeriod(uint uPeriod);
 
         [DllImport("winmm")]
         private static extern uint timeEndPeriod(uint uPeriod);
 
-<<<<<<< HEAD
         #endregion
 
         /// <summary>Counter for how many updates in Run() where slow.</summary>
@@ -227,14 +223,6 @@
         /// On windows this function calls <c>timeBeginPeriod(8)</c> to get better sleep timings, which can increase power usage.
         /// This can be undone by calling <c>timeEndPeriod(8)</c> in <see cref="OnLoad"/> and <c>timeBeginPeriod(8)</c> in <see cref="OnUnload"/>.
         /// </para>
-=======
-        /// <summary>
-        /// Initialize the update thread (if using a multi-threaded context, and enter the game loop of the GameWindow).
-        /// </summary>'
-        /// <remarks>
-        /// On windows this function calls <c>timeBeginPeriod(1)</c> to get better sleep timings, which can increase power usage.
-        /// This can be undone by calling <c>timeEndPeriod(1)</c> in <see cref="OnLoad"/> and <c>timeBeginPeriod(1)</c> in <see cref="OnUnload"/>.
->>>>>>> 28561931
         /// </remarks>
         public virtual unsafe void Run()
         {
@@ -274,66 +262,7 @@
             _watchUpdate.Start();
             while (GLFW.WindowShouldClose(WindowPtr) == false)
             {
-<<<<<<< HEAD
                 double updatePeriod = UpdateFrequency == 0 ? 0 : 1 / UpdateFrequency;
-=======
-                double timeToNextUpdateFrame = DispatchUpdateFrame();
-
-                double sleepTime = timeToNextUpdateFrame;
-                if (!IsMultiThreaded)
-                {
-                    double timeToNextRenderFrame = DispatchRenderFrame();
-
-                    sleepTime = Math.Min(sleepTime, timeToNextRenderFrame);
-                }
-
-                if (sleepTime > 0)
-                {
-                    Thread.Sleep((int)Math.Floor(sleepTime * 1000));
-                }
-            }
-
-            OnUnload();
-
-            if (RuntimeInformation.IsOSPlatform(OSPlatform.Windows))
-            {
-                timeEndPeriod(1);
-            }
-        }
-
-        private unsafe void StartRenderThread()
-        {
-            // If we are starting a render thread we want the context to be current there.
-            // So when creating the render thread the graphics context needs to be made not current on the thread creating the render thread.
-            Context?.MakeCurrent();
-
-            OnRenderThreadStarted();
-            _watchRender.Start();
-            while (GLFW.WindowShouldClose(WindowPtr) == false)
-            {
-                DispatchRenderFrame();
-            }
-        }
-
-        /// <returns>Time to next update frame.</returns>
-        private double DispatchUpdateFrame()
-        {
-            var isRunningSlowlyRetries = 4;
-            var elapsed = _watchUpdate.Elapsed.TotalSeconds;
-
-            var updatePeriod = UpdateFrequency == 0 ? 0 : 1 / UpdateFrequency;
-
-            while (elapsed > 0 && elapsed + _updateEpsilon >= updatePeriod)
-            {
-                // Update input state for next frame
-                ProcessInputEvents();
-                // Handle events for this frame
-                ProcessWindowEvents(IsEventDriven);
-
-                _watchUpdate.Restart();
-                UpdateTime = elapsed;
-                OnUpdateFrame(new FrameEventArgs(elapsed));
->>>>>>> 28561931
 
                 double elapsed = _watchUpdate.Elapsed.TotalSeconds;
                 if (elapsed > updatePeriod)
