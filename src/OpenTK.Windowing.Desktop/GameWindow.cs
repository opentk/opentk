--- conflicted
+++ resolved
@@ -104,19 +104,11 @@
         ///     Gets or sets a double representing the render frequency, in hertz.
         /// </summary>
         /// <remarks>
-<<<<<<< HEAD
         ///     <para>
         ///         A value of 0.0 indicates that RenderFrame events are generated at the maximum possible frequency (i.e. only
         ///         limited by the hardware's capabilities).
         ///     </para>
-        ///     <para>Values lower than 1.0Hz are clamped to 0.0. Values higher than 500.0Hz are clamped to 200.0Hz.</para>
-=======
-        ///  <para>
-        /// A value of 0.0 indicates that RenderFrame events are generated at the maximum possible frequency (i.e. only
-        /// limited by the hardware's capabilities).
-        ///  </para>
-        ///  <para>Values lower than 1.0Hz are clamped to 0.0. Values higher than 500.0Hz are clamped to 500.0Hz.</para>
->>>>>>> c392a9ec
+        ///     <para>Values lower than 1.0Hz are clamped to 0.0. Values higher than 500.0Hz are clamped to 500.0Hz.</para>
         /// </remarks>
         public double RenderFrequency
         {
