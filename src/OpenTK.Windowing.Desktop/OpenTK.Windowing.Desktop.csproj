--- conflicted
+++ resolved
@@ -10,21 +10,14 @@
       <ProjectReference Include="..\OpenTK.Core\OpenTK.Core.csproj" />
       <ProjectReference Include="..\OpenTK.Mathematics\OpenTK.Mathematics.csproj" />
       <ProjectReference Include="..\OpenTK.Windowing.Common\OpenTK.Windowing.Common.csproj" />
-<<<<<<< HEAD
-      <ProjectReference Include="..\OpenTK.Windowing.GraphicsLibraryFramework\OpenTK.Windowing.GraphicsLibraryFramework.csproj" />
-=======
       <ProjectReference Include="..\OpenTK.Windowing.GraphicsLibraryFramework\OpenTK.Windowing.GraphicsLibraryFramework.csproj" PrivateAssets="analyzers;build" />
->>>>>>> 8d473137
     </ItemGroup>
 
     <Import Project="..\..\props\common.props" />
     <Import Project="..\..\props\nuget-common.props" />
     <Import Project="..\..\props\stylecop.props" />
-<<<<<<< HEAD
 
     <ItemGroup>
       <PackageReference Update="StyleCop.Analyzers" Version="1.1.118" />
     </ItemGroup>
-=======
->>>>>>> 8d473137
 </Project>