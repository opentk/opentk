--- conflicted
+++ resolved
@@ -170,22 +170,15 @@
             ProcessEvents(false);
         }
 
-<<<<<<< HEAD
-        #endregion
-
-        #endregion
-
+        /// <summary>
+        /// Confines the cursor to window.
+        /// </summary>
+        /// <param name="confine">If set to <c>true</c> confine.</param>
         public void ConfineCursor(bool confine)
         {
             implementation.ConfineCursor(confine);
         }
 
-        #region Properties
-
-        #region Bounds
-
-=======
->>>>>>> 9bd713fb
         /// <summary>
         /// Gets or sets a <see cref="System.Drawing.Rectangle"/> structure
         /// that specifies the external bounds of this window, in screen coordinates.
