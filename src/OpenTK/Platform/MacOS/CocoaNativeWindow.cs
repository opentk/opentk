//
// CocoaNativeWindow.cs
//
// Author:
//       Olle Håkansson <ollhak@gmail.com>
//
// Copyright (c) 2014 Olle Håkansson
//
// Permission is hereby granted, free of charge, to any person obtaining a copy
// of this software and associated documentation files (the "Software"), to deal
// in the Software without restriction, including without limitation the rights
// to use, copy, modify, merge, publish, distribute, sublicense, and/or sell
// copies of the Software, and to permit persons to whom the Software is
// furnished to do so, subject to the following conditions:
//
// The above copyright notice and this permission notice shall be included in
// all copies or substantial portions of the Software.
//
// THE SOFTWARE IS PROVIDED "AS IS", WITHOUT WARRANTY OF ANY KIND, EXPRESS OR
// IMPLIED, INCLUDING BUT NOT LIMITED TO THE WARRANTIES OF MERCHANTABILITY,
// FITNESS FOR A PARTICULAR PURPOSE AND NONINFRINGEMENT. IN NO EVENT SHALL THE
// AUTHORS OR COPYRIGHT HOLDERS BE LIABLE FOR ANY CLAIM, DAMAGES OR OTHER
// LIABILITY, WHETHER IN AN ACTION OF CONTRACT, TORT OR OTHERWISE, ARISING FROM,
// OUT OF OR IN CONNECTION WITH THE SOFTWARE OR THE USE OR OTHER DEALINGS IN
// THE SOFTWARE.
//

using System;
using System.ComponentModel;
using System.Diagnostics;
#if !MINIMAL
using System.Drawing;
#endif
using System.Runtime.InteropServices;
using System.Threading;
using OpenTK.Graphics;
using OpenTK.Input;

namespace OpenTK.Platform.MacOS
{
    internal class CocoaNativeWindow : NativeWindowBase
    {
        private static int UniqueId;

        private static readonly IntPtr selNextEventMatchingMask = Selector.Get("nextEventMatchingMask:untilDate:inMode:dequeue:");

        private static readonly IntPtr selSendEvent = Selector.Get("sendEvent:");
        //static readonly IntPtr selUpdateWindows = Selector.Get("updateWindows");
        private static readonly IntPtr selContentView = Selector.Get("contentView");

        private static readonly IntPtr selConvertRectFromScreen = Selector.Get("convertRectFromScreen:");
        private static readonly IntPtr selConvertRectToScreen = Selector.Get("convertRectToScreen:");
        private static readonly IntPtr selPerformClose = Selector.Get("performClose:");
        private static readonly IntPtr selClose = Selector.Get("close");
        private static readonly IntPtr selTitle = Selector.Get("title");
        private static readonly IntPtr selSetTitle = Selector.Get("setTitle:");
        private static readonly IntPtr selSetApplicationIconImage = Selector.Get("setApplicationIconImage:");
        private static readonly IntPtr selIsKeyWindow = Selector.Get("isKeyWindow");
        private static readonly IntPtr selIsVisible = Selector.Get("isVisible");
        private static readonly IntPtr selSetIsVisible = Selector.Get("setIsVisible:");
        private static readonly IntPtr selFrame = Selector.Get("frame");
        private static readonly IntPtr selVisibleFrame = Selector.Get("visibleFrame");
        private static readonly IntPtr selBounds = Selector.Get("bounds");
        private static readonly IntPtr selScreen = Selector.Get("screen");
        private static readonly IntPtr selSetFrame = Selector.Get("setFrame:display:");
        private static readonly IntPtr selConvertRectToBacking = Selector.Get("convertRectToBacking:");
        private static readonly IntPtr selConvertRectFromBacking = Selector.Get("convertRectFromBacking:");
        private static readonly IntPtr selFrameRectForContentRect = Selector.Get("frameRectForContentRect:");
        private static readonly IntPtr selType = Selector.Get("type");
        private static readonly IntPtr selKeyCode = Selector.Get("keyCode");
        private static readonly IntPtr selModifierFlags = Selector.Get("modifierFlags");
        private static readonly IntPtr selIsARepeat = Selector.Get("isARepeat");
        private static readonly IntPtr selCharactersIgnoringModifiers = Selector.Get("charactersIgnoringModifiers");
        private static readonly IntPtr selAddTrackingArea = Selector.Get("addTrackingArea:");
        private static readonly IntPtr selRemoveTrackingArea = Selector.Get("removeTrackingArea:");
        private static readonly IntPtr selTrackingArea = Selector.Get("trackingArea");
        private static readonly IntPtr selInitWithSize = Selector.Get("initWithSize:");
        private static readonly IntPtr selInitWithRect = Selector.Get("initWithRect:options:owner:userInfo:");
        private static readonly IntPtr selOwner = Selector.Get("owner");
        private static readonly IntPtr selLocationInWindowOwner = Selector.Get("locationInWindow");
        private static readonly IntPtr selHide = Selector.Get("hide");
        private static readonly IntPtr selUnhide = Selector.Get("unhide");
        private static readonly IntPtr selScrollingDeltaX = Selector.Get("scrollingDeltaX");
        private static readonly IntPtr selScrollingDeltaY = Selector.Get("scrollingDeltaY");
        private static readonly IntPtr selDeltaX = Selector.Get("deltaX");
        private static readonly IntPtr selDeltaY = Selector.Get("deltaY");
        private static readonly IntPtr selButtonNumber = Selector.Get("buttonNumber");
        private static readonly IntPtr selSetStyleMask = Selector.Get("setStyleMask:");
        private static readonly IntPtr selStyleMask = Selector.Get("styleMask");

        private static readonly IntPtr selHasPreciseScrollingDeltas = Selector.Get("hasPreciseScrollingDeltas");
        //static readonly IntPtr selIsMiniaturized = Selector.Get("isMiniaturized");
        //static readonly IntPtr selIsZoomed = Selector.Get("isZoomed");
        //static readonly IntPtr selPerformMiniaturize = Selector.Get("performMiniaturize:");
        private static readonly IntPtr selMiniaturize = Selector.Get("miniaturize:");

        private static readonly IntPtr selDeminiaturize = Selector.Get("deminiaturize:");
        //static readonly IntPtr selPerformZoom = Selector.Get("performZoom:");
        //static readonly IntPtr selZoom = Selector.Get("zoom:");
        private static readonly IntPtr selLevel = Selector.Get("level");

        private static readonly IntPtr selSetLevel = Selector.Get("setLevel:");
        private static readonly IntPtr selPresentationOptions = Selector.Get("presentationOptions");

        private static readonly IntPtr selSetPresentationOptions = Selector.Get("setPresentationOptions:");
        //static readonly IntPtr selIsInFullScreenMode = Selector.Get("isInFullScreenMode");
        //static readonly IntPtr selExitFullScreenModeWithOptions = Selector.Get("exitFullScreenModeWithOptions:");
        //static readonly IntPtr selEnterFullScreenModeWithOptions = Selector.Get("enterFullScreenMode:withOptions:");
        private static readonly IntPtr selArrowCursor = Selector.Get("arrowCursor");

        private static readonly IntPtr selAddCursorRect = Selector.Get("addCursorRect:cursor:");
        private static readonly IntPtr selInvalidateCursorRectsForView = Selector.Get("invalidateCursorRectsForView:");

        private static readonly IntPtr selInitWithBitmapDataPlanes =
            Selector.Get("initWithBitmapDataPlanes:pixelsWide:pixelsHigh:bitsPerSample:samplesPerPixel:hasAlpha:isPlanar:colorSpaceName:bitmapFormat:bytesPerRow:bitsPerPixel:");

        private static readonly IntPtr selBitmapData = Selector.Get("bitmapData");
        private static readonly IntPtr selAddRepresentation = Selector.Get("addRepresentation:");
        private static readonly IntPtr selInitWithImageHotSpot = Selector.Get("initWithImage:hotSpot:");

        private static readonly IntPtr NSDefaultRunLoopMode;
        private static readonly IntPtr NSCursor;
        private static readonly IntPtr NSImage;
        private static readonly IntPtr NSBitmapImageRep;
        private static readonly IntPtr NSDeviceRGBColorSpace = Cocoa.ToNSString("NSDeviceRGBColorSpace");
        private static readonly IntPtr NSFilenamesPboardType;

        static CocoaNativeWindow()
        {
            Cocoa.Initialize();
            NSApplication.Initialize(); // Problem: This does not allow creating a separate app and using CocoaNativeWindow.
            NSDefaultRunLoopMode = Cocoa.GetStringConstant(Cocoa.FoundationLibrary, "NSDefaultRunLoopMode");
            NSCursor = Class.Get("NSCursor");
            NSImage = Class.Get("NSImage");
            NSBitmapImageRep = Class.Get("NSBitmapImageRep");
            NSFilenamesPboardType = Cocoa.GetStringConstant(Cocoa.AppKitLibrary, "NSFilenamesPboardType");
        }

        private CocoaWindowInfo windowInfo;

        private IntPtr windowClass;
        private IntPtr trackingArea;
        private IntPtr current_icon_handle;
        private bool disposed = false;
        private bool exists;
        private bool cursorVisible = true;
        private Icon icon;
        private WindowBorder windowBorder = WindowBorder.Resizable;
        private Nullable<WindowBorder> deferredWindowBorder;
        private Nullable<WindowBorder> previousWindowBorder;
        private WindowState windowState = WindowState.Normal;
        private string title;
        private RectangleF previousBounds;
        private int normalLevel;
        private bool shouldClose;
        private int suppressResize;
        private MouseCursor selectedCursor = MouseCursor.Default; // user-selected cursor
        private bool cursorGrabbed = false;

        public CocoaNativeWindow(int x, int y, int width, int height, string title, GraphicsMode mode, GameWindowFlags options, DisplayDevice device)
        {
            // Create callback methods. We need to store those,
            // otherwise the GC may collect them while they are
            // still active.
            WindowKeyDownHandler = WindowKeyDown;
            WindowDidResizeHandler = WindowDidResize;
            WindowDidMoveHandler = WindowDidMove;
            WindowDidBecomeKeyHandler = WindowDidBecomeKey;
            WindowDidResignKeyHandler = WindowDidResignKey;
            WindowWillMiniaturizeHandler = WindowWillMiniaturize;
            WindowDidMiniaturizeHandler = WindowDidMiniaturize;
            WindowDidDeminiaturizeHandler = WindowDidDeminiaturize;
            WindowShouldZoomToFrameHandler = WindowShouldZoomToFrame;
            WindowShouldCloseHandler = WindowShouldClose;
            AcceptsFirstResponderHandler = AcceptsFirstResponder;
            CanBecomeKeyWindowHandler = CanBecomeKeyWindow;
            CanBecomeMainWindowHandler = CanBecomeMainWindow;
            ResetCursorRectsHandler = ResetCursorRects;
            PerformDragOperationHandler = PerformDragOperation;
            DraggingEnteredHandler = DraggingEntered;

            // Create the window class
            int unique_id = Interlocked.Increment(ref UniqueId);
            windowClass = Class.AllocateClass("OpenTK_GameWindow" + unique_id, "NSWindow");
            Class.RegisterMethod(windowClass, WindowKeyDownHandler, "keyDown:", "v@:@");
            Class.RegisterMethod(windowClass, WindowDidResizeHandler, "windowDidResize:", "v@:@");
            Class.RegisterMethod(windowClass, WindowDidMoveHandler, "windowDidMove:", "v@:@");
            Class.RegisterMethod(windowClass, WindowDidBecomeKeyHandler, "windowDidBecomeKey:", "v@:@");
            Class.RegisterMethod(windowClass, WindowDidResignKeyHandler, "windowDidResignKey:", "v@:@");
            Class.RegisterMethod(windowClass, WindowWillMiniaturizeHandler, "windowWillMiniaturize:", "v@:@");
            Class.RegisterMethod(windowClass, WindowDidMiniaturizeHandler, "windowDidMiniaturize:", "v@:@");
            Class.RegisterMethod(windowClass, WindowDidDeminiaturizeHandler, "windowDidDeminiaturize:", "v@:@");
            Class.RegisterMethod(windowClass, WindowShouldZoomToFrameHandler, "windowShouldZoom:toFrame:", "b@:@{NSRect={NSPoint=ff}{NSSize=ff}}");
            Class.RegisterMethod(windowClass, WindowShouldCloseHandler, "windowShouldClose:", "b@:@");
            Class.RegisterMethod(windowClass, AcceptsFirstResponderHandler, "acceptsFirstResponder", "b@:");
            Class.RegisterMethod(windowClass, CanBecomeKeyWindowHandler, "canBecomeKeyWindow", "b@:");
            Class.RegisterMethod(windowClass, CanBecomeMainWindowHandler, "canBecomeMainWindow", "b@:");
            Class.RegisterMethod(windowClass, DraggingEnteredHandler, "draggingEntered:", "@@:@");
            Class.RegisterMethod(windowClass, PerformDragOperationHandler, "performDragOperation:", "b@:@");

            Class.RegisterClass(windowClass);

            IntPtr viewClass = Class.AllocateClass("OpenTK_NSView" + unique_id, "NSView");
            Class.RegisterMethod(viewClass, ResetCursorRectsHandler, "resetCursorRects", "v@:");
            Class.RegisterClass(viewClass);

            // Create window instance
            // Note: The coordinate system of Cocoa places (0,0) at the bottom left.
            // We need to get the height of the main screen and flip that in order
            // to place the window at the correct position.
            // Note: NSWindows are laid out relative to the main screen.
            var screenRect =
                Cocoa.SendRect(
                    Cocoa.SendIntPtr(
                        Cocoa.SendIntPtr(Class.Get("NSScreen"), Selector.Get("screens")),
                        Selector.Get("objectAtIndex:"), 0),
                    Selector.Get("frame"));
            var contentRect = new RectangleF(x, screenRect.Height - height - y, width, height);
            var style = GetStyleMask(windowBorder);
            var bufferingType = NSBackingStore.Buffered;

            IntPtr classPtr;
            classPtr = Cocoa.SendIntPtr(windowClass, Selector.Alloc);
            if (classPtr == IntPtr.Zero)
            {
                Debug.Print("[Error] Failed to allocate window class.");
                throw new PlatformException();
            }

            bool defer = false;
            IntPtr windowPtr = Cocoa.SendIntPtr(classPtr, Selector.Get("initWithContentRect:styleMask:backing:defer:"), contentRect, (int)style, (int)bufferingType, defer);
            if (windowPtr == IntPtr.Zero)
            {
                Debug.Print("[Error] Failed to initialize window with ({0}, {1}, {2}, {3}).",
                    contentRect, style, bufferingType, defer);
                throw new PlatformException();
            }

            // Replace view with our custom implementation
            // that overrides resetCursorRects (maybe there is
            // a better way to implement this override?)
            // Existing view:
            IntPtr viewPtr = Cocoa.SendIntPtr(windowPtr, Selector.Get("contentView"));
            if (viewPtr == IntPtr.Zero)
            {
                Debug.Print("[Error] Failed to retrieve content view for window {0}.", windowPtr);
                throw new PlatformException();
            }

            // Our custom view with the same bounds:
            viewPtr = Cocoa.SendIntPtr(
                Cocoa.SendIntPtr(viewClass, Selector.Alloc),
                Selector.Get("initWithFrame:"),
                Cocoa.SendRect(viewPtr, selBounds));
            if (viewPtr != IntPtr.Zero)
            {
                Cocoa.SendVoid(windowPtr, Selector.Get("setContentView:"), viewPtr);
            }
            else
            {
                Debug.Print("[Error] Failed to initialize content view with frame {0}.", selBounds);
                throw new PlatformException();
            }

            windowInfo = new CocoaWindowInfo(windowPtr);

            // Set up behavior
            Cocoa.SendIntPtr(windowPtr, Selector.Get("setDelegate:"), windowPtr); // The window class acts as its own delegate
            Cocoa.SendVoid(windowPtr, Selector.Get("makeKeyWindow"));
            SetTitle(title, false);

            ResetTrackingArea();

            exists = true;
            NSApplication.Quit += ApplicationQuit;

            // Enable drag and drop
            Cocoa.SendIntPtr(
                windowPtr,
                Selector.Get("registerForDraggedTypes:"),
                Cocoa.SendIntPtr(
                    Class.Get("NSArray"),
                    Selector.Get("arrayWithObjects:"),
                    NSFilenamesPboardType,
                    IntPtr.Zero));
        }

        [UnmanagedFunctionPointer(CallingConvention.Winapi)]
        private delegate void WindowKeyDownDelegate(IntPtr self, IntPtr cmd, IntPtr notification);
        [UnmanagedFunctionPointer(CallingConvention.Winapi)]
        private delegate void WindowDidResizeDelegate(IntPtr self, IntPtr cmd, IntPtr notification);
        [UnmanagedFunctionPointer(CallingConvention.Winapi)]
        private delegate void WindowDidMoveDelegate(IntPtr self, IntPtr cmd, IntPtr notification);
        [UnmanagedFunctionPointer(CallingConvention.Winapi)]
        private delegate void WindowDidBecomeKeyDelegate(IntPtr self, IntPtr cmd, IntPtr notification);
        [UnmanagedFunctionPointer(CallingConvention.Winapi)]
        private delegate void WindowDidResignKeyDelegate(IntPtr self, IntPtr cmd, IntPtr notification);
        [UnmanagedFunctionPointer(CallingConvention.Winapi)]
        private delegate void WindowWillMiniaturizeDelegate(IntPtr self, IntPtr cmd, IntPtr notification);
        [UnmanagedFunctionPointer(CallingConvention.Winapi)]
        private delegate void WindowDidMiniaturizeDelegate(IntPtr self, IntPtr cmd, IntPtr notification);
        [UnmanagedFunctionPointer(CallingConvention.Winapi)]
        private delegate void WindowDidDeminiaturizeDelegate(IntPtr self, IntPtr cmd, IntPtr notification);
        [UnmanagedFunctionPointer(CallingConvention.Winapi)]
        private delegate bool WindowShouldZoomToFrameDelegate(IntPtr self, IntPtr cmd, IntPtr nsWindow, RectangleF toFrame);
        [UnmanagedFunctionPointer(CallingConvention.Winapi)]
        private delegate bool WindowShouldCloseDelegate(IntPtr self, IntPtr cmd, IntPtr sender);
        [UnmanagedFunctionPointer(CallingConvention.Winapi)]
        private delegate bool AcceptsFirstResponderDelegate(IntPtr self, IntPtr cmd);
        [UnmanagedFunctionPointer(CallingConvention.Winapi)]
        private delegate bool CanBecomeKeyWindowDelegate(IntPtr self, IntPtr cmd);
        [UnmanagedFunctionPointer(CallingConvention.Winapi)]
        private delegate bool CanBecomeMainWindowDelegate(IntPtr self, IntPtr cmd);
        [UnmanagedFunctionPointer(CallingConvention.Winapi)]
        private delegate void ResetCursorRectsDelegate(IntPtr self, IntPtr cmd);
        [UnmanagedFunctionPointer(CallingConvention.Winapi)]
        private delegate IntPtr DraggingEnteredDelegate(IntPtr self, IntPtr cmd, IntPtr sender);
        [UnmanagedFunctionPointer(CallingConvention.Winapi)]
        private delegate bool PerformDragOperationDelegate(IntPtr self, IntPtr cmd, IntPtr sender);

        private WindowKeyDownDelegate WindowKeyDownHandler;
        private WindowDidResizeDelegate WindowDidResizeHandler;
        private WindowDidMoveDelegate WindowDidMoveHandler;
        private WindowDidBecomeKeyDelegate WindowDidBecomeKeyHandler;
        private WindowDidResignKeyDelegate WindowDidResignKeyHandler;
        private WindowWillMiniaturizeDelegate WindowWillMiniaturizeHandler;
        private WindowDidMiniaturizeDelegate WindowDidMiniaturizeHandler;
        private WindowDidDeminiaturizeDelegate WindowDidDeminiaturizeHandler;
        private WindowShouldZoomToFrameDelegate WindowShouldZoomToFrameHandler;
        private WindowShouldCloseDelegate WindowShouldCloseHandler;
        private AcceptsFirstResponderDelegate AcceptsFirstResponderHandler;
        private CanBecomeKeyWindowDelegate CanBecomeKeyWindowHandler;
        private CanBecomeMainWindowDelegate CanBecomeMainWindowHandler;
        private ResetCursorRectsDelegate ResetCursorRectsHandler;
        private DraggingEnteredDelegate DraggingEnteredHandler;
        private PerformDragOperationDelegate PerformDragOperationHandler;

        private IntPtr DraggingEntered(IntPtr self, IntPtr cmd, IntPtr sender)
        {
            int mask = Cocoa.SendInt(sender, Selector.Get("draggingSourceOperationMask"));

            if ((mask & (int)NSDragOperation.Generic) == (int)NSDragOperation.Generic)
            {
                return new IntPtr((int)NSDragOperation.Generic);
            }

            return new IntPtr((int)NSDragOperation.None);
        }

        private bool PerformDragOperation(IntPtr self, IntPtr cmd, IntPtr sender)
        {
            IntPtr pboard = Cocoa.SendIntPtr(sender, Selector.Get("draggingPasteboard"));
            
            IntPtr files = Cocoa.SendIntPtr(pboard, Selector.Get("propertyListForType:"), NSFilenamesPboardType);

            int count = Cocoa.SendInt(files, Selector.Get("count"));
            for (int i = 0; i < count; ++i)
            {
                IntPtr obj = Cocoa.SendIntPtr(files, Selector.Get("objectAtIndex:"), new IntPtr(i));
                IntPtr str = Cocoa.SendIntPtr(obj, Selector.Get("cStringUsingEncoding:"), new IntPtr(1));
                OnFileDrop(Marshal.PtrToStringAuto(str));
            }
            
            return true;
        }

        private void WindowKeyDown(IntPtr self, IntPtr cmd, IntPtr notification)
        {
            // Steal the event to remove the "beep" sound that is normally played for unhandled key events.
        }

        private void WindowDidResize(IntPtr self, IntPtr cmd, IntPtr notification)
        {
            try
            {
                OnResize(true);
            }
            catch (Exception e)
            {
                Debug.Print(e.ToString());
            }
        }

        private void OnResize(bool resetTracking)
        {
            if (resetTracking)
            {
                ResetTrackingArea();
            }

            var context = GraphicsContext.CurrentContext;
            if (context != null)
            {
                context.Update(windowInfo);
            }

            if (suppressResize == 0)
            {
                OnResize(EventArgs.Empty);
            }
        }

        private void ApplicationQuit(object sender, CancelEventArgs e)
        {
            try
            {
                bool close = WindowShouldClose(windowInfo.Handle, IntPtr.Zero, IntPtr.Zero);
                e.Cancel |= !close;
            }
            catch (Exception ex)
            {
                Debug.Print(ex.ToString());
            }
        }

        private void WindowDidMove(IntPtr self, IntPtr cmd, IntPtr notification)
        {
            try
            {
                // Problem: Called only when you stop moving for a brief moment,
                // not each frame as it is on PC.
                OnMove(EventArgs.Empty);
            }
            catch (Exception e)
            {
                Debug.Print(e.ToString());
            }
        }

        private void WindowDidBecomeKey(IntPtr self, IntPtr cmd, IntPtr notification)
        {
            try
            {
                OnFocusedChanged(EventArgs.Empty);
            }
            catch (Exception e)
            {
                Debug.Print(e.ToString());
            }
        }

        private void WindowDidResignKey(IntPtr self, IntPtr cmd, IntPtr notification)
        {
            try
            {
                OnFocusedChanged(EventArgs.Empty);
            }
            catch (Exception e)
            {
                Debug.Print(e.ToString());
            }
        }

        private void WindowWillMiniaturize(IntPtr self, IntPtr cmd, IntPtr notification)
        {
            try
            {
                // Can get stuck in weird states if we maximize, then minimize;
                // restoring to the old state would override the normalBounds.
                // To avoid this without adding complexity, just restore state here.
                RestoreWindowState(); // Avoid getting in weird states
            }
            catch (Exception e)
            {
                Debug.Print(e.ToString());
            }
        }

        private void WindowDidMiniaturize(IntPtr self, IntPtr cmd, IntPtr notification)
        {
            try
            {
                windowState = WindowState.Minimized;
                OnWindowStateChanged(EventArgs.Empty);
                OnResize(false); // Don't set tracking area when we minimize
            }
            catch (Exception e)
            {
                Debug.Print(e.ToString());
            }
        }

        private void WindowDidDeminiaturize(IntPtr self, IntPtr cmd, IntPtr notification)
        {
            try
            {
                windowState = WindowState.Normal;
                OnWindowStateChanged(EventArgs.Empty);
                OnResize(true);
            }
            catch (Exception e)
            {
                Debug.Print(e.ToString());
            }
        }

        private bool WindowShouldZoomToFrame(IntPtr self, IntPtr cmd, IntPtr nsWindow, RectangleF toFrame)
        {
            try
            {
                if (windowState == WindowState.Maximized)
                {
                    WindowState = WindowState.Normal;
                }
                else
                {
                    previousBounds = InternalBounds;
                    previousWindowBorder = WindowBorder;

                    InternalBounds = toFrame;
                    windowState = WindowState.Maximized;

                    OnWindowStateChanged(EventArgs.Empty);
                }
            }
            catch (Exception e)
            {
                Debug.Print(e.ToString());
            }

            return false;
        }

        private bool WindowShouldClose(IntPtr self, IntPtr cmd, IntPtr sender)
        {
            try
            {
                var cancelArgs = new CancelEventArgs();
                OnClosing(cancelArgs);

                if (!cancelArgs.Cancel)
                {
                    OnClosed(EventArgs.Empty);
                    return true;
                }
            }
            catch (Exception e)
            {
                Debug.Print(e.ToString());
            }

            return false;
        }

        private bool AcceptsFirstResponder(IntPtr self, IntPtr cmd)
        {
            return true;
        }

        private bool CanBecomeKeyWindow(IntPtr self, IntPtr cmd)
        {
            return true;
        }

        private bool CanBecomeMainWindow(IntPtr self, IntPtr cmd)
        {
            return true;
        }

        private void ResetTrackingArea()
        {
            try
            {
                var owner = windowInfo.ViewHandle;
                if (trackingArea != IntPtr.Zero)
                {
                    Cocoa.SendVoid(owner, selRemoveTrackingArea, trackingArea);
                    Cocoa.SendVoid(trackingArea, Selector.Release);
                }

                var ownerBounds = Cocoa.SendRect(owner, selBounds);
                var options = (int)(
                    NSTrackingAreaOptions.MouseEnteredAndExited |
                    NSTrackingAreaOptions.ActiveInKeyWindow |
                    NSTrackingAreaOptions.MouseMoved |
                    NSTrackingAreaOptions.CursorUpdate);

                trackingArea = Cocoa.SendIntPtr(Cocoa.SendIntPtr(Class.Get("NSTrackingArea"), Selector.Alloc),
                    selInitWithRect, ownerBounds, options, owner, IntPtr.Zero);

                Cocoa.SendVoid(owner, selAddTrackingArea, trackingArea);
            }
            catch (Exception e)
            {
                Debug.Print(e.ToString());
            }
        }

        public override void Close()
        {
            shouldClose = true;
        }

        private KeyModifiers GetModifiers(NSEventModifierMask mask)
        {
            OpenTK.Input.KeyModifiers modifiers = 0;
            if ((mask & NSEventModifierMask.ControlKeyMask) != 0)
            {
                modifiers |= OpenTK.Input.KeyModifiers.Control;
            }
            if ((mask & NSEventModifierMask.ShiftKeyMask) != 0)
            {
                modifiers |= OpenTK.Input.KeyModifiers.Shift;
            }
            if ((mask & NSEventModifierMask.AlternateKeyMask) != 0)
            {
                modifiers |= OpenTK.Input.KeyModifiers.Alt;
            }
            return modifiers;
        }

        private MouseButton GetMouseButton(int cocoaButtonIndex)
        {
            if (cocoaButtonIndex == 0)
            {
                return MouseButton.Left;
            }
            if (cocoaButtonIndex == 1)
            {
                return MouseButton.Right;
            }
            if (cocoaButtonIndex == 2)
            {
                return MouseButton.Middle;
            }
            if (cocoaButtonIndex >= (int)MouseButton.LastButton)
            {
                return MouseButton.LastButton;
            }

            return (MouseButton)cocoaButtonIndex;
        }

        public override void ProcessEvents()
        {
            base.ProcessEvents();

            while (true)
            {
                var e = Cocoa.SendIntPtr(NSApplication.Handle, selNextEventMatchingMask, uint.MaxValue, IntPtr.Zero, NSDefaultRunLoopMode, true);

                if (e == IntPtr.Zero)
                {
                    break;
                }

                var type = (NSEventType)Cocoa.SendInt(e, selType);
                switch (type)
                {
                    case NSEventType.KeyDown:
                        {
                            MacOSKeyCode keyCode = (MacOSKeyCode)Cocoa.SendUshort(e, selKeyCode);
                            var isARepeat = Cocoa.SendBool(e, selIsARepeat);
                            Key key = MacOSKeyMap.GetKey(keyCode);

                            OnKeyDown(key, isARepeat);

                            var s = Cocoa.FromNSString(Cocoa.SendIntPtr(e, selCharactersIgnoringModifiers));
                            foreach (var c in s)
                            {
                                int intVal = (int)c;
                                if (!Char.IsControl(c) && (intVal < 63232 || intVal > 63235))
                                {
                                    // For some reason, arrow keys (mapped 63232-63235)
                                    // are seen as non-control characters, so get rid of those.
                                    OnKeyPress(c);
                                }
                            }
                        }
                        break;

                    case NSEventType.KeyUp:
                        {
                            MacOSKeyCode keyCode = (MacOSKeyCode)Cocoa.SendUshort(e, selKeyCode);
                            Key key = MacOSKeyMap.GetKey(keyCode);
                            OnKeyUp(key);
                        }
                        break;

                    case NSEventType.FlagsChanged:
                        {
                            var modifierFlags = (NSEventModifierMask)Cocoa.SendUint(e, selModifierFlags);
                            UpdateModifierFlags(GetModifiers(modifierFlags));
                        }
                        break;

                    case NSEventType.MouseEntered:
                        {
                            var eventTrackingArea = Cocoa.SendIntPtr(e, selTrackingArea);
                            var trackingAreaOwner = Cocoa.SendIntPtr(eventTrackingArea, selOwner);
                            if (trackingAreaOwner == windowInfo.ViewHandle)
                            {
                                if (selectedCursor != MouseCursor.Default)
                                {
                                    //SetCursor(selectedCursor);
                                }

                                OnMouseEnter(EventArgs.Empty);
                            }
                        }
                        break;

                    case NSEventType.MouseExited:
                        {
                            var eventTrackingArea = Cocoa.SendIntPtr(e, selTrackingArea);
                            var trackingAreaOwner = Cocoa.SendIntPtr(eventTrackingArea, selOwner);
                            if (trackingAreaOwner == windowInfo.ViewHandle)
                            {
                                if (selectedCursor != MouseCursor.Default)
                                {
                                    //SetCursor(MouseCursor.Default);
                                }

                                OnMouseLeave(EventArgs.Empty);
                            }
                        }
                        break;

                    case NSEventType.LeftMouseDragged:
                    case NSEventType.RightMouseDragged:
                    case NSEventType.OtherMouseDragged:
                    case NSEventType.MouseMoved:
                        {
                            Point p = new Point(MouseState.X, MouseState.Y);
                            // Use absolute coordinates
                            var pf = Cocoa.SendPoint(e, selLocationInWindowOwner);

                            // Convert from points to pixel coordinates
                            var rf = Cocoa.SendRect(
                                windowInfo.Handle,
                                selConvertRectToBacking,
                                new RectangleF(pf.X, pf.Y, 0, 0));

                            // See CocoaDrawingGuide under "Converting from Window to View Coordinates"
                            p = new Point(
                                MathHelper.Clamp((int)Math.Round(rf.X), 0, Width),
                                MathHelper.Clamp((int)Math.Round(Height - rf.Y), 0, Height));

                            // This code used for relative mouse movement which is currently disabled
                            // Mouse has been disassociated,
                            // use relative coordinates
                            // var dx = Cocoa.SendFloat(e, selDeltaX);
                            //   var dy = Cocoa.SendFloat(e, selDeltaY);

                            //   p = new Point(
                            //       MathHelper.Clamp((int)Math.Round(p.X + dx), 0, Width),
                            //       MathHelper.Clamp((int)Math.Round(p.Y + dy), 0, Height);

                            if (cursorGrabbed)
                            {
                                MoveCursorInWindow(p);
                            }

                            // Only raise events when the mouse has actually moved
                            if (MouseState.X != p.X || MouseState.Y != p.Y)
                            {
                                OnMouseMove(p.X, p.Y);
                            }
                        }
                        break;

                    case NSEventType.CursorUpdate:
                        break;

                    case NSEventType.ScrollWheel:
                        {
                            float dx, dy;
                            if (Cocoa.SendBool(e, selHasPreciseScrollingDeltas))
                            {
                                dx = Cocoa.SendFloat(e, selScrollingDeltaX) * MacOSFactory.ScrollFactor;
                                dy = Cocoa.SendFloat(e, selScrollingDeltaY) * MacOSFactory.ScrollFactor;
                            }
                            else
                            {
                                dx = Cocoa.SendFloat(e, selDeltaX);
                                dy = Cocoa.SendFloat(e, selDeltaY);
                            }

                            // Only raise wheel events when the user has actually scrolled
                            if (dx != 0 || dy != 0)
                            {
                                // Note: OpenTK follows the win32 convention, where
                                // (+h, +v) = (right, up). MacOS reports (+h, +v) = (left, up)
                                // so we need to flip the horizontal scroll direction.
                                OnMouseWheel(-dx, dy);
                            }
                        }
                        break;

                    case NSEventType.LeftMouseDown:
                    case NSEventType.RightMouseDown:
                    case NSEventType.OtherMouseDown:
                        {
                            var buttonNumber = Cocoa.SendInt(e, selButtonNumber);
                            OnMouseDown(GetMouseButton(buttonNumber));
                        }
                        break;

                    case NSEventType.LeftMouseUp:
                    case NSEventType.RightMouseUp:
                    case NSEventType.OtherMouseUp:
                        {
                            var buttonNumber = Cocoa.SendInt(e, selButtonNumber);
                            OnMouseUp(GetMouseButton(buttonNumber));
                        }
                        break;
                }

                Cocoa.SendVoid(NSApplication.Handle, selSendEvent, e);
            }

            // Handle closing
            if (shouldClose)
            {
                shouldClose = false;
                CloseWindow(false);
            }
        }

        public override Point PointToClient(Point point)
        {
            var r =
                Cocoa.SendRect(windowInfo.ViewHandle, selConvertRectToBacking,
                    Cocoa.SendRect(windowInfo.Handle, selConvertRectFromScreen,
                        new RectangleF(point.X, GetCurrentScreenFrame().Height - point.Y, 0, 0)));
            return new Point((int)r.X, (int)(Height - r.Y));
        }

        public override Point PointToScreen(Point point)
        {
            var r =
                Cocoa.SendRect(windowInfo.Handle, selConvertRectToScreen,
                    Cocoa.SendRect(windowInfo.ViewHandle, selConvertRectFromBacking,
                        new RectangleF(point.X, Height - point.Y, 0, 0)));
            return new Point((int)r.X, (int)(GetCurrentScreenFrame().Height - r.Y));
        }

        public override Icon Icon
        {
            get { return icon; }
            set
            {
                if (value != null && value != icon)
                {
                    // Create and set new icon
                    IntPtr nsimg = IntPtr.Zero;
                    using (Image img = value.ToBitmap())
                    {
                        nsimg = Cocoa.ToNSImage(img);
                        if (nsimg != IntPtr.Zero)
                        {
                            Cocoa.SendVoid(NSApplication.Handle, selSetApplicationIconImage, nsimg);
                        }
                        else
                        {
                            Debug.Print("[Mac] Failed to create NSImage for {0}", value);
                            return;
                        }
                    }

                    // Release previous icon
                    if (current_icon_handle != IntPtr.Zero)
                    {
                        Cocoa.SendVoid(current_icon_handle, Selector.Release);
                    }

                    // Raise IconChanged event
                    current_icon_handle = nsimg;
                    icon = value;
                    OnIconChanged(EventArgs.Empty);
                }
            }
        }

        public override string Title
        {
            get
            {
                return Cocoa.FromNSString(Cocoa.SendIntPtr(windowInfo.Handle, selTitle));
            }
            set
            {
                SetTitle(value, true);
            }
        }

        public override bool Focused
        {
            get
            {
                return Cocoa.SendBool(windowInfo.Handle, selIsKeyWindow);
            }
        }

        public override bool Visible
        {
            get
            {
                return Cocoa.SendBool(windowInfo.Handle, selIsVisible);
            }
            set
            {
                Cocoa.SendVoid(windowInfo.Handle, selSetIsVisible, value);
                OnVisibleChanged(EventArgs.Empty);
            }
        }

        public override bool Exists
        {
            get
            {
                return exists;
            }
        }

        public override IWindowInfo WindowInfo
        {
            get
            {
                return windowInfo;
            }
        }

        private void RestoreWindowState()
        {
            suppressResize++;
            if (windowState == WindowState.Fullscreen)
            {
                SetMenuVisible(true);
                if (MacOSFactory.ExclusiveFullscreen)
                {
                    CG.DisplayReleaseAll();
                    Cocoa.SendVoid(windowInfo.Handle, selSetLevel, normalLevel);
                }

                RestoreBorder();
                InternalBounds = previousBounds;
            }
            else if (windowState == WindowState.Maximized)
            {
                RestoreBorder();
                InternalBounds = previousBounds;
            }
            else if (windowState == WindowState.Minimized)
            {
                Cocoa.SendVoid(windowInfo.Handle, selDeminiaturize, windowInfo.Handle);
            }

            windowState = WindowState.Normal;
            suppressResize--;
        }

        private void HideBorder()
        {
            suppressResize++;
            SetWindowBorder(WindowBorder.Hidden);
            ProcessEvents();
            suppressResize--;
        }

        // Use when point use window related coordinate system
        private void MoveCursorInWindow(Point p)
        {
            var r = Cocoa.SendRect(
                windowInfo.Handle,
                Selector.Get("contentRectForFrameRect:"),
                Cocoa.SendRect(
                    windowInfo.Handle,
                    Selector.Get("frame")));

            var screenPoint = new NSPoint();
            screenPoint.X = r.X + p.X;
            screenPoint.Y = r.Y + p.Y;
            CG.DisplayMoveCursorToPoint(WindowInfo.Handle, screenPoint);
        }

        private void RestoreBorder()
        {
            suppressResize++;
            SetWindowBorder(
                deferredWindowBorder.HasValue ? deferredWindowBorder.Value :
                previousWindowBorder.HasValue ? previousWindowBorder.Value :
                windowBorder);

            ProcessEvents();
            suppressResize--;
            deferredWindowBorder = null;
            previousWindowBorder = null;
        }

        public override WindowState WindowState
        {
            get
            {
                return windowState;
            }
            set
            {
                var oldState = windowState;
                if (oldState == value)
                {
                    return;
                }

                RestoreWindowState();

                if (value == WindowState.Fullscreen)
                {
                    if (MacOSFactory.ExclusiveFullscreen)
                    {
                        normalLevel = Cocoa.SendInt(windowInfo.Handle, selLevel);
                        var windowLevel = CG.ShieldingWindowLevel();

                        CG.CaptureAllDisplays();
                        Cocoa.SendVoid(windowInfo.Handle, selSetLevel, windowLevel);
                    }

                    previousBounds = InternalBounds;
                    previousWindowBorder = WindowBorder;

                    SetMenuVisible(false);
                    HideBorder();
                    InternalBounds = GetCurrentScreenFrame();

                    windowState = value;
                    OnWindowStateChanged(EventArgs.Empty);
                }
                else if (value == WindowState.Maximized)
                {
                    WindowShouldZoomToFrame(IntPtr.Zero, IntPtr.Zero, IntPtr.Zero, GetCurrentScreenVisibleFrame());
                }
                else if (value == WindowState.Minimized)
                {
                    Cocoa.SendVoid(windowInfo.Handle, selMiniaturize, windowInfo.Handle);
                }
                else if (value == WindowState.Normal)
                {
                    windowState = value;
                    OnWindowStateChanged(EventArgs.Empty);
                    OnResize(EventArgs.Empty);
                }
            }
        }

        public override WindowBorder WindowBorder
        {
            get
            {
                return windowBorder;
            }
            set
            {
                // Do not allow border changes during fullscreen mode.
                if (windowState == WindowState.Fullscreen || windowState == WindowState.Maximized)
                {
                    deferredWindowBorder = value;
                    return;
                }

                if (windowBorder == value)
                {
                    return;
                }

                SetWindowBorder(value);
                OnWindowBorderChanged(EventArgs.Empty);
            }
        }

        private void SetWindowBorder(WindowBorder windowBorder)
        {
            this.windowBorder = windowBorder;
            UpdateWindowBorder();
        }

        private static NSWindowStyle GetStyleMask(WindowBorder windowBorder)
        {
            switch (windowBorder)
            {
                case WindowBorder.Resizable: return NSWindowStyle.Closable | NSWindowStyle.Miniaturizable | NSWindowStyle.Titled | NSWindowStyle.Resizable;
                case WindowBorder.Fixed: return NSWindowStyle.Closable | NSWindowStyle.Miniaturizable | NSWindowStyle.Titled;
                case WindowBorder.Hidden: return NSWindowStyle.Borderless;
            }

            return (NSWindowStyle)0;
        }

        public override Rectangle Bounds
        {
            get
            {
                var r = Cocoa.SendRect(windowInfo.Handle, selFrame);
                return new Rectangle(
                    (int)r.X,
                    (int)(GetCurrentScreenFrame().Height - r.Y - r.Height),
                    (int)r.Width,
                    (int)r.Height);
            }
            set
            {
                Cocoa.SendVoid(windowInfo.Handle, selSetFrame,
                    new RectangleF(
                        value.X,
                        GetCurrentScreenFrame().Height - value.Y - value.Height,
                        value.Width,
                        value.Height),
                    true);
            }
        }

        private RectangleF InternalBounds
        {
            get
            {
                return Cocoa.SendRect(windowInfo.Handle, selFrame);
            }
            set
            {
                Cocoa.SendVoid(windowInfo.Handle, selSetFrame, value, true);
            }
        }

        public override Size ClientSize
        {
            get
            {
                var contentViewBounds = Cocoa.SendRect(windowInfo.ViewHandle, selBounds);
                var bounds = Cocoa.SendRect(windowInfo.Handle, selConvertRectToBacking, contentViewBounds);
                return new Size((int)bounds.Width, (int)bounds.Height);
            }
            set
            {
                var r_scaled = Cocoa.SendRect(windowInfo.Handle, selConvertRectFromBacking, new RectangleF(PointF.Empty, new SizeF (value.Width, value.Height)));
                var r = Cocoa.SendRect(windowInfo.Handle, selFrameRectForContentRect, r_scaled);
                Size = new Size((int)r.Width, (int)r.Height);
            }
        }

        public override MouseCursor Cursor
        {
            get
            {
                return selectedCursor;
            }
            set
            {
                selectedCursor = value;
                InvalidateCursorRects();
            }
        }

        private static IntPtr ToNSCursor(MouseCursor cursor)
        {
            // We need to allocate a NSBitmapImageRep, fill it with pixels
            // and then convert it to a NSImage.
            // According to the documentation, alpha-enabled formats should
            // premultiply alpha, even though that "generally has negligible
            // effect on output quality."
            IntPtr imgdata =
                Cocoa.SendIntPtr(
                    Cocoa.SendIntPtr(NSBitmapImageRep, Selector.Alloc),
                    selInitWithBitmapDataPlanes,
                    IntPtr.Zero,
                    cursor.Width,
                    cursor.Height,
                    8,
                    4,
                    1,
                    0,
                    NSDeviceRGBColorSpace,
                    NSBitmapFormat.AlphaFirst,
                    4 * cursor.Width,
                    32);
            if (imgdata == IntPtr.Zero)
            {
                Debug.Print("Failed to create NSBitmapImageRep with size ({0},{1]})",
                    cursor.Width, cursor.Height);
                return IntPtr.Zero;
            }

            // Copy the cursor data
            int i = 0;
            IntPtr data = Cocoa.SendIntPtr(imgdata, selBitmapData);
            for (int y = 0; y < cursor.Height; y++)
            {
                for (int x = 0; x < cursor.Width; x++)
                {
                    uint argb = unchecked((uint)BitConverter.ToInt32(cursor.Data, i));
                    if (BitConverter.IsLittleEndian)
                    {
                        argb =
                            (argb & 0x000000FFu) << 24 |
                            (argb & 0x0000FF00u) << 8 |
                            (argb & 0x00FF0000u) >> 8 |
                            (argb & 0xFF000000u) >> 24;
                    }
                    Marshal.WriteInt32(data, i, unchecked((int)argb));
                    i += 4;
                }
            }

            // Construct the actual NSImage
            IntPtr img =
                Cocoa.SendIntPtr(
                    Cocoa.SendIntPtr(NSImage, Selector.Alloc),
                    selInitWithSize,
                    new SizeF(cursor.Width, cursor.Height));
            if (img == IntPtr.Zero)
            {
                Debug.Print("Failed to construct NSImage from NSBitmapImageRep");
                Cocoa.SendVoid(imgdata, Selector.Release);
                return IntPtr.Zero;
            }
            Cocoa.SendVoid(img, selAddRepresentation, imgdata);

            // Convert the NSImage to a NSCursor
            IntPtr nscursor =
                Cocoa.SendIntPtr(
                    Cocoa.SendIntPtr(NSCursor, Selector.Alloc),
                    selInitWithImageHotSpot,
                    img,
                    new PointF(cursor.X, cursor.Y));

            Cocoa.SendVoid(imgdata, Selector.Release);
            Cocoa.SendVoid(img, Selector.Release);
            return nscursor;
        }

        private void ResetCursorRects(IntPtr sender, IntPtr cmd)
        {
            // We will add a new cursor rectangle that covers the complete view
            var rect = Cocoa.SendRect(windowInfo.ViewHandle, selBounds);

            // Inside this rectangle, the following NSCursor will be used
            var cursor = IntPtr.Zero;
            if (!CursorVisible)
            {
                cursor = ToNSCursor(MouseCursor.Empty);
            }
            else if (selectedCursor == MouseCursor.Default)
            {
                cursor = Cocoa.SendIntPtr(NSCursor, selArrowCursor);
            }
            else
            {
                cursor = ToNSCursor(selectedCursor);
            }

            // Setup the cursor rectangle
            if (cursor != IntPtr.Zero)
            {
                Cocoa.SendVoid(sender, selAddCursorRect, rect, cursor);
            }
        }

        private void InvalidateCursorRects()
        {
            Cocoa.SendVoid(windowInfo.Handle, selInvalidateCursorRectsForView, windowInfo.ViewHandle);
        }

        public override bool CursorGrabbed
        {
            get { return cursorGrabbed; }
            set
            {
                SetCursorGrab(value);
                cursorGrabbed = value;
            }
        }

        public override bool CursorVisible
        {
            get
            {
                return cursorVisible;
            }
            set
            {
<<<<<<< HEAD
                cursorVisible = value;
                // Another approach will be use of hide and unhide methods
                // of NSCursor
                InvalidateCursorRects();
=======
                if (value != cursorVisible)
                {
                    SetCursorVisible(value);
                    cursorVisible = value;
                }
>>>>>>> b16e7faa
            }
        }

        protected override void Dispose(bool disposing)
        {
            if (disposed)
            {
                return;
            }

            Debug.Print("Disposing of CocoaNativeWindow (disposing={0}).", disposing);

            if (!NSApplication.IsUIThread)
            {
                return;
            }

            NSApplication.Quit -= ApplicationQuit;

            if (disposing)
            {
                CursorVisible = true;
                if (exists)
                {
                    CloseWindow(true);
                }

                if (trackingArea != IntPtr.Zero)
                {
                    Cocoa.SendVoid(windowInfo.ViewHandle, selRemoveTrackingArea, trackingArea);
                    Cocoa.SendVoid(trackingArea, Selector.Release);
                    trackingArea = IntPtr.Zero;
                }

                Debug.Print("[Mac] Disposing {0}", windowInfo);
                windowInfo.Dispose();
            }
            else
            {
                Debug.Print("{0} leaked, did you forget to call Dispose()?", GetType().FullName);
            }

            disposed = true;
            OnDisposed(EventArgs.Empty);
        }

        public static IntPtr GetView(IntPtr windowHandle)
        {
            return Cocoa.SendIntPtr(windowHandle, selContentView);
        }

        private RectangleF GetContentViewFrame()
        {
            return Cocoa.SendRect(windowInfo.ViewHandle, selFrame);
        }

        private IntPtr GetCurrentScreen()
        {
            return Cocoa.SendIntPtr(windowInfo.Handle, selScreen);
        }

        private RectangleF GetCurrentScreenFrame()
        {
            return Cocoa.SendRect(GetCurrentScreen(), selFrame);
        }

        private RectangleF GetCurrentScreenVisibleFrame()
        {
            return Cocoa.SendRect(GetCurrentScreen(), selVisibleFrame);
        }

        private void SetCursorGrab(bool shouldGrab)
        {
            if (shouldGrab)
            {
                var p = new Point();
                p.X = MouseState.X;
                p.Y = MouseState.Y;
                MoveCursorInWindow(p);
            }
        }

        private void SetMenuVisible(bool visible)
        {
            var options = (NSApplicationPresentationOptions)Cocoa.SendInt(NSApplication.Handle, selPresentationOptions);
            var changedOptions = NSApplicationPresentationOptions.HideMenuBar | NSApplicationPresentationOptions.HideDock;

            if (!visible)
            {
                options |= changedOptions;
            }
            else
            {
                options &= ~changedOptions;
            }

            Cocoa.SendVoid(NSApplication.Handle, selSetPresentationOptions, (int)options);
        }

        private void SetTitle(string newTitle, bool callEvent)
        {
            title = newTitle ?? "";

            Cocoa.SendIntPtr(windowInfo.Handle, selSetTitle, Cocoa.ToNSString(title));
            if (callEvent)
            {
                OnTitleChanged(EventArgs.Empty);
            }
        }

        private void UpdateWindowBorder()
        {
            Cocoa.SendVoid(windowInfo.Handle, selSetStyleMask, (uint)GetStyleMask(windowBorder));
            SetTitle(title, false); // Title gets lost after going borderless
        }

        private NSWindowStyle GetStyleMask()
        {
            return (NSWindowStyle)Cocoa.SendUint(windowInfo.Handle, selStyleMask);
        }

        private void CloseWindow(bool shutdown)
        {
            if (!Exists)
            {
                return;
            }

            exists = false;

            // PerformClose is equivalent to pressing the close-button, which
            // does not work in a borderless window. Handle this special case.
            if (GetStyleMask() == NSWindowStyle.Borderless || shutdown)
            {
                if (WindowShouldClose(IntPtr.Zero, IntPtr.Zero, IntPtr.Zero))
                {
                    Cocoa.SendVoid(windowInfo.Handle, selClose);
                }
            }
            else
            {
                Cocoa.SendVoid(windowInfo.Handle, selPerformClose, windowInfo.Handle);
            }
        }

    }
}<|MERGE_RESOLUTION|>--- conflicted
+++ resolved
@@ -1,4 +1,4 @@
-//
+z//
 // CocoaNativeWindow.cs
 //
 // Author:
@@ -1276,18 +1276,10 @@
             }
             set
             {
-<<<<<<< HEAD
                 cursorVisible = value;
                 // Another approach will be use of hide and unhide methods
                 // of NSCursor
                 InvalidateCursorRects();
-=======
-                if (value != cursorVisible)
-                {
-                    SetCursorVisible(value);
-                    cursorVisible = value;
-                }
->>>>>>> b16e7faa
             }
         }
 
