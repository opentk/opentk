<Project Sdk="Microsoft.NET.Sdk">

    <PropertyGroup>
        <TargetFramework>net7.0</TargetFramework>
        <RootNamespace>OpenTK.Compute</RootNamespace>
        <AllowUnsafeBlocks>true</AllowUnsafeBlocks>
        <LangVersion>9</LangVersion>
    </PropertyGroup>

    <PropertyGroup Condition=" '$(Configuration)' == 'Release' ">
      <DocumentationFile>bin\Release\OpenTK.Compute.xml</DocumentationFile>
    </PropertyGroup>

<<<<<<< HEAD
    <PropertyGroup>
      <NoWarn>1591</NoWarn>
    </PropertyGroup>
=======
    <Import Project="..\..\props\common.props" />
    <Import Project="..\..\props\nuget-common.props" />
    <Import Project="..\..\props\stylecop.props" />
>>>>>>> 8d473137
</Project><|MERGE_RESOLUTION|>--- conflicted
+++ resolved
@@ -11,13 +11,11 @@
       <DocumentationFile>bin\Release\OpenTK.Compute.xml</DocumentationFile>
     </PropertyGroup>
 
-<<<<<<< HEAD
     <PropertyGroup>
       <NoWarn>1591</NoWarn>
     </PropertyGroup>
-=======
+    
     <Import Project="..\..\props\common.props" />
     <Import Project="..\..\props\nuget-common.props" />
     <Import Project="..\..\props\stylecop.props" />
->>>>>>> 8d473137
 </Project>