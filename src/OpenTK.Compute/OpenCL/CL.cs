﻿using System;
using System.Runtime.InteropServices;
using OpenTK.Compute.Native;

namespace OpenTK.Compute.OpenCL
{
	public class CL : CLBase
	{
		static CL()
		{
			CLBase.RegisterOpenCLResolver();
		}

		private const string LibName = "opencl";
		private const CallingConvention CallingConvention = System.Runtime.InteropServices.CallingConvention.Cdecl;

		public delegate void ClEventCallback(IntPtr waitEvent, IntPtr userData);


		#region Platform API

		/// <summary>
		/// Introduced in OpenCL 1.0
		/// See more: https://www.khronos.org/registry/OpenCL/sdk/2.2/docs/man/html/clGetPlatformIDs.html
		/// </summary>
		/// <param name="numberOfEntries">number of <see cref="CLPlatform"/> entries that can be added to platforms. If platforms is not NULL, numberOfEntries must be greater than zero.</param>
		/// <param name="platforms">returns a list of OpenCL platforms found. The CLPlatform values returned in platforms can be used to identify a specific OpenCL platform. If platforms is NULL, this argument is ignored. The number of OpenCL platforms returned is the minimum of the value specified by numberOfEntries or the number of OpenCL platforms available.</param>
		/// <param name="numberOfPlatforms">returns the number of OpenCL platforms available. If numberOfPlatforms is NULL, this argument is ignored.</param>
		/// <returns>returns <see cref="CLResultCode.Success"/> if the function is executed successfully. Otherwise, it returns one of the following errors:
		/// -InvalidValue if numberOfEntries is equal to zero and platforms is not NULL or if both numberOfPlatforms and platforms are NULL.
		/// -OutOfHostMemory if there is a failure to allocate resources required by the OpenCL implementation on the host.</returns>
		[DllImport(LibName, CallingConvention = CallingConvention, EntryPoint = "clGetPlatformIDs")]
		public static extern CLResultCode GetPlatformIds([In] uint numberOfEntries, [Out] CLPlatform[] platforms,
			[Out] out uint numberOfPlatforms);

		/// <summary>
		/// Introduced in OpenCL 1.0
		/// </summary>
		/// <param name="platformIds">returns a list of OpenCL platforms found. The CLPlatform values returned in platforms can be used to identify a specific OpenCL platform.</param>
		/// <returns>returns Success if the function is executed successfully. Otherwise, it returns one of the following errors:
		/// -InvalidValue if numberOfEntries is equal to zero and platforms is not NULL or if both numberOfPlatforms and platforms are NULL.
		/// -OutOfHostMemory if there is a failure to allocate resources required by the OpenCL implementation on the host.</returns>
		public static CLResultCode GetPlatformIds(out CLPlatform[] platformIds)
		{
			GetPlatformIds(0, null, out uint platformCount);
			platformIds = new CLPlatform[platformCount];
			return GetPlatformIds(platformCount, platformIds, out _);
		}

		/// <summary>
		/// Introduced in OpenCL 1.0
		/// </summary>
		[DllImport(LibName, CallingConvention = CallingConvention, EntryPoint = "clGetPlatformInfo")]
		public static extern CLResultCode GetPlatformInfo([In] CLPlatform platform, [In] PlatformInfo paramName,
			[In] nuint paramValueSize, [Out] byte[] paramValue, [Out] out nuint paramValueSizeReturned);

		/// <summary>
		/// Introduced in OpenCL 1.0
		/// </summary>
		public static CLResultCode GetPlatformInfo(CLPlatform platform, PlatformInfo paramName, out byte[] paramValue)
		{
			GetPlatformInfo(platform, paramName, 0, null, out nuint sizeReturned);
			paramValue = new byte[sizeReturned];
			return GetPlatformInfo(platform, paramName, sizeReturned, paramValue, out _);
		}

		#endregion

		#region Device API

		/// <summary>
		/// Introduced in OpenCL 1.0
		/// </summary>
		[DllImport(LibName, CallingConvention = CallingConvention, EntryPoint = "clGetDeviceIDs")]
		public static extern CLResultCode GetDeviceIds([In] CLPlatform platform, [In] DeviceType deviceType,
			[In] uint numberOfEntries,
			[Out] CLDevice[] devices, [Out] out uint numberOfDevicesReturned);

		/// <summary>
		/// Introduced in OpenCL 1.0
		/// </summary>
		public static CLResultCode GetDeviceIds(CLPlatform platform, DeviceType deviceType, out CLDevice[] deviceIds)
		{
			GetDeviceIds(platform, deviceType, 0, null, out uint deviceCount);
			deviceIds = new CLDevice[deviceCount];
			return GetDeviceIds(platform, deviceType, deviceCount, deviceIds, out _);
		}

		/// <summary>
		/// Introduced in OpenCL 1.0
		/// </summary>
		[DllImport(LibName, CallingConvention = CallingConvention, EntryPoint = "clGetDeviceInfo")]
		public static extern CLResultCode GetDeviceInfo([In] CLDevice device, [In] DeviceInfo paramName,
			[In] nuint paramValueSize,
			[Out] byte[] paramValue, [Out] out nuint paramValueSizeReturned);

		/// <summary>
		/// Introduced in OpenCL 1.0
		/// </summary>
		public static CLResultCode GetDeviceInfo(CLDevice device, DeviceInfo paramName, out byte[] paramValue)
		{
			GetDeviceInfo(device, paramName, 0, null, out nuint sizeReturned);
			paramValue = new byte[sizeReturned];
			return GetDeviceInfo(device, paramName, sizeReturned, paramValue, out _);
		}

		/// <summary>
		/// Introduced in OpenCL 1.2
		/// </summary>
		[DllImport(LibName, CallingConvention = CallingConvention, EntryPoint = "clCreateSubDevices")]
		public static extern CLResultCode CreateSubDevices([In] CLDevice inDevice, [In] IntPtr[] properties,
			[In] uint numberOfDevices,
			[Out] CLDevice[] outDevices, [Out] out uint devicesReturned);

		/// <summary>
		/// Introduced in OpenCL 1.2
		/// </summary>
		[DllImport(LibName, CallingConvention = CallingConvention, EntryPoint = "clRetainDevice")]
		public static extern CLResultCode RetainDevice([In] CLDevice device);

		/// <summary>
		/// Introduced in OpenCL 1.2
		/// </summary>
		[DllImport(LibName, CallingConvention = CallingConvention, EntryPoint = "clReleaseDevice")]
		public static extern CLResultCode ReleaseDevice([In] CLDevice device);

		/// <summary>
		/// Introduced in OpenCL 2.1
		/// </summary>
		[DllImport(LibName, CallingConvention = CallingConvention, EntryPoint = "clSetDefaultDeviceCommandQueue")]
		public static extern CLResultCode SetDefaultDeviceCommandQueue([In] CLContext context, [In] CLDevice device,
			[In] CLCommandQueue commandQueue);

		/// <summary>
		/// Introduced in OpenCL 2.1
		/// </summary>
		[DllImport(LibName, CallingConvention = CallingConvention, EntryPoint = "clGetDeviceAndHostTimer")]
		public static extern CLResultCode GetDeviceAndHostTimer([In] CLDevice device, IntPtr deviceTimestamp,
			IntPtr hostTimestamp);

		/// <summary>
		/// Introduced in OpenCL 2.1
		/// </summary>
		[DllImport(LibName, CallingConvention = CallingConvention, EntryPoint = "clGetHostTimer")]
		public static extern CLResultCode GetHostTimer([In] CLDevice device, IntPtr hostTimestamp);

		#endregion

		#region Context API

		/// <summary>
		/// Introduced in OpenCL 1.0
		/// </summary>
		[DllImport(LibName, CallingConvention = CallingConvention, EntryPoint = "clCreateContext")]
		public static extern CLContext CreateContext([In] IntPtr properties, [In] uint numberOfDevices,
			[In] CLDevice[] devices,
			[In] IntPtr notificationCallback, [In] IntPtr userData, [Out] out CLResultCode resultCode);

		/// <summary>
		/// Introduced in OpenCL 1.0
		/// </summary>
		public static CLContext CreateContext(IntPtr properties, CLDevice[] devices,
			IntPtr notificationCallback,
			IntPtr userData, out CLResultCode resultCode)
		{
			return CreateContext(properties, (uint)devices.Length, devices, notificationCallback, userData,
				out resultCode);
		}


		/// <summary>
		/// Introduced in OpenCL 1.0
		/// </summary>
		[DllImport(LibName, CallingConvention = CallingConvention, EntryPoint = "clCreateContext")]
		public static extern CLContext CreateContext([In] IntPtr[] properties, [In] uint numberOfDevices,
			[In] CLDevice[] devices,
			[In] IntPtr notificationCallback, [In] IntPtr userData, [Out] out CLResultCode resultCode);

		/// <summary>
		/// Introduced in OpenCL 1.0
		/// </summary>
		public static CLContext CreateContext(IntPtr[] properties, CLDevice[] devices,
			IntPtr notificationCallback,
			IntPtr userData, out CLResultCode resultCode)
		{
			return CreateContext(properties, (uint)devices.Length, devices, notificationCallback, userData,
				out resultCode);
		}


		/// <summary>
		/// Introduced in OpenCL 1.0
		/// </summary>
		[DllImport(LibName, CallingConvention = CallingConvention, EntryPoint = "clCreateContextFromType")]
		public static extern CLContext CreateContextFromType([In] IntPtr properties, [In] DeviceType deviceType,
			[In] IntPtr notificationCallback, [In] IntPtr userData, [Out] out CLResultCode resultCode);

		/// <summary>
		/// Introduced in OpenCL 1.0
		/// </summary>
		[DllImport(LibName, CallingConvention = CallingConvention, EntryPoint = "clCreateContextFromType")]
		public static extern CLContext CreateContextFromType([In] IntPtr[] properties, [In] DeviceType deviceType,
			[In] IntPtr notificationCallback, [In] IntPtr userData, [Out] out CLResultCode resultCode);

		/// <summary>
		/// Introduced in OpenCL 1.0
		/// </summary>
		[DllImport(LibName, CallingConvention = CallingConvention, EntryPoint = "clRetainContext")]
		public static extern CLResultCode RetainContext([In] CLContext context);

		/// <summary>
		/// Introduced in OpenCL 1.0
		/// </summary>
		[DllImport(LibName, CallingConvention = CallingConvention, EntryPoint = "clReleaseContext")]
		public static extern CLResultCode ReleaseContext([In] CLContext context);

		/// <summary>
		/// Introduced in OpenCL 1.0
		/// </summary>
		[DllImport(LibName, CallingConvention = CallingConvention, EntryPoint = "clGetContextInfo")]
		public static extern CLResultCode GetContextInfo([In] CLContext context, [In] ContextInfo paramName,
			[In] nuint paramValueSize,
			[Out] byte[] paramValue, [Out] out nuint paramValueSizeReturned);


		/// <summary>
		/// Introduced in OpenCL 1.0
		/// </summary>
		public static CLResultCode GetContextInfo(CLContext context, ContextInfo paramName, out byte[] paramValue)
		{
			GetContextInfo(context, paramName, 0, null, out nuint sizeReturned);
			paramValue = new byte[sizeReturned];
			return GetContextInfo(context, paramName, sizeReturned, paramValue, out _);
		}

		#endregion

		#region CommandQueue API

		/// <summary>
		/// Introduced in OpenCL 2.0
		/// </summary>
		[DllImport(LibName, CallingConvention = CallingConvention, EntryPoint = "clCreateCommandQueueWithProperties")]
		public static extern CLCommandQueue CreateCommandQueueWithProperties([In] CLContext context, [In] IntPtr device,
			[In] IntPtr properties,
			[Out] out CLResultCode resultCode);

		/// <summary>
		/// Introduced in OpenCL 1.0
		/// </summary>
		[DllImport(LibName, CallingConvention = CallingConvention, EntryPoint = "clRetainCommandQueue")]
		public static extern CLResultCode RetainCommandQueue([In] CLCommandQueue commandQueue);

		/// <summary>
		/// Introduced in OpenCL 1.0
		/// </summary>
		[DllImport(LibName, CallingConvention = CallingConvention, EntryPoint = "clReleaseCommandQueue")]
		public static extern CLResultCode ReleaseCommandQueue([In] CLCommandQueue commandQueue);

		/// <summary>
		/// Introduced in OpenCL 1.0
		/// </summary>
		[DllImport(LibName, CallingConvention = CallingConvention, EntryPoint = "clGetCommandQueueInfo")]
		public static extern CLResultCode GetCommandQueueInfo([In] CLCommandQueue commandQueue,
			[In] CommandQueueInfo paramName,
			[In] nuint paramSize, [Out] byte[] paramValue, [Out] out nuint paramValueSizeReturned);

		/// <summary>
		/// Introduced in OpenCL 1.0
		/// </summary>
		public static CLResultCode GetCommandQueueInfo(CLCommandQueue queue, CommandQueueInfo paramName,
			out byte[] paramValue)
		{
			GetCommandQueueInfo(queue, paramName, 0, null, out nuint sizeReturned);
			paramValue = new byte[sizeReturned];
			return GetCommandQueueInfo(queue, paramName, sizeReturned, paramValue, out _);
		}

		#endregion

		#region Memory Objects APIs

		/// <summary>
		/// Introduced in OpenCL 1.0
		/// </summary>
		[DllImport(LibName, CallingConvention = CallingConvention, EntryPoint = "clCreateBuffer")]
		public static extern CLBuffer CreateBuffer([In] CLContext context, [In] MemoryFlags flags, [In] nuint size,
			[In] IntPtr hostPtr,
			[Out] out CLResultCode resultCode);

		/// <summary>
		/// Introduced in OpenCL 1.0
		/// </summary>
		public static unsafe CLBuffer CreateBuffer<T>(CLContext context, MemoryFlags flags, T[] array,
			out CLResultCode resultCode) where T : unmanaged
		{
			fixed (T* b = array)
			{
				IntPtr buffer = CreateBuffer(context, flags, (nuint)(sizeof(T) * array.Length), (IntPtr)b,
					out resultCode);
				return new CLBuffer(buffer);
			}
		}

		/// <summary>
		/// Introduced in OpenCL 1.0
		/// </summary>
		public static unsafe CLBuffer CreateBuffer<T>(CLContext context, MemoryFlags flags, Span<T> span,
			out CLResultCode resultCode) where T : unmanaged
		{
			fixed (T* b = span)
			{
				IntPtr buffer = CreateBuffer(context, flags, (nuint)(sizeof(T) * span.Length), (IntPtr)b,
					out resultCode);
				return new CLBuffer(buffer);
			}
		}


		/// <summary>
		/// Introduced in OpenCL 1.1
		/// </summary>
		[DllImport(LibName, CallingConvention = CallingConvention, EntryPoint = "clCreateSubBuffer")]
		public static extern CLBuffer CreateSubBuffer([In] CLBuffer buffer, [In] MemoryFlags flags,
			[In] BufferCreateType bufferCreateType,
			[In] IntPtr bufferCreateInfo, [Out] out CLResultCode resultCode);

		/// <summary>
		/// Introduced in OpenCL 1.2
		/// </summary>
		[DllImport(LibName, CallingConvention = CallingConvention, EntryPoint = "clCreateImage")]
		public static extern CLImage CreateImage([In] CLContext context, [In] MemoryFlags flags,
			[In] ref ImageFormat imageFormat,
			[In] ref ImageDescription imageDesc, [In] IntPtr hostPointer, [Out] out CLResultCode resultCode);

		/// <summary>
		/// Introduced in OpenCL 2.0
		/// </summary>
		[DllImport(LibName, CallingConvention = CallingConvention, EntryPoint = "clCreatePipe")]
		public static extern CLPipe CreatePipe([In] CLContext context, [In] MemoryFlags flags, [In] uint pipePacketSize,
			[In] uint pipeMaxPackets, [In] IntPtr[] properties, [Out] out CLResultCode resultCode);


//TODO Add those 2 opencl 3.0 methods
/*
[ClVersion(3,0)]
[DllImport(LibName, CallingConvention = CallingConvention, EntryPoint = "clCreateBufferWithProperties")]
public static extern IntPtr CreateBufferWithProperties(CLContext context, IntPtr[] properties, MemoryFlags flags, nuint size, IntPtr hostPointer, out CLResultCode errorCode);
//const cl_mem_properties * properties,

[ClVersion(3,0)]
[DllImport(LibName, CallingConvention = CallingConvention, EntryPoint = "clCreateImageWithProperties")]
public static extern IntPtr CreateImageWithProperties(CLContext context, IntPtr[] properties, MemoryFlags flags, IntPtr imageFormat, IntPtr imageDesc, IntPtr hostPointer, out CLResultCode errorCode);
//const cl_mem_properties * properties,
*/

		/// <summary>
		/// Introduced in OpenCL 1.0
		/// </summary>
		[DllImport(LibName, CallingConvention = CallingConvention, EntryPoint = "clRetainMemObject")]
		public static extern CLResultCode RetainMemoryObject([In] IntPtr memoryObject);

		/// <summary>
		/// Introduced in OpenCL 1.0
		/// </summary>
		[DllImport(LibName, CallingConvention = CallingConvention, EntryPoint = "clRetainMemObject")]
		public static extern CLResultCode RetainMemoryObject([In] CLBuffer memoryObject);

		/// <summary>
		/// Introduced in OpenCL 1.0
		/// </summary>
		[DllImport(LibName, CallingConvention = CallingConvention, EntryPoint = "clRetainMemObject")]
		public static extern CLResultCode RetainMemoryObject([In] CLImage memoryObject);

		/// <summary>
		/// Introduced in OpenCL 1.0
		/// </summary>
		[DllImport(LibName, CallingConvention = CallingConvention, EntryPoint = "clRetainMemObject")]
		public static extern CLResultCode RetainMemoryObject([In] CLPipe memoryObject);

		/// <summary>
		/// Introduced in OpenCL 1.0
		/// </summary>
		[DllImport(LibName, CallingConvention = CallingConvention, EntryPoint = "clReleaseMemObject")]
		public static extern CLResultCode ReleaseMemoryObject([In] IntPtr memoryObject);

		/// <summary>
		/// Introduced in OpenCL 1.0
		/// </summary>
		[DllImport(LibName, CallingConvention = CallingConvention, EntryPoint = "clReleaseMemObject")]
		public static extern CLResultCode ReleaseMemoryObject([In] CLBuffer memoryObject);

		/// <summary>
		/// Introduced in OpenCL 1.0
		/// </summary>
		[DllImport(LibName, CallingConvention = CallingConvention, EntryPoint = "clReleaseMemObject")]
		public static extern CLResultCode ReleaseMemoryObject([In] CLImage memoryObject);

		/// <summary>
		/// Introduced in OpenCL 1.0
		/// </summary>
		[DllImport(LibName, CallingConvention = CallingConvention, EntryPoint = "clReleaseMemObject")]
		public static extern CLResultCode ReleaseMemoryObject([In] CLPipe memoryObject);

		/// <summary>
		/// Introduced in OpenCL 1.0
		/// </summary>
		[DllImport(LibName, CallingConvention = CallingConvention, EntryPoint = "clGetSupportedImageFormats")]
		public static extern CLResultCode GetSupportedImageFormats([In] CLContext context, [In] MemoryFlags flags,
			[In] MemoryObjectType imageType, [In] uint numberOfEntries, [Out] [MarshalAs(UnmanagedType.LPArray)]
			ImageFormat[] imageFormats,
			[Out] out uint numberOfImageFormats);

		/// <summary>
		/// Introduced in OpenCL 1.0
		/// </summary>
		public static CLResultCode GetSupportedImageFormats(CLContext context, MemoryFlags flags,
			MemoryObjectType imageType, out ImageFormat[] imageFormats)
		{
			GetSupportedImageFormats(context, flags, imageType, 0, null, out uint count);
			imageFormats = new ImageFormat[count];
			return GetSupportedImageFormats(context, flags, imageType, count, imageFormats, out _);
		}

		/// <summary>
		/// Introduced in OpenCL 1.0
		/// </summary>
		[DllImport(LibName, CallingConvention = CallingConvention, EntryPoint = "clGetMemObjectInfo")]
		public static extern CLResultCode GetMemObjectInfo([In] IntPtr memoryObject, [In] MemoryObjectInfo paramName,
			[In] nuint paramValueSize, [Out] byte[] paramValue, [Out] out nuint paramValueSizeReturned);

		/// <summary>
		/// Introduced in OpenCL 1.0
		/// </summary>
		[DllImport(LibName, CallingConvention = CallingConvention, EntryPoint = "clGetMemObjectInfo")]
		public static extern CLResultCode GetMemObjectInfo([In] CLBuffer memoryObject, [In] MemoryObjectInfo paramName,
			[In] nuint paramValueSize, [Out] byte[] paramValue, [Out] out nuint paramValueSizeReturned);

		/// <summary>
		/// Introduced in OpenCL 1.0
		/// </summary>
		[DllImport(LibName, CallingConvention = CallingConvention, EntryPoint = "clGetMemObjectInfo")]
		public static extern CLResultCode GetMemObjectInfo([In] CLImage memoryObject, [In] MemoryObjectInfo paramName,
			[In] nuint paramValueSize, [Out] byte[] paramValue, [Out] out nuint paramValueSizeReturned);

		/// <summary>
		/// Introduced in OpenCL 1.0
		/// </summary>
		[DllImport(LibName, CallingConvention = CallingConvention, EntryPoint = "clGetMemObjectInfo")]
		public static extern CLResultCode GetMemObjectInfo([In] CLPipe memoryObject, [In] MemoryObjectInfo paramName,
			[In] nuint paramValueSize, [Out] byte[] paramValue, [Out] out nuint paramValueSizeReturned);

		/// <summary>
		/// Introduced in OpenCL 1.0
		/// </summary>
		public static CLResultCode GetMemObjectInfo(IntPtr memoryObject, MemoryObjectInfo paramName,
			out byte[] paramValue)
		{
			GetMemObjectInfo(memoryObject, paramName, 0, null, out nuint size);
			paramValue = new byte[size];
			return GetMemObjectInfo(memoryObject, paramName, size, paramValue, out _);
		}

		/// <summary>
		/// Introduced in OpenCL 1.0
		/// </summary>
		public static CLResultCode GetMemObjectInfo(CLBuffer memoryObject, MemoryObjectInfo paramName,
			out byte[] paramValue)
		{
			return GetMemObjectInfo(memoryObject.Handle, paramName, out paramValue);
		}

		/// <summary>
		/// Introduced in OpenCL 1.0
		/// </summary>
		public static CLResultCode GetMemObjectInfo(CLImage memoryObject, MemoryObjectInfo paramName,
			out byte[] paramValue)
		{
			return GetMemObjectInfo(memoryObject.Handle, paramName, out paramValue);
		}

		/// <summary>
		/// Introduced in OpenCL 1.0
		/// </summary>
		public static CLResultCode GetMemObjectInfo(CLPipe memoryObject, MemoryObjectInfo paramName,
			out byte[] paramValue)
		{
			return GetMemObjectInfo(memoryObject.Handle, paramName, out paramValue);
		}

		/// <summary>
		/// Introduced in OpenCL 1.0
		/// </summary>
		[DllImport(LibName, CallingConvention = CallingConvention, EntryPoint = "clGetImageInfo")]
		public static extern CLResultCode GetImageInfo([In] CLImage image, [In] ImageInfo paramName,
			[In] nuint paramValueSize,
			[Out] byte[] paramValue, [Out] out nuint paramValueSizeReturned);

		/// <summary>
		/// Introduced in OpenCL 1.0
		/// </summary>
		public static CLResultCode GetImageInfo(CLImage image, ImageInfo paramName, out byte[] paramValue)
		{
			GetImageInfo(image, paramName, 0, null, out nuint size);
			paramValue = new byte[size];
			return GetImageInfo(image, paramName, size, paramValue, out _);
		}

		/// <summary>
		/// Introduced in OpenCL 2.0
		/// </summary>
		[DllImport(LibName, CallingConvention = CallingConvention, EntryPoint = "clGetPipeInfo")]
		public static extern CLResultCode GetPipeInfo([In] CLPipe pipe, [In] PipeInfo paramName,
			[In] nuint paramValueSize,
			[Out] byte[] paramValue, [Out] out nuint paramValueSizeReturned);

		/// <summary>
		/// Introduced in OpenCL 2.0
		/// </summary>
		public static CLResultCode GetPipeInfo(CLPipe pipe, PipeInfo paramName, out byte[] paramValue)
		{
			GetPipeInfo(pipe, paramName, 0, null, out nuint size);
			paramValue = new byte[size];
			return GetPipeInfo(pipe, paramName, size, paramValue, out _);
		}


		/// <summary>
		/// Introduced in OpenCL 1.1
		/// </summary>
		[DllImport(LibName, CallingConvention = CallingConvention, EntryPoint = "clSetMemObjectDestructorCallback")]
		public static extern CLResultCode SetMemoryObjectDestructorCallback([In] IntPtr memoryObject,
			[In] IntPtr notificationCallback, [In] IntPtr userData);

		/// <summary>
		/// Introduced in OpenCL 1.0
		/// </summary>
		[DllImport(LibName, CallingConvention = CallingConvention, EntryPoint = "clSetMemObjectDestructorCallback")]
		public static extern CLResultCode SetMemoryObjectDestructorCallback([In] CLBuffer memoryObject,
			[In] IntPtr notificationCallback, [In] IntPtr userData);

		/// <summary>
		/// Introduced in OpenCL 1.0
		/// </summary>
		[DllImport(LibName, CallingConvention = CallingConvention, EntryPoint = "clSetMemObjectDestructorCallback")]
		public static extern CLResultCode SetMemoryObjectDestructorCallback([In] CLImage memoryObject,
			[In] IntPtr notificationCallback, [In] IntPtr userData);

		/// <summary>
		/// Introduced in OpenCL 1.0
		/// </summary>
		[DllImport(LibName, CallingConvention = CallingConvention, EntryPoint = "clSetMemObjectDestructorCallback")]
		public static extern CLResultCode SetMemoryObjectDestructorCallback([In] CLPipe memoryObject,
			[In] IntPtr notificationCallback, [In] IntPtr userData);

		#endregion

		#region SVM Allocation API

		/// <summary>
		/// Introduced in OpenCL 2.0
		/// </summary>
		[DllImport(LibName, CallingConvention = CallingConvention, EntryPoint = "clSVMAlloc")]
		public static extern IntPtr SVMAlloc([In] CLContext context, [In] SvmMemoryFlags flags, [In] nuint size,
			[In] uint alignment);

		/// <summary>
		/// Introduced in OpenCL 2.0
		/// </summary>
		[DllImport(LibName, CallingConvention = CallingConvention, EntryPoint = "clSVMFree")]
		public static extern IntPtr SVMFree([In] CLContext context, [In] IntPtr svmPointer);

		#endregion

		#region Sampler API

		/// <summary>
		/// Introduced in OpenCL 2.0
		/// </summary>
		[DllImport(LibName, CallingConvention = CallingConvention, EntryPoint = "clCreateSamplerWithProperties")]
		public static extern CLSampler CreateSamplerWithProperties([In] CLContext context,
			[In] IntPtr samplerProperties,
			[Out] out CLResultCode resultCode);

		/// <summary>
		/// Introduced in OpenCL 1.0
		/// </summary>
		[DllImport(LibName, CallingConvention = CallingConvention, EntryPoint = "clRetainSampler")]
		public static extern CLResultCode RetainSampler([In] CLSampler sampler);

		/// <summary>
		/// Introduced in OpenCL 1.0
		/// </summary>
		[DllImport(LibName, CallingConvention = CallingConvention, EntryPoint = "clReleaseSampler")]
		public static extern CLResultCode ReleaseSampler([In] CLSampler sampler);

		/// <summary>
		/// Introduced in OpenCL 1.0
		/// </summary>
		[DllImport(LibName, CallingConvention = CallingConvention, EntryPoint = "clGetSamplerInfo")]
		public static extern CLResultCode GetSamplerInfo([In] CLSampler sampler, [In] SamplerInfo paramName,
			[In] nuint paramValueSize,
			[Out] byte[] paramValue, [Out] out nuint paramValueSizeReturned);

		/// <summary>
		/// Introduced in OpenCL 1.0
		/// </summary>
		public static CLResultCode GetSamplerInfo(CLSampler sampler, SamplerInfo paramName, out byte[] paramValue)
		{
			GetSamplerInfo(sampler, paramName, 0, null, out nuint size);
			paramValue = new byte[size];
			return GetSamplerInfo(sampler, paramName, size, paramValue, out _);
		}


		#endregion

		#region Program Object API

		/// <summary>
		/// Introduced in OpenCL 1.0
		/// </summary>
		[DllImport(LibName, CallingConvention = CallingConvention, EntryPoint = "clCreateProgramWithSource")]
		public static extern CLProgram CreateProgramWithSource([In] CLContext context, [In] uint count,
			[In] IntPtr[] strings,
			[In] uint[] lengths, [Out] out CLResultCode resultCode);

		/// <summary>
		/// Introduced in OpenCL 1.0
		/// </summary>
		public static CLProgram CreateProgramWithSource(CLContext context, string source, out CLResultCode resultCode)
		{
			IntPtr[] sourceList = {Marshal.StringToHGlobalAnsi(source)};
			uint[] sourceLengths = {(uint)source.Length};
			return CreateProgramWithSource(context, 1, sourceList, sourceLengths, out resultCode);
		}

		/// <summary>
		/// Introduced in OpenCL 1.0
		/// </summary>
		[DllImport(LibName, CallingConvention = CallingConvention, EntryPoint = "clCreateProgramWithBinary")]
		public static extern CLProgram CreateProgramWithBinary([In] CLContext context, [In] uint numberOfDevices,
			[In] IntPtr[] deviceList,
			[In] nuint[] lengths, [In] IntPtr[] binaries, [Out] out CLResultCode[] binaryStatus,
			[Out] out CLResultCode resultCode);

		/// <summary>
		/// Introduced in OpenCL 1.2
		/// </summary>
		[DllImport(LibName, CallingConvention = CallingConvention, EntryPoint = "clCreateProgramWithBuiltInKernels")]
		public static extern CLProgram CreateProgramWithBuiltInKernels([In] CLContext context,
			[In] uint numberOfDevices,
			[In] IntPtr[] deviceList, [In] string kernelNames, [Out] out CLResultCode resultCode);

		/// <summary>
		/// Introduced in OpenCL 2.1
		/// </summary>
		[DllImport(LibName, CallingConvention = CallingConvention, EntryPoint = "clCreateProgramWithIL")]
		public static extern CLProgram CreateProgramWithIL([In] CLContext context, [In] IntPtr il, [In] nuint length,
			[Out] out CLResultCode resultCode);

		/// <summary>
		/// Introduced in OpenCL 1.0
		/// </summary>
		[DllImport(LibName, CallingConvention = CallingConvention, EntryPoint = "clRetainProgram")]
		public static extern CLResultCode RetainProgram([In] CLProgram program);

		/// <summary>
		/// Introduced in OpenCL 1.0
		/// </summary>
		[DllImport(LibName, CallingConvention = CallingConvention, EntryPoint = "clReleaseProgram")]
		public static extern CLResultCode ReleaseProgram([In] CLProgram program);

		/// <summary>
		/// Introduced in OpenCL 1.0
		/// </summary>
		[DllImport(LibName, CallingConvention = CallingConvention, EntryPoint = "clBuildProgram")]
		public static extern CLResultCode BuildProgram([In] CLProgram program, [In] uint numberOfDevices,
			[In] CLDevice[] deviceList,
			[In] string options, [In] IntPtr notificationCallback, [In] IntPtr userData);

		/// <summary>
		/// Introduced in OpenCL 1.0
		/// </summary>
		public static CLResultCode BuildProgram(CLProgram program, CLDevice[] deviceList, string options,
			ClEventCallback callback)
		{
			return BuildProgram(program, (uint)deviceList.Length, deviceList, options,
				Marshal.GetFunctionPointerForDelegate(callback), IntPtr.Zero);
		}


		/// <summary>
		/// Introduced in OpenCL 1.2
		/// </summary>
		[DllImport(LibName, CallingConvention = CallingConvention, EntryPoint = "clCompileProgram")]
		public static extern CLResultCode CompileProgram([In] CLProgram program, [In] uint numberOfDevices,
			[In] CLDevice[] deviceList,
			[In] string options, [In] uint numberOfInputDevices, [In] IntPtr[] inputHeaders,
			[Out] out IntPtr headerIncludeNames,
			[In] IntPtr notificationCallback, [In] IntPtr userData);

		/// <summary>
		/// Introduced in OpenCL 1.2
		/// </summary>
		[DllImport(LibName, CallingConvention = CallingConvention, EntryPoint = "clLinkProgram")]
		public static extern CLProgram LinkProgram([In] CLContext context, [In] uint numberOfDevices,
			[In] CLDevice[] deviceList,
			[In] string options, [In] uint numberOfPrograms, [In] CLProgram[] inputPrograms,
			[In] IntPtr notificationCallback, [In] IntPtr userData,
			[Out] out CLResultCode resultCode);

		/// <summary>
		/// Introduced in OpenCL 2.2
		/// </summary>
		[DllImport(LibName, CallingConvention = CallingConvention, EntryPoint = "clSetProgramReleaseCallback")]
		public static extern CLResultCode SetProgramReleaseCallback([In] CLProgram program,
			[In] IntPtr notificationCallback,
			[In] IntPtr userData);

		/// <summary>
		/// Introduced in OpenCL 2.2
		/// </summary>
		[DllImport(LibName, CallingConvention = CallingConvention, EntryPoint = "clSetProgramSpecializationConstant")]
		public static extern CLResultCode SetProgramSpecializationConstant([In] CLProgram program, [In] uint specId,
			[In] nuint specSize, [In] IntPtr specValue);

		/// <summary>
		/// Introduced in OpenCL 1.2
		/// </summary>
		[DllImport(LibName, CallingConvention = CallingConvention, EntryPoint = "clUnloadPlatformCompiler")]
		public static extern CLResultCode UnloadPlatformCompiler([In] CLPlatform platform);

		/// <summary>
		/// Introduced in OpenCL 1.0
		/// </summary>
		[DllImport(LibName, CallingConvention = CallingConvention, EntryPoint = "clGetProgramInfo")]
		public static extern CLResultCode GetProgramInfo([In] CLProgram program, [In] ProgramInfo paramName,
			[In] nuint paramValueSize,
			[Out] byte[] paramValue, [Out] out nuint paramValueSizeReturned);

		/// <summary>
		/// Introduced in OpenCL 1.0
		/// </summary>
		public static CLResultCode GetProgramInfo(CLProgram program, ProgramInfo paramName, out byte[] paramValue)
		{
			GetProgramInfo(program, paramName, 0, null, out nuint size);
			paramValue = new byte[size];
			return GetProgramInfo(program, paramName, size, paramValue, out _);
		}

		/// <summary>
		/// Introduced in OpenCL 1.0
		/// </summary>
		[DllImport(LibName, CallingConvention = CallingConvention, EntryPoint = "clGetProgramBuildInfo")]
		public static extern CLResultCode GetProgramBuildInfo([In] CLProgram program, [In] CLDevice device,
			[In] ProgramBuildInfo paramName,
			[In] nuint paramValueSize, [Out] byte[] paramValue, [Out] out nuint paramValueSizeReturned);

		/// <summary>
		/// Introduced in OpenCL 1.0
		/// </summary>
		public static CLResultCode GetProgramBuildInfo(CLProgram program, CLDevice device, ProgramBuildInfo paramName,
			out byte[] paramValue)
		{
			GetProgramBuildInfo(program, device, paramName, 0, null, out nuint size);
			paramValue = new byte[size];
			return GetProgramBuildInfo(program, device, paramName, size, paramValue, out _);
		}

		#endregion

		#region Kernel Object API

		/// <summary>
		/// Introduced in OpenCL 1.0
		/// </summary>
		[DllImport(LibName, CallingConvention = CallingConvention, EntryPoint = "clCreateKernel")]
		public static extern CLKernel CreateKernel([In] CLProgram program, [In] string name,
			[Out] out CLResultCode resultCode);

		/// <summary>
		/// Introduced in OpenCL 1.0
		/// </summary>
		[DllImport(LibName, CallingConvention = CallingConvention, EntryPoint = "clCreateKernelsInProgram")]
		public static extern CLResultCode CreateKernelsInProgram([In] CLProgram program, [In] uint numberOfKernels,
			[In] CLKernel[] kernels,
			[Out] out uint numberOfKernelsReturned);

		/// <summary>
		/// Introduced in OpenCL 1.0
		/// </summary>
		public static CLResultCode CreateKernelsInProgram(CLProgram program, out CLKernel[] kernels)
		{
			CreateKernelsInProgram(program, 0, null, out uint count);
			kernels = new CLKernel[count];
			return CreateKernelsInProgram(program, count, kernels, out _);
		}


		/// <summary>
		/// Introduced in OpenCL 2.1
		/// </summary>
		[DllImport(LibName, CallingConvention = CallingConvention, EntryPoint = "clCloneKernel")]
		public static extern CLKernel CloneKernel([In] CLKernel sourceKernel, [Out] out CLResultCode resultCode);

		/// <summary>
		/// Introduced in OpenCL 1.0
		/// </summary>
		[DllImport(LibName, CallingConvention = CallingConvention, EntryPoint = "clRetainKernel")]
		public static extern CLResultCode RetainKernel([In] CLKernel kernel);

		/// <summary>
		/// Introduced in OpenCL 1.0
		/// </summary>
		[DllImport(LibName, CallingConvention = CallingConvention, EntryPoint = "clReleaseKernel")]
		public static extern CLResultCode ReleaseKernel([In] CLKernel kernel);

		/// <summary>
		/// Introduced in OpenCL 1.0
		/// </summary>
		[DllImport(LibName, CallingConvention = CallingConvention, EntryPoint = "clSetKernelArg")]
		public static extern CLResultCode SetKernelArg([In] CLKernel kernel, [In] uint argumentIndex,
			[In] nuint argumentSize,
			[In] IntPtr argumentValuePointer);

		/// <summary>
		/// Introduced in OpenCL 1.0
		/// </summary>
		public static unsafe CLResultCode SetKernelArg<T>(CLKernel kernel, uint argumentIndex, in T argument) where T : unmanaged
		{
			fixed (T* arg = &argument)
			{
				return SetKernelArg(kernel, argumentIndex, (nuint)sizeof(T), (IntPtr)arg);
			}
		}

		/// <summary>
		/// Introduced in OpenCL 2.0
		/// </summary>
		[DllImport(LibName, CallingConvention = CallingConvention, EntryPoint = "clSetKernelArgSVMPointer")]
		public static extern CLResultCode SetKernelArgSVMPointer([In] CLKernel kernel, [In] uint argumentIndex,
			[In] IntPtr argumentValuePointer);

		/// <summary>
		/// Introduced in OpenCL 2.0
		/// </summary>
		[DllImport(LibName, CallingConvention = CallingConvention, EntryPoint = "clSetKernelExecInfo")]
		public static extern CLResultCode SetKernelExecInfo([In] CLKernel kernel, [In] KernelExecInfo paramName,
			[In] nuint paramValueSize, [In] IntPtr paramValue);

		/// <summary>
		/// Introduced in OpenCL 1.0
		/// </summary>
		[DllImport(LibName, CallingConvention = CallingConvention, EntryPoint = "clGetKernelInfo")]
		public static extern CLResultCode GetKernelInfo([In] CLKernel kernel, [In] KernelInfo paramName,
			[In] nuint paramValueSize,
			[Out] byte[] paramValue, [Out] out nuint paramSizeReturned);

		/// <summary>
		/// Introduced in OpenCL 1.0
		/// </summary>
		public static CLResultCode GetKernelInfo(CLKernel kernel, KernelInfo paramName, out byte[] paramValue)
		{
			GetKernelInfo(kernel, paramName, 0, null, out nuint size);
			paramValue = new byte[size];
			return GetKernelInfo(kernel, paramName, size, paramValue, out _);
		}

		/// <summary>
		/// Introduced in OpenCL 1.2
		/// </summary>
		[DllImport(LibName, CallingConvention = CallingConvention, EntryPoint = "clGetKernelArgInfo")]
		public static extern CLResultCode GetKernelArgInfo([In] CLKernel kernel, [In] uint argumentIndex,
			[In] KernelArgInfo paramName,
			[In] nuint paramValueSize, [Out] byte[] paramValue, [Out] out nuint paramSizeReturned);

		/// <summary>
		/// Introduced in OpenCL 1.2
		/// </summary>
		public static CLResultCode GetKernelArgInfo(CLKernel kernel, uint argumentIndex, KernelArgInfo paramName,
			out byte[] paramValue)
		{
			GetKernelArgInfo(kernel, argumentIndex, paramName, 0, null, out nuint size);
			paramValue = new byte[size];
			return GetKernelArgInfo(kernel, argumentIndex, paramName, size, paramValue, out _);
		}

		/// <summary>
		/// Introduced in OpenCL 1.0
		/// </summary>
		[DllImport(LibName, CallingConvention = CallingConvention, EntryPoint = "clGetKernelWorkGroupInfo")]
		public static extern CLResultCode GetKernelWorkGroupInfo([In] CLKernel kernel, [In] CLDevice device,
			[In] KernelWorkGroupInfo paramName, [In] nuint paramValueSize, [Out] byte[] paramValue,
			[Out] out nuint paramSizeReturned);

		/// <summary>
		/// Introduced in OpenCL 1.0
		/// </summary>
		public static CLResultCode GetKernelWorkGroupInfo(CLKernel kernel, CLDevice device,
			KernelWorkGroupInfo paramName,
			out byte[] paramValue)
		{
			GetKernelWorkGroupInfo(kernel, device, paramName, 0, null, out nuint size);
			paramValue = new byte[size];
			return GetKernelWorkGroupInfo(kernel, device, paramName, size, paramValue, out _);
		}

		/// <summary>
		/// Introduced in OpenCL 2.1
		/// </summary>
		[DllImport(LibName, CallingConvention = CallingConvention, EntryPoint = "clGetKernelSubGroupInfo")]
		public static extern CLResultCode GetKernelSubGroupInfo([In] CLKernel kernel, [In] CLDevice device,
			[In] KernelSubGroupInfo paramName, [In] nuint inputValueSize, [In] IntPtr inputValue,
			[In] nuint paramValueSize,
			[Out] byte[] paramValue, [Out] out nuint paramSizeReturned);

		#endregion

		#region Event Object API

		/// <summary>
		/// Introduced in OpenCL 1.0
		/// </summary>
		[DllImport(LibName, CallingConvention = CallingConvention, EntryPoint = "clWaitForEvents")]
		public static extern CLResultCode WaitForEvents([In] uint numberOfEvents, [In] CLEvent[] eventList);

		/// <summary>
		/// Introduced in OpenCL 1.0
		/// </summary>
		[DllImport(LibName, CallingConvention = CallingConvention, EntryPoint = "clGetEventInfo")]
		public static extern CLResultCode GetEventInfo([In] CLEvent @event, [In] EventInfo paramName,
			[In] nuint paramValueSize,
			[Out] byte[] paramValue, [Out] out nuint paramSizeReturned);

		/// <summary>
		/// Introduced in OpenCL 1.0
		/// </summary>
		public static CLResultCode GetEventInfo(CLEvent @event, EventInfo paramName, out byte[] paramValue)
		{
			GetEventInfo(@event, paramName, 0, null, out nuint size);
			paramValue = new byte[size];
			return GetEventInfo(@event, paramName, size, paramValue, out _);
		}

		/// <summary>
		/// Introduced in OpenCL 1.1
		/// </summary>
		[DllImport(LibName, CallingConvention = CallingConvention, EntryPoint = "clCreateUserEvent")]
		public static extern CLEvent CreateUserEvent([In] CLContext context, [Out] out CLResultCode resultCode);

		/// <summary>
		/// Introduced in OpenCL 1.0
		/// </summary>
		[DllImport(LibName, CallingConvention = CallingConvention, EntryPoint = "clRetainEvent")]
		public static extern CLResultCode RetainEvent([In] CLEvent @event);

		/// <summary>
		/// Introduced in OpenCL 1.0
		/// </summary>
		[DllImport(LibName, CallingConvention = CallingConvention, EntryPoint = "clReleaseEvent")]
		public static extern CLResultCode ReleaseEvent([In] CLEvent @event);

		/// <summary>
		/// Introduced in OpenCL 1.1
		/// </summary>
		[DllImport(LibName, CallingConvention = CallingConvention, EntryPoint = "clSetUserEventStatus")]
		public static extern CLResultCode SetUserEventStatus([In] CLEvent @event, [In] int executionStatus);

		/// <summary>
		/// Introduced in OpenCL 1.1
		/// </summary>
		[DllImport(LibName, CallingConvention = CallingConvention, EntryPoint = "clSetEventCallback")]
		public static extern CLResultCode SetEventCallback([In] CLEvent eventHandle, [In] int commandExecCallbackType,
			[In] IntPtr notifyCallback, [In] IntPtr userData);

		/// <summary>
		/// Introduced in OpenCL 1.1
		/// </summary>
		public static CLResultCode SetEventCallback(CLEvent eventHandle, int callbackType,
			ClEventCallback notifyCallback)
		{
			return SetEventCallback(eventHandle, callbackType,
				Marshal.GetFunctionPointerForDelegate(notifyCallback), IntPtr.Zero);
		}

		#endregion

		#region Profiling API

		/// <summary>
		/// Introduced in OpenCL 1.0
		/// </summary>
		[DllImport(LibName, CallingConvention = CallingConvention, EntryPoint = "clGetEventProfilingInfo")]
		public static extern CLResultCode GetEventProfilingInfo([In] CLEvent @event, [In] ProfilingInfo paramName,
			[In] nuint paramValueSize, [Out] byte[] paramValue, [Out] out nuint paramValueSizeReturned);

		/// <summary>
		/// Introduced in OpenCL 1.0
		/// </summary>
		public static CLResultCode GetEventProfilingInfo(CLEvent @event, ProfilingInfo paramName, out byte[] paramValue)
		{
			GetEventProfilingInfo(@event, paramName, 0, null, out nuint size);
			paramValue = new byte[size];
			return GetEventProfilingInfo(@event, paramName, size, paramValue, out _);
		}

		#endregion

		#region Flush and Finish API

		/// <summary>
		/// Introduced in OpenCL 1.0
		/// </summary>
		[DllImport(LibName, CallingConvention = CallingConvention, EntryPoint = "clFlush")]
		public static extern CLResultCode Flush([In] CLCommandQueue commandQueue);

		/// <summary>
		/// Introduced in OpenCL 1.0
		/// </summary>
		[DllImport(LibName, CallingConvention = CallingConvention, EntryPoint = "clFinish")]
		public static extern CLResultCode Finish([In] CLCommandQueue commandQueue);

		#endregion

		#region Enqueued Commands API

		/// <summary>
		/// Introduced in OpenCL 1.0
		/// </summary>
		[DllImport(LibName, CallingConvention = CallingConvention, EntryPoint = "clEnqueueReadBuffer")]
		public static extern CLResultCode EnqueueReadBuffer([In] CLCommandQueue commandQueue, [In] CLBuffer buffer,
			[In] bool blockingRead,
			[In] nuint offset, [In] nuint size, [In] IntPtr pointer, [In] uint numberOfEventsInWaitList,
			[In] CLEvent[] eventWaitList,
			[Out] out CLEvent @event);

		/// <summary>
		/// Introduced in OpenCL1.0
		/// </summary>
		public static unsafe CLResultCode EnqueueReadBuffer<T>(CLCommandQueue commandQueue, CLBuffer buffer,
			bool blockingRead,
			nuint offset, T[] array, CLEvent[] eventWaitList, out CLEvent eventHandle)
			where T : unmanaged
		{
			fixed (T* b = array)
			{
				CLResultCode resultCode = EnqueueReadBuffer(commandQueue, buffer, blockingRead, offset,
<<<<<<< HEAD
					(nuint)(array.Length * sizeof(float)), (IntPtr)b, (uint)(eventWaitList?.Length ?? 0),
=======
					(UIntPtr)(array.Length * sizeof(T)), (IntPtr)b, (uint)(eventWaitList?.Length ?? 0),
>>>>>>> 184fb195
					eventWaitList,
					out eventHandle);
				return resultCode;
			}
		}

		/// <summary>
		/// Introduced in OpenCL 1.0
		/// </summary>
		public static unsafe CLResultCode EnqueueReadBuffer<T>(CLCommandQueue commandQueue, CLBuffer buffer,
			bool blockingRead,
			nuint offset, Span<T> span, CLEvent[] eventWaitList, out CLEvent eventHandle)
			where T : unmanaged
		{
			fixed (T* b = span)
			{
				CLResultCode resultCode = EnqueueReadBuffer(commandQueue, buffer, blockingRead, offset,
					(nuint)(span.Length * sizeof(T)), (IntPtr)b, (uint)(eventWaitList?.Length ?? 0),
					eventWaitList, out eventHandle);
				return resultCode;
			}
		}

		/// <summary>
		/// Introduced in OpenCL 1.1
		/// </summary>
		[DllImport(LibName, CallingConvention = CallingConvention, EntryPoint = "clEnqueueReadBufferRect")]
		public static extern CLResultCode EnqueueReadBufferRect([In] CLCommandQueue commandQueue, [In] CLBuffer buffer,
			[In] bool blockingRead,
			[In] nuint[] bufferOffset, [In] nuint[] hostOffset, [In] nuint[] region, [In] nuint bufferRowPitch,
			[In] nuint bufferSlicePitch, [In] nuint hostRowPitch, [In] nuint hostSlicePitch, [In] IntPtr pointer,
			[In] uint numberOfEventsInWaitList, [In] CLEvent[] eventWaitList, [Out] out CLEvent @event);

		/// <summary>
		/// Introduced in OpenCL 1.1
		/// </summary>
		public static unsafe CLResultCode EnqueueReadBufferRect<T>(CLCommandQueue commandQueue, CLBuffer buffer,
			bool blockingRead,
			nuint[] bufferOffset, nuint[] hostOffset, nuint[] region, nuint bufferRowPitch,
			nuint bufferSlicePitch, nuint hostRowPitch, nuint hostSlicePitch, T[] array,
			CLEvent[] eventWaitList, out CLEvent @event) where T : unmanaged
		{
			fixed (T* a = array)
			{
				return EnqueueReadBufferRect(commandQueue, buffer, blockingRead, bufferOffset,
					hostOffset, region,
					bufferRowPitch, bufferSlicePitch, hostRowPitch, hostSlicePitch, (IntPtr)a,
					(uint)(eventWaitList?.Length ?? 0),
					eventWaitList, out @event);
			}
		}

		/// <summary>
		/// Introduced in OpenCL 1.1
		/// </summary>
		public static unsafe CLResultCode EnqueueReadBufferRect<T>(CLCommandQueue commandQueue, CLBuffer buffer,
			bool blockingRead,
			nuint[] bufferOffset, nuint[] hostOffset, nuint[] region, nuint bufferRowPitch,
			nuint bufferSlicePitch, nuint hostRowPitch, nuint hostSlicePitch, Span<T> span,
			CLEvent[] eventWaitList, out CLEvent @event) where T : unmanaged
		{
			fixed (T* a = span)
			{
				return EnqueueReadBufferRect(commandQueue, buffer, blockingRead, bufferOffset,
					hostOffset, region,
					bufferRowPitch, bufferSlicePitch, hostRowPitch, hostSlicePitch, (IntPtr)a,
					(uint)(eventWaitList?.Length ?? 0),
					eventWaitList, out @event);
			}
		}

		/// <summary>
		/// Introduced in OpenCL 1.0
		/// </summary>
		[DllImport(LibName, CallingConvention = CallingConvention, EntryPoint = "clEnqueueWriteBuffer")]
		public static extern CLResultCode EnqueueWriteBuffer([In] CLCommandQueue commandQueue, [In] CLBuffer buffer,
			[In] bool blockingWrite,
			[In] nuint offset, [In] nuint size, [In] IntPtr pointer, [In] uint numberOfEventsInWaitList,
			[In] CLEvent[] eventWaitList,
			[Out] out CLEvent @event);

		/// <summary>
		/// Introduced in OpenCL 1.0
		/// </summary>
		public static unsafe CLResultCode EnqueueWriteBuffer<T>(CLCommandQueue commandQueue, CLBuffer buffer,
			bool blockingWrite,
			nuint offset, T[] array, CLEvent[] eventWaitList,
			out CLEvent @event) where T : unmanaged
		{
			fixed (T* a = array)
			{
				CLResultCode resultCode = EnqueueWriteBuffer(commandQueue, buffer, blockingWrite, offset,
					(nuint)(array.Length * sizeof(T)), (IntPtr)a, (uint)(eventWaitList?.Length ?? 0),
					eventWaitList, out @event);

				return resultCode;
			}
		}

		/// <summary>
		/// Introduced in OpenCL 1.0
		/// </summary>
		public static unsafe CLResultCode EnqueueWriteBuffer<T>(CLCommandQueue commandQueue, CLBuffer buffer,
			bool blockingWrite,
			nuint offset, Span<T> span, CLEvent[] eventWaitList,
			out CLEvent @event) where T : unmanaged
		{
			fixed (T* a = span)
			{
				CLResultCode resultCode = EnqueueWriteBuffer(commandQueue, buffer, blockingWrite, offset,
					(nuint)(span.Length * sizeof(T)), (IntPtr)a, (uint)(eventWaitList?.Length ?? 0),
					eventWaitList, out @event);

				return resultCode;
			}
		}

		/// <summary>
		/// Introduced in OpenCL 1.1
		/// </summary>
		[DllImport(LibName, CallingConvention = CallingConvention, EntryPoint = "clEnqueueWriteBufferRect")]
		public static extern CLResultCode EnqueueWriteBufferRect([In] CLCommandQueue commandQueue, [In] CLBuffer buffer,
			[In] bool blockingWrite,
			[In] nuint[] bufferOffset, [In] nuint[] hostOffset, [In] nuint[] region, [In] nuint bufferRowPitch,
			[In] nuint bufferSlicePitch, [In] nuint hostRowPitch, [In] nuint hostSlicePitch, [In] IntPtr pointer,
			[In] uint numberOfEventsInWaitList, [In] CLEvent[] eventWaitList, [Out] out CLEvent @event);

		/// <summary>
		/// Introduced in OpenCL 1.1
		/// </summary>
		public static unsafe CLResultCode EnqueueWriteBufferRect<T>(CLCommandQueue commandQueue, CLBuffer buffer,
			bool blockingWrite,
			nuint[] bufferOffset, nuint[] hostOffset, nuint[] region, nuint bufferRowPitch,
			nuint bufferSlicePitch, nuint hostRowPitch, nuint hostSlicePitch, T[] array,
			CLEvent[] eventWaitList, out CLEvent @event) where T : unmanaged
		{
			fixed (T* a = array)
			{
				return EnqueueWriteBufferRect(commandQueue, buffer, blockingWrite, bufferOffset,
					hostOffset, region,
					bufferRowPitch, bufferSlicePitch, hostRowPitch, hostSlicePitch, (IntPtr)a,
					(uint)(eventWaitList?.Length ?? 0),
					eventWaitList, out @event);
			}
		}

		/// <summary>
		/// Introduced in OpenCL 1.1
		/// </summary>
		public static unsafe CLResultCode EnqueueWriteBufferRect<T>(CLCommandQueue commandQueue, CLBuffer buffer,
			bool blockingWrite,
			nuint[] bufferOffset, nuint[] hostOffset, nuint[] region, nuint bufferRowPitch,
			nuint bufferSlicePitch, nuint hostRowPitch, nuint hostSlicePitch, Span<T> span,
			CLEvent[] eventWaitList, out CLEvent @event) where T : unmanaged
		{
			fixed (T* a = span)
			{
				return EnqueueWriteBufferRect(commandQueue, buffer, blockingWrite, bufferOffset,
					hostOffset, region,
					bufferRowPitch, bufferSlicePitch, hostRowPitch, hostSlicePitch, (IntPtr)a,
					(uint)(eventWaitList?.Length ?? 0),
					eventWaitList, out @event);
			}
		}

		/// <summary>
		/// Introduced in OpenCL 1.2
		/// </summary>
		[DllImport(LibName, CallingConvention = CallingConvention, EntryPoint = "clEnqueueFillBuffer")]
		public static extern CLResultCode EnqueueFillBuffer([In] CLCommandQueue commandQueue, [In] CLBuffer buffer,
			[In] IntPtr pattern,
			[In] nuint patternSize, [In] nuint offset, [In] nuint size, [In] uint numberOfEventsInWaitList,
			[In] CLEvent[] eventWaitList,
			[Out] out CLEvent @event);


		/// <summary>
		/// Introduced in OpenCL 1.2
		/// </summary>
		public static unsafe CLResultCode EnqueueFillBuffer<T>(CLCommandQueue commandQueue, CLBuffer buffer,
			T[] pattern, nuint offset, nuint size, CLEvent[] eventWaitList,
			out CLEvent @event) where T : unmanaged
		{
			fixed (T* p = pattern)
			{
				return EnqueueFillBuffer(commandQueue, buffer, (IntPtr)p, (nuint)(pattern.Length * sizeof(T)), offset,
					size, (uint)(eventWaitList?.Length ?? 0), eventWaitList, out @event);
			}
		}

		/// <summary>
		/// Introduced in OpenCL 1.0
		/// </summary>
		[DllImport(LibName, CallingConvention = CallingConvention, EntryPoint = "clEnqueueCopyBuffer")]
		public static extern CLResultCode EnqueueCopyBuffer(CLCommandQueue commandQueue, CLBuffer srcBuffer,
			CLBuffer dstBuffer,
			nuint srcOffset, nuint dstOffset, nuint size, uint numberOfEventsInWaitList, CLEvent[] eventWaitList,
			out CLEvent @event);

		/// <summary>
		/// Introduced in OpenCL 1.1
		/// </summary>
		[DllImport(LibName, CallingConvention = CallingConvention, EntryPoint = "clEnqueueCopyBufferRect")]
		public static extern CLResultCode EnqueueCopyBufferRect([In] CLCommandQueue commandQueue,
			[In] CLBuffer srcBuffer, [In] CLBuffer dstBuffer,
			[In] nuint[] srcOrigin, [In] nuint[] dstOrigin, [In] nuint[] region, [In] nuint srcRowPitch,
			[In] nuint srcSlicePitch,
			[In] nuint dstRowPitch, [In] nuint dstSlicePitch, [In] uint numberOfEventsInWaitList,
			[In] CLEvent[] eventWaitList,
			[Out] out CLEvent @event);

		/// <summary>
		/// Introduced in OpenCL 1.0
		/// </summary>
		[DllImport(LibName, CallingConvention = CallingConvention, EntryPoint = "clEnqueueReadImage")]
		public static extern CLResultCode EnqueueReadImage([In] CLCommandQueue commandQueue, [In] CLImage image,
			[In] bool blockingRead,
			[In] nuint[] origin, [In] nuint[] region, [In] nuint rowPitch, [In] nuint slicePitch,
			[In] IntPtr pointer,
			[In] uint numberOfEventsInWaitList, [In] CLEvent[] eventWaitList, [Out] out CLEvent @event);

		/// <summary>
		/// Introduced in OpenCL 1.0
		/// </summary>
		[DllImport(LibName, CallingConvention = CallingConvention, EntryPoint = "clEnqueueWriteImage")]
		public static extern CLResultCode EnqueueWriteImage([In] CLCommandQueue commandQueue, [In] CLImage image,
			[In] bool blockingWrite,
			[In] nuint[] origin, [In] nuint[] region, [In] nuint inputRowPitch, [In] nuint inputSlicePitch,
			[In] IntPtr pointer,
			[In] uint numberOfEventsInWaitList, [In] CLEvent[] eventWaitList, [Out] out CLEvent @event);

		/// <summary>
		/// Introduced in OpenCL 1.2
		/// </summary>
		[DllImport(LibName, CallingConvention = CallingConvention, EntryPoint = "clEnqueueFillImage")]
		public static extern CLResultCode EnqueueFillImage([In] CLCommandQueue commandQueue, [In] CLImage image,
			[In] IntPtr fillColor,
			[In] nuint[] origin, [In] nuint[] region, [In] uint numberOfEventsInWaitList,
			[In] CLEvent[] eventWaitList,
			[Out] out CLEvent @event);

		/// <summary>
		/// Introduced in OpenCL 1.0
		/// </summary>
		[DllImport(LibName, CallingConvention = CallingConvention, EntryPoint = "clEnqueueCopyImage")]
		public static extern CLResultCode EnqueueCopyImage([In] CLCommandQueue commandQueue, [In] CLImage srcImage,
			[In] CLImage dstImage,
			[In] nuint[] srcOrigin, [In] nuint[] dstOrigin, [In] nuint[] region,
			[In] uint numberOfEventsInWaitList,
			[In] CLEvent[] eventWaitList, [Out] out CLEvent @event);

		/// <summary>
		/// Introduced in OpenCL 1.0
		/// </summary>
		[DllImport(LibName, CallingConvention = CallingConvention, EntryPoint = "clEnqueueCopyImageToBuffer")]
		public static extern CLResultCode EnqueueCopyImageToBuffer([In] CLCommandQueue commandQueue,
			[In] CLImage srcImage,
			[In] CLBuffer dstBuffer, [In] nuint[] srcOrigin, [In] nuint[] region, [In] nuint dstOffset,
			[In] uint numberOfEventsInWaitList,
			[In] CLEvent[] eventWaitList, [Out] out CLEvent @event);

		/// <summary>
		/// Introduced in OpenCL 1.0
		/// </summary>
		[DllImport(LibName, CallingConvention = CallingConvention, EntryPoint = "clEnqueueCopyBufferToImage")]
		public static extern CLResultCode EnqueueCopyBufferToImage([In] CLCommandQueue commandQueue,
			[In] CLBuffer srcBuffer,
			[In] CLImage dstImage, [In] nuint srcOffset, [In] nuint[] dstOrigin, [In] nuint[] region,
			[In] uint numberOfEventsInWaitList,
			[In] CLEvent[] eventWaitList, [Out] out CLEvent @event);

		/// <summary>
		/// Introduced in OpenCL 1.0
		/// </summary>
		[DllImport(LibName, CallingConvention = CallingConvention, EntryPoint = "clEnqueueMapBuffer")]
		public static extern IntPtr EnqueueMapBuffer([In] CLCommandQueue commandQueue, [In] CLBuffer buffer,
			[In] bool blockingMap,
			[In] MapFlags flags, [In] nuint offset, [In] nuint size, [In] uint numberOfEventsInWaitList,
			[In] CLEvent[] eventWaitList,
			[Out] out CLEvent @event, [Out] out CLResultCode resultCode);

		/// <summary>
		/// Introduced in OpenCL 1.0
		/// </summary>
		[DllImport(LibName, CallingConvention = CallingConvention, EntryPoint = "clEnqueueMapImage")]
		public static extern IntPtr EnqueueMapImage([In] CLCommandQueue commandQueue, [In] CLImage image,
			[In] bool blockingMap, [In] MapFlags flags,
			[In] nuint[] origin, [In] nuint[] region, [In] nuint rowPitch, [In] nuint slicePitch,
			[In] uint numberOfEventsInWaitList,
			[In] CLEvent[] eventWaitList, [Out] out CLEvent @event, [Out] out CLResultCode resultCode);

		/// <summary>
		/// Introduced in OpenCL 1.0
		/// </summary>
		[DllImport(LibName, CallingConvention = CallingConvention, EntryPoint = "clEnqueueUnmapMemObject")]
		public static extern CLResultCode EnqueueUnmapMemoryObject([In] CLCommandQueue commandQueue,
			[In] IntPtr memoryObject,
			[In] IntPtr mapperPtr, [In] uint numberOfEventsInWaitList, [In] CLEvent[] eventWaitList,
			[Out] out CLEvent @event);

		/// <summary>
		/// Introduced in OpenCL 1.0
		/// </summary>
		[DllImport(LibName, CallingConvention = CallingConvention, EntryPoint = "clEnqueueUnmapMemObject")]
		public static extern CLResultCode EnqueueUnmapMemoryObject([In] CLCommandQueue commandQueue,
			[In] CLBuffer memoryObject,
			[In] IntPtr mapperPtr, [In] uint numberOfEventsInWaitList, [In] CLEvent[] eventWaitList,
			[Out] out CLEvent @event);

		/// <summary>
		/// Introduced in OpenCL 1.0
		/// </summary>
		[DllImport(LibName, CallingConvention = CallingConvention, EntryPoint = "clEnqueueUnmapMemObject")]
		public static extern CLResultCode EnqueueUnmapMemoryObject([In] CLCommandQueue commandQueue,
			[In] CLImage memoryObject,
			[In] IntPtr mapperPtr, [In] uint numberOfEventsInWaitList, [In] CLEvent[] eventWaitList,
			[Out] out CLEvent @event);

		/// <summary>
		/// Introduced in OpenCL 1.2
		/// </summary>
		[DllImport(LibName, CallingConvention = CallingConvention, EntryPoint = "clEnqueueMigrateMemObjects")]
		public static extern CLResultCode EnqueueMigrateMemoryObjects([In] CLCommandQueue commandQueue,
			[In] uint numberOfMemoryObjects,
			[In] IntPtr[] memoryObjects, [In] MemoryMigrationFlags flags, [In] uint numberOfEventsInWaitList,
			[In] CLEvent[] eventWaitList,
			[Out] out CLEvent @event);

		/// <summary>
		/// Introduced in OpenCL 1.0
		/// </summary>
		[DllImport(LibName, CallingConvention = CallingConvention, EntryPoint = "clEnqueueNDRangeKernel")]
		public static extern CLResultCode EnqueueNDRangeKernel([In] CLCommandQueue commandQueue, [In] CLKernel kernel,
			[In] uint workDimension,
			[In] nuint[] globalWorkOffset, [In] nuint[] globalWorkSize, [In] nuint[] localWorkSize,
			[In] uint numberOfEventsInWaitList,
			[In] CLEvent[] eventWaitList, [Out] out CLEvent @event);

		/// <summary>
		/// Introduced in OpenCL 1.0
		/// </summary>
		[DllImport(LibName, CallingConvention = CallingConvention, EntryPoint = "clEnqueueNativeKernel")]
		public static extern CLResultCode EnqueueNativeKernel([In] CLCommandQueue commandQueue,
			[In] IntPtr userFunction,
			[In] IntPtr[] arguments, [In] nuint argumentSize, [In] uint numberOfMemoryObjects,
			[In] IntPtr[] memoryObjects,
			[In] IntPtr argumentsMemoryLocation, [In] uint numberOfEventsInWaitList, [In] CLEvent[] eventWaitList,
			[Out] out CLEvent @event);

		/// <summary>
		/// Introduced in OpenCL 1.2
		/// </summary>
		[DllImport(LibName, CallingConvention = CallingConvention, EntryPoint = "clEnqueueMarkerWithWaitList")]
		public static extern CLResultCode EnqueueMarkerWithWaitList([In] CLCommandQueue commandQueue,
			[In] uint numberOfMemoryObjects,
			[In] IntPtr[] memoryObjects, [In] IntPtr argumentsMemoryLocation, [In] uint numberOfEventsInWaitList,
			[In] CLEvent[] eventWaitList, [Out] out CLEvent @event);

		/// <summary>
		/// Introduced in OpenCL 1.2
		/// </summary>
		[DllImport(LibName, CallingConvention = CallingConvention, EntryPoint = "clEnqueueBarrierWithWaitList")]
		public static extern CLResultCode EnqueueBarrierWithWaitList([In] CLCommandQueue commandQueue,
			[In] uint numberOfMemoryObjects,
			[In] IntPtr[] memoryObjects, [In] IntPtr argumentsMemoryLocation, [In] uint numberOfEventsInWaitList,
			[In] CLEvent[] eventWaitList, [Out] out CLEvent @event);

		/// <summary>
		/// Introduced in OpenCL 2.0
		/// </summary>
		[DllImport(LibName, CallingConvention = CallingConvention, EntryPoint = "clEnqueueSVMFree")]
		public static extern CLResultCode EnqueueSVMFree([In] CLCommandQueue commandQueue,
			[In] uint numberOfSvmPointers,
			[In] IntPtr[] svmPointers, [In] IntPtr svmFreePointersCallback, [In] IntPtr userData,
			[In] uint numberOfEventsInWaitList,
			[In] CLEvent[] eventWaitList, [Out] out CLEvent @event);

		/// <summary>
		/// Introduced in OpenCL 2.0
		/// </summary>
		[DllImport(LibName, CallingConvention = CallingConvention, EntryPoint = "clEnqueueSVMMemcpy")]
		public static extern CLResultCode EnqueueSvmMemoryCopy([In] CLCommandQueue commandQueue, [In] bool blockingCopy,
			[In] IntPtr dstPointer, [In] IntPtr srcPointer, [In] nuint size, [In] uint numberOfEventsInWaitList,
			[In] CLEvent[] eventWaitList,
			[Out] out CLEvent @event);

		/// <summary>
		/// Introduced in OpenCL 2.0
		/// </summary>
		[DllImport(LibName, CallingConvention = CallingConvention, EntryPoint = "clEnqueueSVMMemFill")]
		public static extern CLResultCode EnqueueSvmMemoryFill([In] CLCommandQueue commandQueue, [In] IntPtr svmPointer,
			[In] IntPtr pattern,
			[In] nuint patternSize, [In] nuint size, [In] uint numberOfEventsInWaitList,
			[In] CLEvent[] eventWaitList,
			[Out] out CLEvent @event);

		/// <summary>
		/// Introduced in OpenCL 2.0
		/// </summary>
		[DllImport(LibName, CallingConvention = CallingConvention, EntryPoint = "clEnqueueSVMMap")]
		public static extern CLResultCode EnqueueSvmMap([In] CLCommandQueue commandQueue, [In] bool blockingMap,
			[In] MapFlags mapFlag,
			[In] IntPtr svmPointer, [In] nuint size, [In] uint numberOfEventsInWaitList, [In] CLEvent[] eventWaitList,
			[Out] out CLEvent @event);

		/// <summary>
		/// Introduced in OpenCL 2.0
		/// </summary>
		[DllImport(LibName, CallingConvention = CallingConvention, EntryPoint = "clEnqueueSVMUnmap")]
		public static extern CLResultCode EnqueueSVMUnmap([In] CLCommandQueue commandQueue, [In] IntPtr svmPointer,
			[In] uint numberOfEventsInWaitList, [In] CLEvent[] eventWaitList, [Out] out CLEvent @event);

		/// <summary>
		/// Introduced in OpenCL 2.1
		/// </summary>
		[DllImport(LibName, CallingConvention = CallingConvention, EntryPoint = "clEnqueueSVMMigrateMem")]
		public static extern CLResultCode EnqueueSvmMigrateMemory([In] CLCommandQueue commandQueue,
			[In] uint numberOfSvmPointers,
			[In] IntPtr[] svmPointers, [In] nuint[] sizes, [In] MemoryMigrationFlags memoryMigrationFlags,
			[In] uint numberOfEventsInWaitList, [In] CLEvent[] eventWaitList, [Out] out CLEvent @event);

		#endregion

		#region Extension function access

		/// <summary>
		/// Introduced in OpenCL 1.2
		/// </summary>
		[DllImport(LibName, CallingConvention = CallingConvention, EntryPoint = "clGetExtensionFunctionAddressForPlatform")]
		public static extern IntPtr GetExtensionFunctionAddressForPlatform([In] CLPlatform platform,
			[In] string functionName);

		#endregion

		#region Deprecated OpenCL API

		/// <summary>
		/// Introduced in OpenCL 1.0
		/// </summary>
		[Obsolete("Deprecated method, use CreateImage instead")]
		[DllImport(LibName, CallingConvention = CallingConvention, EntryPoint = "clCreateImage2D")]
		public static extern CLImage CreateImage2D([In] CLContext context, [In] MemoryFlags flags,
			[In] ref ImageFormat imageFormat, [In] nuint imageWidth, [In] nuint imageHeight,
			[In] nuint imageRowPitch, [In] IntPtr hostPointer,
			[Out] out CLResultCode resultCode);

		/// <summary>
		/// Introduced in OpenCL 1.0
		/// </summary>
		[Obsolete("Deprecated method, use CreateImage instead")]
		[DllImport(LibName, CallingConvention = CallingConvention, EntryPoint = "clCreateImage3D")]
		public static extern CLImage CreateImage3D([In] CLContext context, [In] MemoryFlags flags,
			[In] ref ImageFormat imageFormat,
			[In] nuint imageWidth, [In] nuint imageHeight, [In] nuint imageDepth, [In] nuint imageRowPitch,
			[In] nuint imageSlicePitch,
			[In] IntPtr hostPointer, [Out] out CLResultCode resultCode);

		/// <summary>
		/// Introduced in OpenCL 1.0
		/// </summary>
		[Obsolete("Deprecated in OpenCL 1.1, use EnqueueMarkerWithWaitList.")]
		[DllImport(LibName, CallingConvention = CallingConvention, EntryPoint = "clEnqueueMarker")]
		public static extern CLResultCode EnqueueMarker([In] CLCommandQueue commandQueue, [In] CLEvent @event);

		/// <summary>
		/// Introduced in OpenCL 1.0
		/// </summary>
		[Obsolete("Deprecated in OpenCL 1.1, use EnqueueMarkerWithWaitList.")]
		[DllImport(LibName, CallingConvention = CallingConvention, EntryPoint = "clEnqueueWaitForEvents")]
		public static extern CLResultCode EnqueueWaitForEvents([In] CLCommandQueue commandQueue,
			[In] uint numberOfEventsInWaitList,
			[In] CLEvent[] eventList);

		/// <summary>
		/// Introduced in OpenCL 1.0
		/// </summary>
		[Obsolete("Deprecated in OpenCL 1.1, use EnqueueBarrierWithWaitList.")]
		[DllImport(LibName, CallingConvention = CallingConvention, EntryPoint = "clEnqueueBarrier")]
		public static extern CLResultCode EnqueueBarrier([In] CLCommandQueue commandQueue);

		/// <summary>
		/// Introduced in OpenCL 1.0
		/// </summary>
		[Obsolete("Deprecated in OpenCL 1.1, use UnloadPlatformCompiler.")]
		[DllImport(LibName, CallingConvention = CallingConvention, EntryPoint = "clUnloadCompiler")]
		public static extern CLResultCode UnloadCompiler();

		/// <summary>
		/// Introduced in OpenCL 1.0
		/// </summary>
		[Obsolete("Deprecated method")]
		[DllImport(LibName, CallingConvention = CallingConvention, EntryPoint = "clGetExtensionFunctionAddress")]
		public static extern CLResultCode GetExtensionFunctionAddress([In] string funcName);

		/// <summary>
		/// Introduced in OpenCL 1.0
		/// </summary>
		[Obsolete("Deprecated in OpenCL 1.2, use CreateCommandQueueWithProperties.")]
		[DllImport(LibName, CallingConvention = CallingConvention, EntryPoint = "clCreateCommandQueue")]
		public static extern CLCommandQueue CreateCommandQueue([In] CLContext context, [In] CLDevice device,
			[In] CommandQueueProperty properties,
			[Out] out CLResultCode resultCode);

		/// <summary>
		/// Introduced in OpenCL 1.0
		/// </summary>
		[Obsolete("Deprecated in OpenCL 1.2")]
		[DllImport(LibName, CallingConvention = CallingConvention, EntryPoint = "clCreateSampler")]
		public static extern CLSampler CreateSampler([In] CLContext context, [In] uint normalizedCoordinates,
			[In] AddressingMode addressingMode, [In] FilterMode filterMode, [Out] out CLResultCode resultCode);

		/// <summary>
		/// Introduced in OpenCL 1.0
		/// </summary>
		[Obsolete("Deprecated in OpenCL 1.2")]
		[DllImport(LibName, CallingConvention = CallingConvention, EntryPoint = "clEnqueueTask")]
		public static extern CLResultCode EnqueueTask([In] CLCommandQueue commandQueue, [In] CLKernel kernel,
			[In] uint numberOfEventsInWaitList,
			[In] CLEvent[] eventWaitList, [Out] out CLEvent @event);

		#endregion
	}
}<|MERGE_RESOLUTION|>--- conflicted
+++ resolved
@@ -1046,11 +1046,7 @@
 			fixed (T* b = array)
 			{
 				CLResultCode resultCode = EnqueueReadBuffer(commandQueue, buffer, blockingRead, offset,
-<<<<<<< HEAD
-					(nuint)(array.Length * sizeof(float)), (IntPtr)b, (uint)(eventWaitList?.Length ?? 0),
-=======
 					(UIntPtr)(array.Length * sizeof(T)), (IntPtr)b, (uint)(eventWaitList?.Length ?? 0),
->>>>>>> 184fb195
 					eventWaitList,
 					out eventHandle);
 				return resultCode;
