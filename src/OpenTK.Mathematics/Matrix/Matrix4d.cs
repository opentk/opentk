--- conflicted
+++ resolved
@@ -2067,33 +2067,13 @@
         [Pure]
         public readonly bool Equals(Matrix4d other)
         {
-<<<<<<< HEAD
-            Vector512<double> aRow01 = Vector512.LoadUnsafe(ref Row0.X);
-            Vector512<double> aRow23 = Vector512.LoadUnsafe(ref Row2.X);
-
-            Vector512<double> bRow01 = Vector512.LoadUnsafe(ref other.Row0.X);
-            Vector512<double> bRow23 = Vector512.LoadUnsafe(ref other.Row2.X);
+            Vector512<double> aRow01 = Vector512.LoadUnsafe(in Row0.X);
+            Vector512<double> aRow23 = Vector512.LoadUnsafe(in Row2.X);
+
+            Vector512<double> bRow01 = Vector512.LoadUnsafe(in other.Row0.X);
+            Vector512<double> bRow23 = Vector512.LoadUnsafe(in other.Row2.X);
 
             return aRow01 == bRow01 && aRow23 == bRow23;
-=======
-            Vector256<double> aRow0 = Vector256.LoadUnsafe(in Row0.X);
-            Vector256<double> bRow0 = Vector256.LoadUnsafe(in other.Row0.X);
-
-            Vector256<double> aRow1 = Vector256.LoadUnsafe(in Row1.X);
-            Vector256<double> bRow1 = Vector256.LoadUnsafe(in other.Row1.X);
-
-            Vector256<double> aRow2 = Vector256.LoadUnsafe(in Row2.X);
-            Vector256<double> bRow2 = Vector256.LoadUnsafe(in other.Row2.X);
-
-            Vector256<double> aRow3 = Vector256.LoadUnsafe(in Row3.X);
-            Vector256<double> bRow3 = Vector256.LoadUnsafe(in other.Row3.X);
-
-            return
-                aRow0 == bRow0 &&
-                aRow1 == bRow1 &&
-                aRow2 == bRow2 &&
-                aRow3 == bRow3;
->>>>>>> 03a7fc3f
         }
     }
 }