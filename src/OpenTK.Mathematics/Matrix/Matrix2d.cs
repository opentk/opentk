--- conflicted
+++ resolved
@@ -900,16 +900,11 @@
         [Pure]
         public readonly bool Equals(Matrix2d other)
         {
-<<<<<<< HEAD
-            Vector256<double> a = Vector256.LoadUnsafe(ref Row0.X);
-
-            Vector256<double> b = Vector256.LoadUnsafe(ref other.Row0.X);
-=======
-            Vector256<double> a = Vector256.LoadUnsafe(in Row0.X);
-            Vector256<double> b = Vector256.LoadUnsafe(in other.Row0.X);
->>>>>>> 03a7fc3f
-
-            return a == b;
+            Vector256<double> aRow01 = Vector256.LoadUnsafe(in Row0.X);
+
+            Vector256<double> bRow01 = Vector256.LoadUnsafe(in other.Row0.X);
+
+            return aRow01 == bRow01;
         }
     }
 }