/*
Copyright (c) 2006 - 2008 The Open Toolkit library.

Permission is hereby granted, free of charge, to any person obtaining a copy of
this software and associated documentation files (the "Software"), to deal in
the Software without restriction, including without limitation the rights to
use, copy, modify, merge, publish, distribute, sublicense, and/or sell copies
of the Software, and to permit persons to whom the Software is furnished to do
so, subject to the following conditions:

The above copyright notice and this permission notice shall be included in all
copies or substantial portions of the Software.

THE SOFTWARE IS PROVIDED "AS IS", WITHOUT WARRANTY OF ANY KIND, EXPRESS OR
IMPLIED, INCLUDING BUT NOT LIMITED TO THE WARRANTIES OF MERCHANTABILITY,
FITNESS FOR A PARTICULAR PURPOSE AND NONINFRINGEMENT. IN NO EVENT SHALL THE
AUTHORS OR COPYRIGHT HOLDERS BE LIABLE FOR ANY CLAIM, DAMAGES OR OTHER
LIABILITY, WHETHER IN AN ACTION OF CONTRACT, TORT OR OTHERWISE, ARISING FROM,
OUT OF OR IN CONNECTION WITH THE SOFTWARE OR THE USE OR OTHER DEALINGS IN THE
SOFTWARE.
 */

using System;
using System.Diagnostics.CodeAnalysis;
using System.Diagnostics.Contracts;
using System.Runtime.CompilerServices;
using System.Runtime.InteropServices;
using System.Runtime.Intrinsics;
using System.Runtime.Intrinsics.X86;

namespace OpenTK.Mathematics
{
    /// <summary>
    /// Represents a 4x4 matrix containing 3D rotation, scale, transform, and projection.
    /// </summary>
    /// <seealso cref="Matrix4d"/>
    [Serializable]
    [StructLayout(LayoutKind.Sequential)]
    public struct Matrix4 : IEquatable<Matrix4>, IFormattable
    {
        /// <summary>
        /// Top row of the matrix.
        /// </summary>
        public Vector4 Row0;

        /// <summary>
        /// 2nd row of the matrix.
        /// </summary>
        public Vector4 Row1;

        /// <summary>
        /// 3rd row of the matrix.
        /// </summary>
        public Vector4 Row2;

        /// <summary>
        /// Bottom row of the matrix.
        /// </summary>
        public Vector4 Row3;

        /// <summary>
        /// The identity matrix.
        /// </summary>
        public static readonly Matrix4 Identity = new Matrix4(Vector4.UnitX, Vector4.UnitY, Vector4.UnitZ, Vector4.UnitW);

        /// <summary>
        /// The zero matrix.
        /// </summary>
        public static readonly Matrix4 Zero = new Matrix4(Vector4.Zero, Vector4.Zero, Vector4.Zero, Vector4.Zero);

        /// <summary>
        /// Initializes a new instance of the <see cref="Matrix4"/> struct.
        /// </summary>
        /// <param name="row0">Top row of the matrix.</param>
        /// <param name="row1">Second row of the matrix.</param>
        /// <param name="row2">Third row of the matrix.</param>
        /// <param name="row3">Bottom row of the matrix.</param>
        public Matrix4(Vector4 row0, Vector4 row1, Vector4 row2, Vector4 row3)
        {
            Row0 = row0;
            Row1 = row1;
            Row2 = row2;
            Row3 = row3;
        }

        /// <summary>
        /// Initializes a new instance of the <see cref="Matrix4"/> struct.
        /// </summary>
        /// <param name="m00">First item of the first row of the matrix.</param>
        /// <param name="m01">Second item of the first row of the matrix.</param>
        /// <param name="m02">Third item of the first row of the matrix.</param>
        /// <param name="m03">Fourth item of the first row of the matrix.</param>
        /// <param name="m10">First item of the second row of the matrix.</param>
        /// <param name="m11">Second item of the second row of the matrix.</param>
        /// <param name="m12">Third item of the second row of the matrix.</param>
        /// <param name="m13">Fourth item of the second row of the matrix.</param>
        /// <param name="m20">First item of the third row of the matrix.</param>
        /// <param name="m21">Second item of the third row of the matrix.</param>
        /// <param name="m22">Third item of the third row of the matrix.</param>
        /// <param name="m23">Fourth item of the third row of the matrix.</param>
        /// <param name="m30">First item of the fourth row of the matrix.</param>
        /// <param name="m31">Second item of the fourth row of the matrix.</param>
        /// <param name="m32">Third item of the fourth row of the matrix.</param>
        /// <param name="m33">Fourth item of the fourth row of the matrix.</param>
        [SuppressMessage("ReSharper", "SA1117", Justification = "For better readability of Matrix struct.")]
        public Matrix4
        (
            float m00, float m01, float m02, float m03,
            float m10, float m11, float m12, float m13,
            float m20, float m21, float m22, float m23,
            float m30, float m31, float m32, float m33
        )
        {
            Row0 = new Vector4(m00, m01, m02, m03);
            Row1 = new Vector4(m10, m11, m12, m13);
            Row2 = new Vector4(m20, m21, m22, m23);
            Row3 = new Vector4(m30, m31, m32, m33);
        }

        /// <summary>
        /// Initializes a new instance of the <see cref="Matrix4"/> struct.
        /// </summary>
        /// <param name="topLeft">The top left 3x3 of the matrix.</param>
        public Matrix4(Matrix3 topLeft)
        {
            Row0.X = topLeft.Row0.X;
            Row0.Y = topLeft.Row0.Y;
            Row0.Z = topLeft.Row0.Z;
            Row0.W = 0;
            Row1.X = topLeft.Row1.X;
            Row1.Y = topLeft.Row1.Y;
            Row1.Z = topLeft.Row1.Z;
            Row1.W = 0;
            Row2.X = topLeft.Row2.X;
            Row2.Y = topLeft.Row2.Y;
            Row2.Z = topLeft.Row2.Z;
            Row2.W = 0;
            Row3.X = 0;
            Row3.Y = 0;
            Row3.Z = 0;
            Row3.W = 1;
        }

        /// <summary>
        /// Gets the determinant of this matrix.
        /// </summary>
        public readonly float Determinant
        {
            get
            {
                float m11 = Row0.X;
                float m12 = Row0.Y;
                float m13 = Row0.Z;
                float m14 = Row0.W;
                float m21 = Row1.X;
                float m22 = Row1.Y;
                float m23 = Row1.Z;
                float m24 = Row1.W;
                float m31 = Row2.X;
                float m32 = Row2.Y;
                float m33 = Row2.Z;
                float m34 = Row2.W;
                float m41 = Row3.X;
                float m42 = Row3.Y;
                float m43 = Row3.Z;
                float m44 = Row3.W;

                return
                    (m11 * m22 * m33 * m44) - (m11 * m22 * m34 * m43) + (m11 * m23 * m34 * m42) - (m11 * m23 * m32 * m44)
                    + (m11 * m24 * m32 * m43) - (m11 * m24 * m33 * m42) - (m12 * m23 * m34 * m41) + (m12 * m23 * m31 * m44)
                    - (m12 * m24 * m31 * m43) + (m12 * m24 * m33 * m41) - (m12 * m21 * m33 * m44) + (m12 * m21 * m34 * m43)
                                                                                            + (m13 * m24 * m31 * m42) -
                    (m13 * m24 * m32 * m41) + (m13 * m21 * m32 * m44) - (m13 * m21 * m34 * m42)
                    + (m13 * m22 * m34 * m41) - (m13 * m22 * m31 * m44) - (m14 * m21 * m32 * m43) + (m14 * m21 * m33 * m42)
                    - (m14 * m22 * m33 * m41) + (m14 * m22 * m31 * m43) - (m14 * m23 * m31 * m42) + (m14 * m23 * m32 * m41);
            }
        }

        /// <summary>
        /// Gets or sets the first column of this matrix.
        /// </summary>
        public Vector4 Column0
        {
            readonly get => new Vector4(Row0.X, Row1.X, Row2.X, Row3.X);
            set
            {
                Row0.X = value.X;
                Row1.X = value.Y;
                Row2.X = value.Z;
                Row3.X = value.W;
            }
        }

        /// <summary>
        /// Gets or sets the second column of this matrix.
        /// </summary>
        public Vector4 Column1
        {
            readonly get => new Vector4(Row0.Y, Row1.Y, Row2.Y, Row3.Y);
            set
            {
                Row0.Y = value.X;
                Row1.Y = value.Y;
                Row2.Y = value.Z;
                Row3.Y = value.W;
            }
        }

        /// <summary>
        /// Gets or sets the third column of this matrix.
        /// </summary>
        public Vector4 Column2
        {
            readonly get => new Vector4(Row0.Z, Row1.Z, Row2.Z, Row3.Z);
            set
            {
                Row0.Z = value.X;
                Row1.Z = value.Y;
                Row2.Z = value.Z;
                Row3.Z = value.W;
            }
        }

        /// <summary>
        /// Gets or sets the fourth column of this matrix.
        /// </summary>
        public Vector4 Column3
        {
            readonly get => new Vector4(Row0.W, Row1.W, Row2.W, Row3.W);
            set
            {
                Row0.W = value.X;
                Row1.W = value.Y;
                Row2.W = value.Z;
                Row3.W = value.W;
            }
        }

        /// <summary>
        /// Gets or sets the value at row 1, column 1 of this instance.
        /// </summary>
        public float M11
        {
            readonly get => Row0.X;
            set => Row0.X = value;
        }

        /// <summary>
        /// Gets or sets the value at row 1, column 2 of this instance.
        /// </summary>
        public float M12
        {
            readonly get => Row0.Y;
            set => Row0.Y = value;
        }

        /// <summary>
        /// Gets or sets the value at row 1, column 3 of this instance.
        /// </summary>
        public float M13
        {
            readonly get => Row0.Z;
            set => Row0.Z = value;
        }

        /// <summary>
        /// Gets or sets the value at row 1, column 4 of this instance.
        /// </summary>
        public float M14
        {
            readonly get => Row0.W;
            set => Row0.W = value;
        }

        /// <summary>
        /// Gets or sets the value at row 2, column 1 of this instance.
        /// </summary>
        public float M21
        {
            readonly get => Row1.X;
            set => Row1.X = value;
        }

        /// <summary>
        /// Gets or sets the value at row 2, column 2 of this instance.
        /// </summary>
        public float M22
        {
            readonly get => Row1.Y;
            set => Row1.Y = value;
        }

        /// <summary>
        /// Gets or sets the value at row 2, column 3 of this instance.
        /// </summary>
        public float M23
        {
            readonly get => Row1.Z;
            set => Row1.Z = value;
        }

        /// <summary>
        /// Gets or sets the value at row 2, column 4 of this instance.
        /// </summary>
        public float M24
        {
            readonly get => Row1.W;
            set => Row1.W = value;
        }

        /// <summary>
        /// Gets or sets the value at row 3, column 1 of this instance.
        /// </summary>
        public float M31
        {
            readonly get => Row2.X;
            set => Row2.X = value;
        }

        /// <summary>
        /// Gets or sets the value at row 3, column 2 of this instance.
        /// </summary>
        public float M32
        {
            readonly get => Row2.Y;
            set => Row2.Y = value;
        }

        /// <summary>
        /// Gets or sets the value at row 3, column 3 of this instance.
        /// </summary>
        public float M33
        {
            readonly get => Row2.Z;
            set => Row2.Z = value;
        }

        /// <summary>
        /// Gets or sets the value at row 3, column 4 of this instance.
        /// </summary>
        public float M34
        {
            readonly get => Row2.W;
            set => Row2.W = value;
        }

        /// <summary>
        /// Gets or sets the value at row 4, column 1 of this instance.
        /// </summary>
        public float M41
        {
            readonly get => Row3.X;
            set => Row3.X = value;
        }

        /// <summary>
        /// Gets or sets the value at row 4, column 2 of this instance.
        /// </summary>
        public float M42
        {
            readonly get => Row3.Y;
            set => Row3.Y = value;
        }

        /// <summary>
        /// Gets or sets the value at row 4, column 3 of this instance.
        /// </summary>
        public float M43
        {
            readonly get => Row3.Z;
            set => Row3.Z = value;
        }

        /// <summary>
        /// Gets or sets the value at row 4, column 4 of this instance.
        /// </summary>
        public float M44
        {
            readonly get => Row3.W;
            set => Row3.W = value;
        }

        /// <summary>
        /// Gets or sets the values along the main diagonal of the matrix.
        /// </summary>
        public Vector4 Diagonal
        {
            readonly get => new Vector4(Row0.X, Row1.Y, Row2.Z, Row3.W);
            set
            {
                Row0.X = value.X;
                Row1.Y = value.Y;
                Row2.Z = value.Z;
                Row3.W = value.W;
            }
        }

        /// <summary>
        /// Gets the trace of the matrix, the sum of the values along the diagonal.
        /// </summary>
        public readonly float Trace => Row0.X + Row1.Y + Row2.Z + Row3.W;

        /// <summary>
        /// Gets or sets the value at a specified row and column.
        /// </summary>
        /// <param name="rowIndex">The index of the row.</param>
        /// <param name="columnIndex">The index of the column.</param>
        /// <returns>The element at the given row and column index.</returns>
        public float this[int rowIndex, int columnIndex]
        {
            readonly get
            {
                if (rowIndex == 0)
                {
                    return Row0[columnIndex];
                }

                if (rowIndex == 1)
                {
                    return Row1[columnIndex];
                }

                if (rowIndex == 2)
                {
                    return Row2[columnIndex];
                }

                if (rowIndex == 3)
                {
                    return Row3[columnIndex];
                }

                throw new IndexOutOfRangeException("You tried to access this matrix at: (" + rowIndex + ", " +
                                                   columnIndex + ")");
            }

            set
            {
                if (rowIndex == 0)
                {
                    Row0[columnIndex] = value;
                }
                else if (rowIndex == 1)
                {
                    Row1[columnIndex] = value;
                }
                else if (rowIndex == 2)
                {
                    Row2[columnIndex] = value;
                }
                else if (rowIndex == 3)
                {
                    Row3[columnIndex] = value;
                }
                else
                {
                    throw new IndexOutOfRangeException("You tried to set this matrix at: (" + rowIndex + ", " +
                                                       columnIndex + ")");
                }
            }
        }

        /// <summary>
        /// Converts this instance into its inverse.
        /// </summary>
        public void Invert()
        {
            this = Invert(this);
        }

        /// <summary>
        /// Returns an inverted copy of this instance.
        /// </summary>
        /// <remarks>
        /// If the matrix is singular this function does not throw an exception,
        /// instead it returns the original un-inverted matrix.
        /// </remarks>
        /// <returns>The inverted copy.</returns>
        public readonly Matrix4 Inverted()
        {
            var m = this;
            if (m.Determinant != 0)
            {
                m.Invert();
            }

            return m;
        }

        /// <summary>
        /// Converts this instance into its transpose.
        /// </summary>
        public void Transpose()
        {
            this = Transpose(this);
        }

        /// <summary>
        /// Returns a transposed copy of this instance.
        /// </summary>
        /// <returns>The transposed copy.</returns>
        public readonly Matrix4 Transposed()
        {
            Matrix4 m = this;
            m.Transpose();
            return m;
        }

        /// <summary>
        /// Divides each element in the Matrix by the <see cref="Determinant"/>.
        /// </summary>
        public void Normalize()
        {
            var determinant = Determinant;
            Row0 /= determinant;
            Row1 /= determinant;
            Row2 /= determinant;
            Row3 /= determinant;
        }

        /// <summary>
        /// Returns a normalized copy of this instance.
        /// </summary>
        /// <returns>The normalized copy.</returns>
        public readonly Matrix4 Normalized()
        {
            var m = this;
            m.Normalize();
            return m;
        }

        /// <summary>
        /// Swizzles this instance. Switches places of the rows of the matrix.
        /// </summary>
        /// <param name="rowForRow0">Which row to place in <see cref="Row0"/>.</param>
        /// <param name="rowForRow1">Which row to place in <see cref="Row1"/>.</param>
        /// <param name="rowForRow2">Which row to place in <see cref="Row2"/>.</param>
        /// <param name="rowForRow3">Which row to place in <see cref="Row3"/>.</param>
        public void Swizzle(int rowForRow0, int rowForRow1, int rowForRow2, int rowForRow3)
        {
            this = Swizzle(this, rowForRow0, rowForRow1, rowForRow2, rowForRow3);
        }

        /// <summary>
        /// Returns a swizzled copy of this instance.
        /// </summary>
        /// <param name="rowForRow0">Which row to place in <see cref="Row0"/>.</param>
        /// <param name="rowForRow1">Which row to place in <see cref="Row1"/>.</param>
        /// <param name="rowForRow2">Which row to place in <see cref="Row2"/>.</param>
        /// <param name="rowForRow3">Which row to place in <see cref="Row3"/>.</param>
        /// <returns>The swizzled copy.</returns>
        public readonly Matrix4 Swizzled(int rowForRow0, int rowForRow1, int rowForRow2, int rowForRow3)
        {
            Matrix4 m = this;
            m.Swizzle(rowForRow0, rowForRow1, rowForRow2, rowForRow3);
            return m;
        }

        /// <summary>
        /// Returns a copy of this Matrix4 without translation.
        /// </summary>
        /// <returns>The matrix without translation.</returns>
        public readonly Matrix4 ClearTranslation()
        {
            var m = this;
            m.Row3.Xyz = Vector3.Zero;
            return m;
        }

        /// <summary>
        /// Returns a copy of this Matrix4 without scale.
        /// </summary>
        /// <returns>The matrix without scaling.</returns>
        public readonly Matrix4 ClearScale()
        {
            var m = this;
            m.Row0.Xyz = m.Row0.Xyz.Normalized();
            m.Row1.Xyz = m.Row1.Xyz.Normalized();
            m.Row2.Xyz = m.Row2.Xyz.Normalized();
            return m;
        }

        /// <summary>
        /// Returns a copy of this Matrix4 without rotation.
        /// </summary>
        /// <returns>The matrix without rotation.</returns>
        public readonly Matrix4 ClearRotation()
        {
            var m = this;
            m.Row0.Xyz = new Vector3(m.Row0.Xyz.Length, 0, 0);
            m.Row1.Xyz = new Vector3(0, m.Row1.Xyz.Length, 0);
            m.Row2.Xyz = new Vector3(0, 0, m.Row2.Xyz.Length);
            return m;
        }

        /// <summary>
        /// Returns a copy of this Matrix4 without projection.
        /// </summary>
        /// <returns>The matrix without projection.</returns>
        public readonly Matrix4 ClearProjection()
        {
            var m = this;
            m.Column3 = Vector4.Zero;
            return m;
        }

        /// <summary>
        /// Returns the translation component of this instance.
        /// </summary>
        /// <returns>The translation.</returns>
        public readonly Vector3 ExtractTranslation()
        {
            return Row3.Xyz;
        }

        /// <summary>
        /// Returns the scale component of this instance.
        /// </summary>
        /// <returns>The scale.</returns>
        public readonly Vector3 ExtractScale()
        {
            return new Vector3(Row0.Xyz.Length, Row1.Xyz.Length, Row2.Xyz.Length);
        }

        /// <summary>
        /// Returns the rotation component of this instance. Quite slow.
        /// </summary>
        /// <param name="rowNormalize">
        /// Whether the method should row-normalize (i.e. remove scale from) the Matrix. Pass false if
        /// you know it's already normalized.
        /// </param>
        /// <returns>The rotation.</returns>
        [Pure]
        public readonly Quaternion ExtractRotation(bool rowNormalize = true)
        {
            var row0 = Row0.Xyz;
            var row1 = Row1.Xyz;
            var row2 = Row2.Xyz;

            if (rowNormalize)
            {
                row0 = row0.Normalized();
                row1 = row1.Normalized();
                row2 = row2.Normalized();
            }

            // code below adapted from Blender
            var q = default(Quaternion);
            var trace = 0.25 * (row0[0] + row1[1] + row2[2] + 1.0);

            if (trace > 0)
            {
                var sq = Math.Sqrt(trace);

                q.W = (float)sq;
                sq = 1.0 / (4.0 * sq);
                q.X = (float)((row1[2] - row2[1]) * sq);
                q.Y = (float)((row2[0] - row0[2]) * sq);
                q.Z = (float)((row0[1] - row1[0]) * sq);
            }
            else if (row0[0] > row1[1] && row0[0] > row2[2])
            {
                var sq = 2.0 * Math.Sqrt(1.0 + row0[0] - row1[1] - row2[2]);

                q.X = (float)(0.25 * sq);
                sq = 1.0 / sq;
                q.W = (float)((row2[1] - row1[2]) * sq);
                q.Y = (float)((row1[0] + row0[1]) * sq);
                q.Z = (float)((row2[0] + row0[2]) * sq);
            }
            else if (row1[1] > row2[2])
            {
                var sq = 2.0 * Math.Sqrt(1.0 + row1[1] - row0[0] - row2[2]);

                q.Y = (float)(0.25 * sq);
                sq = 1.0 / sq;
                q.W = (float)((row2[0] - row0[2]) * sq);
                q.X = (float)((row1[0] + row0[1]) * sq);
                q.Z = (float)((row2[1] + row1[2]) * sq);
            }
            else
            {
                var sq = 2.0 * Math.Sqrt(1.0 + row2[2] - row0[0] - row1[1]);

                q.Z = (float)(0.25 * sq);
                sq = 1.0 / sq;
                q.W = (float)((row1[0] - row0[1]) * sq);
                q.X = (float)((row2[0] + row0[2]) * sq);
                q.Y = (float)((row2[1] + row1[2]) * sq);
            }

            q.Normalize();
            return q;
        }

        /// <summary>
        /// Returns the projection component of this instance.
        /// </summary>
        /// <returns>The projection.</returns>
        public readonly Vector4 ExtractProjection()
        {
            return Column3;
        }

        /// <summary>
        /// Build a rotation matrix from the specified axis/angle rotation.
        /// </summary>
        /// <param name="axis">The axis to rotate about.</param>
        /// <param name="angle">Angle in radians to rotate counter-clockwise (looking in the direction of the given axis).</param>
        /// <param name="result">A matrix instance.</param>
        public static void CreateFromAxisAngle(Vector3 axis, float angle, out Matrix4 result)
        {
            // normalize and create a local copy of the vector.
            axis.Normalize();
            float axisX = axis.X, axisY = axis.Y, axisZ = axis.Z;

            // calculate angles
            var cos = MathF.Cos(-angle);
            var sin = MathF.Sin(-angle);
            var t = 1.0f - cos;

            // do the conversion math once
            float tXX = t * axisX * axisX;
            float tXY = t * axisX * axisY;
            float tXZ = t * axisX * axisZ;
            float tYY = t * axisY * axisY;
            float tYZ = t * axisY * axisZ;
            float tZZ = t * axisZ * axisZ;

            float sinX = sin * axisX;
            float sinY = sin * axisY;
            float sinZ = sin * axisZ;

            result.Row0.X = tXX + cos;
            result.Row0.Y = tXY - sinZ;
            result.Row0.Z = tXZ + sinY;
            result.Row0.W = 0;
            result.Row1.X = tXY + sinZ;
            result.Row1.Y = tYY + cos;
            result.Row1.Z = tYZ - sinX;
            result.Row1.W = 0;
            result.Row2.X = tXZ - sinY;
            result.Row2.Y = tYZ + sinX;
            result.Row2.Z = tZZ + cos;
            result.Row2.W = 0;
            result.Row3 = Vector4.UnitW;
        }

        /// <summary>
        /// Build a rotation matrix from the specified axis/angle rotation.
        /// </summary>
        /// <param name="axis">The axis to rotate about.</param>
        /// <param name="angle">Angle in radians to rotate counter-clockwise (looking in the direction of the given axis).</param>
        /// <returns>A matrix instance.</returns>
        [Pure]
        public static Matrix4 CreateFromAxisAngle(Vector3 axis, float angle)
        {
            CreateFromAxisAngle(axis, angle, out Matrix4 result);
            return result;
        }

        /// <summary>
        /// Builds a rotation matrix from a quaternion.
        /// </summary>
        /// <param name="q">The quaternion to rotate by.</param>
        /// <param name="result">A matrix instance.</param>
        public static void CreateFromQuaternion(in Quaternion q, out Matrix4 result)
        {
            // Adapted from https://en.wikipedia.org/wiki/Quaternions_and_spatial_rotation#Quaternion-derived_rotation_matrix
            // with the caviat that opentk uses row-major matrices so the matrix we create is transposed
            float sqx = q.X * q.X;
            float sqy = q.Y * q.Y;
            float sqz = q.Z * q.Z;
            float sqw = q.W * q.W;

            float xy = q.X * q.Y;
            float xz = q.X * q.Z;
            float xw = q.X * q.W;

            float yz = q.Y * q.Z;
            float yw = q.Y * q.W;

            float zw = q.Z * q.W;

            float s2 = 2f / (sqx + sqy + sqz + sqw);

            result.Row0.X = 1f - (s2 * (sqy + sqz));
            result.Row1.Y = 1f - (s2 * (sqx + sqz));
            result.Row2.Z = 1f - (s2 * (sqx + sqy));

            result.Row0.Y = s2 * (xy + zw);
            result.Row1.X = s2 * (xy - zw);

            result.Row2.X = s2 * (xz + yw);
            result.Row0.Z = s2 * (xz - yw);

            result.Row2.Y = s2 * (yz - xw);
            result.Row1.Z = s2 * (yz + xw);

            result.Row0.W = 0;
            result.Row1.W = 0;
            result.Row2.W = 0;
            result.Row3 = new Vector4(0, 0, 0, 1);
        }

        /// <summary>
        /// Builds a rotation matrix from a quaternion.
        /// </summary>
        /// <param name="q">The quaternion to rotate by.</param>
        /// <returns>A matrix instance.</returns>
        [Pure]
        public static Matrix4 CreateFromQuaternion(Quaternion q)
        {
            CreateFromQuaternion(in q, out Matrix4 result);
            return result;
        }

        /// <summary>
        /// Builds a rotation matrix for a rotation around the x-axis.
        /// </summary>
        /// <param name="angle">The counter-clockwise angle in radians.</param>
        /// <param name="result">The resulting Matrix4 instance.</param>
        public static void CreateRotationX(float angle, out Matrix4 result)
        {
            var cos = MathF.Cos(angle);
            var sin = MathF.Sin(angle);

            result = Identity;
            result.Row1.Y = cos;
            result.Row1.Z = sin;
            result.Row2.Y = -sin;
            result.Row2.Z = cos;
        }

        /// <summary>
        /// Builds a rotation matrix for a rotation around the x-axis.
        /// </summary>
        /// <param name="angle">The counter-clockwise angle in radians.</param>
        /// <returns>The resulting Matrix4 instance.</returns>
        [Pure]
        public static Matrix4 CreateRotationX(float angle)
        {
            CreateRotationX(angle, out Matrix4 result);
            return result;
        }

        /// <summary>
        /// Builds a rotation matrix for a rotation around the y-axis.
        /// </summary>
        /// <param name="angle">The counter-clockwise angle in radians.</param>
        /// <param name="result">The resulting Matrix4 instance.</param>
        public static void CreateRotationY(float angle, out Matrix4 result)
        {
            var cos = MathF.Cos(angle);
            var sin = MathF.Sin(angle);

            result = Identity;
            result.Row0.X = cos;
            result.Row0.Z = -sin;
            result.Row2.X = sin;
            result.Row2.Z = cos;
        }

        /// <summary>
        /// Builds a rotation matrix for a rotation around the y-axis.
        /// </summary>
        /// <param name="angle">The counter-clockwise angle in radians.</param>
        /// <returns>The resulting Matrix4 instance.</returns>
        [Pure]
        public static Matrix4 CreateRotationY(float angle)
        {
            CreateRotationY(angle, out Matrix4 result);
            return result;
        }

        /// <summary>
        /// Builds a rotation matrix for a rotation around the z-axis.
        /// </summary>
        /// <param name="angle">The counter-clockwise angle in radians.</param>
        /// <param name="result">The resulting Matrix4 instance.</param>
        public static void CreateRotationZ(float angle, out Matrix4 result)
        {
            var cos = MathF.Cos(angle);
            var sin = MathF.Sin(angle);

            result = Identity;
            result.Row0.X = cos;
            result.Row0.Y = sin;
            result.Row1.X = -sin;
            result.Row1.Y = cos;
        }

        /// <summary>
        /// Builds a rotation matrix for a rotation around the z-axis.
        /// </summary>
        /// <param name="angle">The counter-clockwise angle in radians.</param>
        /// <returns>The resulting Matrix4 instance.</returns>
        [Pure]
        public static Matrix4 CreateRotationZ(float angle)
        {
            CreateRotationZ(angle, out Matrix4 result);
            return result;
        }

        /// <summary>
        /// Creates a translation matrix.
        /// </summary>
        /// <param name="x">X translation.</param>
        /// <param name="y">Y translation.</param>
        /// <param name="z">Z translation.</param>
        /// <param name="result">The resulting Matrix4 instance.</param>
        public static void CreateTranslation(float x, float y, float z, out Matrix4 result)
        {
            result = Identity;
            result.Row3.X = x;
            result.Row3.Y = y;
            result.Row3.Z = z;
        }

        /// <summary>
        /// Creates a translation matrix.
        /// </summary>
        /// <param name="vector">The translation vector.</param>
        /// <param name="result">The resulting Matrix4 instance.</param>
        public static void CreateTranslation(in Vector3 vector, out Matrix4 result)
        {
            result = Identity;
            result.Row3.X = vector.X;
            result.Row3.Y = vector.Y;
            result.Row3.Z = vector.Z;
        }

        /// <summary>
        /// Creates a translation matrix.
        /// </summary>
        /// <param name="x">X translation.</param>
        /// <param name="y">Y translation.</param>
        /// <param name="z">Z translation.</param>
        /// <returns>The resulting Matrix4 instance.</returns>
        [Pure]
        public static Matrix4 CreateTranslation(float x, float y, float z)
        {
            CreateTranslation(x, y, z, out Matrix4 result);
            return result;
        }

        /// <summary>
        /// Creates a translation matrix.
        /// </summary>
        /// <param name="vector">The translation vector.</param>
        /// <returns>The resulting Matrix4 instance.</returns>
        [Pure]
        public static Matrix4 CreateTranslation(Vector3 vector)
        {
            CreateTranslation(vector.X, vector.Y, vector.Z, out Matrix4 result);
            return result;
        }

        /// <summary>
        /// Creates a scale matrix.
        /// </summary>
        /// <param name="scale">Single scale factor for the x, y, and z axes.</param>
        /// <returns>A scale matrix.</returns>
        [Pure]
        public static Matrix4 CreateScale(float scale)
        {
            CreateScale(scale, out Matrix4 result);
            return result;
        }

        /// <summary>
        /// Creates a scale matrix.
        /// </summary>
        /// <param name="scale">Scale factors for the x, y, and z axes.</param>
        /// <returns>A scale matrix.</returns>
        [Pure]
        public static Matrix4 CreateScale(Vector3 scale)
        {
            CreateScale(in scale, out Matrix4 result);
            return result;
        }

        /// <summary>
        /// Creates a scale matrix.
        /// </summary>
        /// <param name="x">Scale factor for the x axis.</param>
        /// <param name="y">Scale factor for the y axis.</param>
        /// <param name="z">Scale factor for the z axis.</param>
        /// <returns>A scale matrix.</returns>
        [Pure]
        public static Matrix4 CreateScale(float x, float y, float z)
        {
            CreateScale(x, y, z, out Matrix4 result);
            return result;
        }

        /// <summary>
        /// Creates a scale matrix.
        /// </summary>
        /// <param name="scale">Single scale factor for the x, y, and z axes.</param>
        /// <param name="result">A scale matrix.</param>
        public static void CreateScale(float scale, out Matrix4 result)
        {
            result = Identity;
            result.Row0.X = scale;
            result.Row1.Y = scale;
            result.Row2.Z = scale;
        }

        /// <summary>
        /// Creates a scale matrix.
        /// </summary>
        /// <param name="scale">Scale factors for the x, y, and z axes.</param>
        /// <param name="result">A scale matrix.</param>
        public static void CreateScale(in Vector3 scale, out Matrix4 result)
        {
            result = Identity;
            result.Row0.X = scale.X;
            result.Row1.Y = scale.Y;
            result.Row2.Z = scale.Z;
        }

        /// <summary>
        /// Creates a scale matrix.
        /// </summary>
        /// <param name="x">Scale factor for the x axis.</param>
        /// <param name="y">Scale factor for the y axis.</param>
        /// <param name="z">Scale factor for the z axis.</param>
        /// <param name="result">A scale matrix.</param>
        public static void CreateScale(float x, float y, float z, out Matrix4 result)
        {
            result = Identity;
            result.Row0.X = x;
            result.Row1.Y = y;
            result.Row2.Z = z;
        }

        /// <summary>
        /// Create a swizzle matrix that can be used to change the row order of matrices.
        /// </summary>
        /// <remarks>
        /// If you are looking to swizzle vectors there are properties like <see cref="Vector3.Zyx"/> that can do this more effectively.
        /// </remarks>
        /// <param name="rowForRow0">Which row to place in <see cref="Row0"/>.</param>
        /// <param name="rowForRow1">Which row to place in <see cref="Row1"/>.</param>
        /// <param name="rowForRow2">Which row to place in <see cref="Row2"/>.</param>
        /// <param name="rowForRow3">Which row to place in <see cref="Row3"/>.</param>
        /// <returns>The resulting swizzle matrix.</returns>
        public static Matrix4 CreateSwizzle(int rowForRow0, int rowForRow1, int rowForRow2, int rowForRow3)
        {
            CreateSwizzle(rowForRow0, rowForRow1, rowForRow2, rowForRow3, out Matrix4 result);
            return result;
        }

        /// <summary>
        /// Create a swizzle matrix that can be used to change the row order of matrices.
        /// </summary>
        /// /// <remarks>
        /// If you are looking to swizzle vectors there are properties like <see cref="Vector3.Zyx"/> that can do this more effectively.
        /// </remarks>
        /// <param name="rowForRow0">Which row to place in <see cref="Row0"/>.</param>
        /// <param name="rowForRow1">Which row to place in <see cref="Row1"/>.</param>
        /// <param name="rowForRow2">Which row to place in <see cref="Row2"/>.</param>
        /// <param name="rowForRow3">Which row to place in <see cref="Row3"/>.</param>
        /// <param name="result">The resulting swizzle matrix.</param>
        public static void CreateSwizzle(int rowForRow0, int rowForRow1, int rowForRow2, int rowForRow3, out Matrix4 result)
        {
            if (rowForRow0 < 0 || rowForRow0 >= 4)
            {
                throw new IndexOutOfRangeException($"{nameof(rowForRow0)} must be a number between 0 and 3. Got {rowForRow0}.");
            }
            if (rowForRow1 < 0 || rowForRow1 >= 4)
            {
                throw new IndexOutOfRangeException($"{nameof(rowForRow1)} must be a number between 0 and 3. Got {rowForRow1}.");
            }
            if (rowForRow2 < 0 || rowForRow2 >= 4)
            {
                throw new IndexOutOfRangeException($"{nameof(rowForRow2)} must be a number between 0 and 3. Got {rowForRow2}.");
            }
            if (rowForRow3 < 0 || rowForRow3 >= 4)
            {
                throw new IndexOutOfRangeException($"{nameof(rowForRow3)} must be a number between 0 and 3. Got {rowForRow3}.");
            }

            result = Zero;
            result[0, rowForRow0] = 1.0f;
            result[1, rowForRow1] = 1.0f;
            result[2, rowForRow2] = 1.0f;
            result[3, rowForRow3] = 1.0f;
        }

        /// <summary>
        /// Creates an orthographic projection matrix.
        /// </summary>
        /// <param name="width">The width of the projection volume.</param>
        /// <param name="height">The height of the projection volume.</param>
        /// <param name="depthNear">The near edge of the projection volume.</param>
        /// <param name="depthFar">The far edge of the projection volume.</param>
        /// <param name="result">The resulting Matrix4 instance.</param>
        public static void CreateOrthographic(float width, float height, float depthNear, float depthFar, out Matrix4 result)
        {
            CreateOrthographicOffCenter(-width / 2, width / 2, -height / 2, height / 2, depthNear, depthFar, out result);
        }

        /// <summary>
        /// Creates an orthographic projection matrix.
        /// </summary>
        /// <param name="width">The width of the projection volume.</param>
        /// <param name="height">The height of the projection volume.</param>
        /// <param name="depthNear">The near edge of the projection volume.</param>
        /// <param name="depthFar">The far edge of the projection volume.</param>
        /// <returns>The resulting Matrix4 instance.</returns>
        [Pure]
        public static Matrix4 CreateOrthographic(float width, float height, float depthNear, float depthFar)
        {
            CreateOrthographicOffCenter(-width / 2, width / 2, -height / 2, height / 2, depthNear, depthFar, out Matrix4 result);
            return result;
        }

        /// <summary>
        /// Creates an orthographic projection matrix.
        /// </summary>
        /// <param name="left">The left edge of the projection volume.</param>
        /// <param name="right">The right edge of the projection volume.</param>
        /// <param name="bottom">The bottom edge of the projection volume.</param>
        /// <param name="top">The top edge of the projection volume.</param>
        /// <param name="depthNear">The near edge of the projection volume.</param>
        /// <param name="depthFar">The far edge of the projection volume.</param>
        /// <param name="result">The resulting Matrix4 instance.</param>
        public static void CreateOrthographicOffCenter
        (
            float left,
            float right,
            float bottom,
            float top,
            float depthNear,
            float depthFar,
            out Matrix4 result
        )
        {
            result = Identity;

            var invRL = 1.0f / (right - left);
            var invTB = 1.0f / (top - bottom);
            var invFN = 1.0f / (depthFar - depthNear);

            result.Row0.X = 2 * invRL;
            result.Row1.Y = 2 * invTB;
            result.Row2.Z = -2 * invFN;

            result.Row3.X = -(right + left) * invRL;
            result.Row3.Y = -(top + bottom) * invTB;
            result.Row3.Z = -(depthFar + depthNear) * invFN;
        }

        /// <summary>
        /// Creates an orthographic projection matrix.
        /// </summary>
        /// <param name="left">The left edge of the projection volume.</param>
        /// <param name="right">The right edge of the projection volume.</param>
        /// <param name="bottom">The bottom edge of the projection volume.</param>
        /// <param name="top">The top edge of the projection volume.</param>
        /// <param name="depthNear">The near edge of the projection volume.</param>
        /// <param name="depthFar">The far edge of the projection volume.</param>
        /// <returns>The resulting Matrix4 instance.</returns>
        [Pure]
        public static Matrix4 CreateOrthographicOffCenter
        (
            float left,
            float right,
            float bottom,
            float top,
            float depthNear,
            float depthFar
        )
        {
            CreateOrthographicOffCenter(left, right, bottom, top, depthNear, depthFar, out Matrix4 result);
            return result;
        }

        /// <summary>
        /// Creates a perspective projection matrix.
        /// </summary>
        /// <param name="fovy">Angle of the field of view in the y direction (in radians).</param>
        /// <param name="aspect">Aspect ratio of the view (width / height).</param>
        /// <param name="depthNear">Distance to the near clip plane.</param>
        /// <param name="depthFar">Distance to the far clip plane.</param>
        /// <param name="result">A projection matrix that transforms camera space to raster space.</param>
        /// <exception cref="System.ArgumentOutOfRangeException">
        /// Thrown under the following conditions:
        ///  <list type="bullet">
        ///  <item>fovy is zero, less than zero or larger than Math.PI</item>
        ///  <item>aspect is negative or zero</item>
        ///  <item>depthNear is negative or zero</item>
        ///  <item>depthFar is negative or zero</item>
        ///  <item>depthNear is larger than depthFar</item>
        ///  </list>
        /// </exception>
        public static void CreatePerspectiveFieldOfView
        (
            float fovy,
            float aspect,
            float depthNear,
            float depthFar,
            out Matrix4 result
        )
        {
            if (fovy <= 0 || fovy > MathF.PI)
            {
                throw new ArgumentOutOfRangeException(nameof(fovy));
            }

            if (aspect <= 0)
            {
                throw new ArgumentOutOfRangeException(nameof(aspect));
            }

            if (depthNear <= 0)
            {
                throw new ArgumentOutOfRangeException(nameof(depthNear));
            }

            if (depthFar <= 0)
            {
                throw new ArgumentOutOfRangeException(nameof(depthFar));
            }

            float maxY = depthNear * MathF.Tan(0.5f * fovy);
            float minY = -maxY;
            float minX = minY * aspect;
            float maxX = maxY * aspect;

            CreatePerspectiveOffCenter(minX, maxX, minY, maxY, depthNear, depthFar, out result);
        }

        /// <summary>
        /// Creates a perspective projection matrix.
        /// </summary>
        /// <param name="fovy">Angle of the field of view in the y direction (in radians).</param>
        /// <param name="aspect">Aspect ratio of the view (width / height).</param>
        /// <param name="depthNear">Distance to the near clip plane.</param>
        /// <param name="depthFar">Distance to the far clip plane.</param>
        /// <returns>A projection matrix that transforms camera space to raster space.</returns>
        /// <exception cref="System.ArgumentOutOfRangeException">
        /// Thrown under the following conditions:
        ///  <list type="bullet">
        ///  <item>fovy is zero, less than zero or larger than Math.PI</item>
        ///  <item>aspect is negative or zero</item>
        ///  <item>depthNear is negative or zero</item>
        ///  <item>depthFar is negative or zero</item>
        ///  <item>depthNear is larger than depthFar</item>
        ///  </list>
        /// </exception>
        [Pure]
        public static Matrix4 CreatePerspectiveFieldOfView(float fovy, float aspect, float depthNear, float depthFar)
        {
            CreatePerspectiveFieldOfView(fovy, aspect, depthNear, depthFar, out Matrix4 result);
            return result;
        }

        /// <summary>
        /// Creates an perspective projection matrix.
        /// </summary>
        /// <param name="left">Left edge of the view frustum.</param>
        /// <param name="right">Right edge of the view frustum.</param>
        /// <param name="bottom">Bottom edge of the view frustum.</param>
        /// <param name="top">Top edge of the view frustum.</param>
        /// <param name="depthNear">Distance to the near clip plane.</param>
        /// <param name="depthFar">Distance to the far clip plane.</param>
        /// <param name="result">A projection matrix that transforms camera space to raster space.</param>
        /// <exception cref="System.ArgumentOutOfRangeException">
        /// Thrown under the following conditions:
        ///  <list type="bullet">
        ///  <item>depthNear is negative or zero</item>
        ///  <item>depthFar is negative or zero</item>
        ///  <item>depthNear is larger than depthFar</item>
        ///  </list>
        /// </exception>
        public static void CreatePerspectiveOffCenter
        (
            float left,
            float right,
            float bottom,
            float top,
            float depthNear,
            float depthFar,
            out Matrix4 result
        )
        {
            if (depthNear <= 0)
            {
                throw new ArgumentOutOfRangeException(nameof(depthNear));
            }

            if (depthFar <= 0)
            {
                throw new ArgumentOutOfRangeException(nameof(depthFar));
            }

            if (depthNear >= depthFar)
            {
                throw new ArgumentOutOfRangeException(nameof(depthNear));
            }

            var x = 2.0f * depthNear / (right - left);
            var y = 2.0f * depthNear / (top - bottom);
            var a = (right + left) / (right - left);
            var b = (top + bottom) / (top - bottom);
            var c = -(depthFar + depthNear) / (depthFar - depthNear);
            var d = -(2.0f * depthFar * depthNear) / (depthFar - depthNear);

            result.Row0.X = x;
            result.Row0.Y = 0;
            result.Row0.Z = 0;
            result.Row0.W = 0;
            result.Row1.X = 0;
            result.Row1.Y = y;
            result.Row1.Z = 0;
            result.Row1.W = 0;
            result.Row2.X = a;
            result.Row2.Y = b;
            result.Row2.Z = c;
            result.Row2.W = -1;
            result.Row3.X = 0;
            result.Row3.Y = 0;
            result.Row3.Z = d;
            result.Row3.W = 0;
        }

        /// <summary>
        /// Creates an perspective projection matrix.
        /// </summary>
        /// <param name="left">Left edge of the view frustum.</param>
        /// <param name="right">Right edge of the view frustum.</param>
        /// <param name="bottom">Bottom edge of the view frustum.</param>
        /// <param name="top">Top edge of the view frustum.</param>
        /// <param name="depthNear">Distance to the near clip plane.</param>
        /// <param name="depthFar">Distance to the far clip plane.</param>
        /// <returns>A projection matrix that transforms camera space to raster space.</returns>
        /// <exception cref="System.ArgumentOutOfRangeException">
        /// Thrown under the following conditions:
        ///  <list type="bullet">
        ///  <item>depthNear is negative or zero</item>
        ///  <item>depthFar is negative or zero</item>
        ///  <item>depthNear is larger than depthFar</item>
        ///  </list>
        /// </exception>
        [Pure]
        public static Matrix4 CreatePerspectiveOffCenter
        (
            float left,
            float right,
            float bottom,
            float top,
            float depthNear,
            float depthFar
        )
        {
            CreatePerspectiveOffCenter(left, right, bottom, top, depthNear, depthFar, out Matrix4 result);
            return result;
        }

        /// <summary>
        /// Build a world space to camera space matrix.
        /// </summary>
        /// <param name="eye">Eye (camera) position in world space.</param>
        /// <param name="target">Target position in world space.</param>
        /// <param name="up">Up vector in world space (should not be parallel to the camera direction, that is target - eye).</param>
        /// <returns>A Matrix4 that transforms world space to camera space.</returns>
        [Pure]
        public static Matrix4 LookAt(Vector3 eye, Vector3 target, Vector3 up)
        {
            var z = Vector3.Normalize(eye - target);
            var x = Vector3.Normalize(Vector3.Cross(up, z));
            var y = Vector3.Normalize(Vector3.Cross(z, x));

            Matrix4 result;

            result.Row0.X = x.X;
            result.Row0.Y = y.X;
            result.Row0.Z = z.X;
            result.Row0.W = 0;
            result.Row1.X = x.Y;
            result.Row1.Y = y.Y;
            result.Row1.Z = z.Y;
            result.Row1.W = 0;
            result.Row2.X = x.Z;
            result.Row2.Y = y.Z;
            result.Row2.Z = z.Z;
            result.Row2.W = 0;
            result.Row3.X = -((x.X * eye.X) + (x.Y * eye.Y) + (x.Z * eye.Z));
            result.Row3.Y = -((y.X * eye.X) + (y.Y * eye.Y) + (y.Z * eye.Z));
            result.Row3.Z = -((z.X * eye.X) + (z.Y * eye.Y) + (z.Z * eye.Z));
            result.Row3.W = 1;

            return result;
        }

        /// <summary>
        /// Build a world space to camera space matrix.
        /// </summary>
        /// <param name="eyeX">Eye (camera) X-position in world space.</param>
        /// <param name="eyeY">Eye (camera) Y-position in world space.</param>
        /// <param name="eyeZ">Eye (camera) Z-position in world space.</param>
        /// <param name="targetX">Target X-position in world space.</param>
        /// <param name="targetY">Target Y-position in world space.</param>
        /// <param name="targetZ">Target Z-position in world space.</param>
        /// <param name="upX">
        /// X of the up vector in world space (should not be parallel to the camera direction, that is target - eye).
        /// </param>
        /// <param name="upY">
        /// Y of the up vector in world space (should not be parallel to the camera direction, that is target - eye).
        /// </param>
        /// <param name="upZ">
        /// Z of the up vector in world space (should not be parallel to the camera direction, that is target - eye).
        /// </param>
        /// <returns>A Matrix4 that transforms world space to camera space.</returns>
        [Pure]
        public static Matrix4 LookAt
        (
            float eyeX,
            float eyeY,
            float eyeZ,
            float targetX,
            float targetY,
            float targetZ,
            float upX,
            float upY,
            float upZ
        )
        {
            return LookAt
            (
                new Vector3(eyeX, eyeY, eyeZ),
                new Vector3(targetX, targetY, targetZ),
                new Vector3(upX, upY, upZ)
            );
        }

        /// <summary>
        /// Adds two instances.
        /// </summary>
        /// <param name="left">The left operand of the addition.</param>
        /// <param name="right">The right operand of the addition.</param>
        /// <returns>A new instance that is the result of the addition.</returns>
        [Pure]
        public static Matrix4 Add(Matrix4 left, Matrix4 right)
        {
            Add(in left, in right, out Matrix4 result);
            return result;
        }

        /// <summary>
        /// Adds two instances.
        /// </summary>
        /// <param name="left">The left operand of the addition.</param>
        /// <param name="right">The right operand of the addition.</param>
        /// <param name="result">A new instance that is the result of the addition.</param>
        public static void Add(in Matrix4 left, in Matrix4 right, out Matrix4 result)
        {
            result.Row0 = left.Row0 + right.Row0;
            result.Row1 = left.Row1 + right.Row1;
            result.Row2 = left.Row2 + right.Row2;
            result.Row3 = left.Row3 + right.Row3;
        }

        /// <summary>
        /// Subtracts one instance from another.
        /// </summary>
        /// <param name="left">The left operand of the subraction.</param>
        /// <param name="right">The right operand of the subraction.</param>
        /// <returns>A new instance that is the result of the subraction.</returns>
        [Pure]
        public static Matrix4 Subtract(Matrix4 left, Matrix4 right)
        {
            Subtract(in left, in right, out Matrix4 result);
            return result;
        }

        /// <summary>
        /// Subtracts one instance from another.
        /// </summary>
        /// <param name="left">The left operand of the subraction.</param>
        /// <param name="right">The right operand of the subraction.</param>
        /// <param name="result">A new instance that is the result of the subraction.</param>
        public static void Subtract(in Matrix4 left, in Matrix4 right, out Matrix4 result)
        {
            result.Row0 = left.Row0 - right.Row0;
            result.Row1 = left.Row1 - right.Row1;
            result.Row2 = left.Row2 - right.Row2;
            result.Row3 = left.Row3 - right.Row3;
        }

        /// <summary>
        /// Multiplies two instances.
        /// </summary>
        /// <param name="left">The left operand of the multiplication.</param>
        /// <param name="right">The right operand of the multiplication.</param>
        /// <returns>A new instance that is the result of the multiplication.</returns>
        [Pure]
        public static Matrix4 Mult(Matrix4 left, Matrix4 right)
        {
            Mult(in left, in right, out Matrix4 result);
            return result;
        }

        /// <summary>
        /// Multiplies two instances.
        /// </summary>
        /// <param name="left">The left operand of the multiplication.</param>
        /// <param name="right">The right operand of the multiplication.</param>
        /// <param name="result">A new instance that is the result of the multiplication.</param>
        public static void Mult(in Matrix4 left, in Matrix4 right, out Matrix4 result)
        {
            float leftM11 = left.Row0.X;
            float leftM12 = left.Row0.Y;
            float leftM13 = left.Row0.Z;
            float leftM14 = left.Row0.W;
            float leftM21 = left.Row1.X;
            float leftM22 = left.Row1.Y;
            float leftM23 = left.Row1.Z;
            float leftM24 = left.Row1.W;
            float leftM31 = left.Row2.X;
            float leftM32 = left.Row2.Y;
            float leftM33 = left.Row2.Z;
            float leftM34 = left.Row2.W;
            float leftM41 = left.Row3.X;
            float leftM42 = left.Row3.Y;
            float leftM43 = left.Row3.Z;
            float leftM44 = left.Row3.W;
            float rightM11 = right.Row0.X;
            float rightM12 = right.Row0.Y;
            float rightM13 = right.Row0.Z;
            float rightM14 = right.Row0.W;
            float rightM21 = right.Row1.X;
            float rightM22 = right.Row1.Y;
            float rightM23 = right.Row1.Z;
            float rightM24 = right.Row1.W;
            float rightM31 = right.Row2.X;
            float rightM32 = right.Row2.Y;
            float rightM33 = right.Row2.Z;
            float rightM34 = right.Row2.W;
            float rightM41 = right.Row3.X;
            float rightM42 = right.Row3.Y;
            float rightM43 = right.Row3.Z;
            float rightM44 = right.Row3.W;

            result.Row0.X = (leftM11 * rightM11) + (leftM12 * rightM21) + (leftM13 * rightM31) + (leftM14 * rightM41);
            result.Row0.Y = (leftM11 * rightM12) + (leftM12 * rightM22) + (leftM13 * rightM32) + (leftM14 * rightM42);
            result.Row0.Z = (leftM11 * rightM13) + (leftM12 * rightM23) + (leftM13 * rightM33) + (leftM14 * rightM43);
            result.Row0.W = (leftM11 * rightM14) + (leftM12 * rightM24) + (leftM13 * rightM34) + (leftM14 * rightM44);
            result.Row1.X = (leftM21 * rightM11) + (leftM22 * rightM21) + (leftM23 * rightM31) + (leftM24 * rightM41);
            result.Row1.Y = (leftM21 * rightM12) + (leftM22 * rightM22) + (leftM23 * rightM32) + (leftM24 * rightM42);
            result.Row1.Z = (leftM21 * rightM13) + (leftM22 * rightM23) + (leftM23 * rightM33) + (leftM24 * rightM43);
            result.Row1.W = (leftM21 * rightM14) + (leftM22 * rightM24) + (leftM23 * rightM34) + (leftM24 * rightM44);
            result.Row2.X = (leftM31 * rightM11) + (leftM32 * rightM21) + (leftM33 * rightM31) + (leftM34 * rightM41);
            result.Row2.Y = (leftM31 * rightM12) + (leftM32 * rightM22) + (leftM33 * rightM32) + (leftM34 * rightM42);
            result.Row2.Z = (leftM31 * rightM13) + (leftM32 * rightM23) + (leftM33 * rightM33) + (leftM34 * rightM43);
            result.Row2.W = (leftM31 * rightM14) + (leftM32 * rightM24) + (leftM33 * rightM34) + (leftM34 * rightM44);
            result.Row3.X = (leftM41 * rightM11) + (leftM42 * rightM21) + (leftM43 * rightM31) + (leftM44 * rightM41);
            result.Row3.Y = (leftM41 * rightM12) + (leftM42 * rightM22) + (leftM43 * rightM32) + (leftM44 * rightM42);
            result.Row3.Z = (leftM41 * rightM13) + (leftM42 * rightM23) + (leftM43 * rightM33) + (leftM44 * rightM43);
            result.Row3.W = (leftM41 * rightM14) + (leftM42 * rightM24) + (leftM43 * rightM34) + (leftM44 * rightM44);
        }

        /// <summary>
        /// Multiplies an instance by a scalar.
        /// </summary>
        /// <param name="left">The left operand of the multiplication.</param>
        /// <param name="right">The right operand of the multiplication.</param>
        /// <returns>A new instance that is the result of the multiplication.</returns>
        [Pure]
        public static Matrix4 Mult(Matrix4 left, float right)
        {
            Mult(in left, right, out Matrix4 result);
            return result;
        }

        /// <summary>
        /// Multiplies an instance by a scalar.
        /// </summary>
        /// <param name="left">The left operand of the multiplication.</param>
        /// <param name="right">The right operand of the multiplication.</param>
        /// <param name="result">A new instance that is the result of the multiplication.</param>
        public static void Mult(in Matrix4 left, float right, out Matrix4 result)
        {
            result.Row0 = left.Row0 * right;
            result.Row1 = left.Row1 * right;
            result.Row2 = left.Row2 * right;
            result.Row3 = left.Row3 * right;
        }

        /// <summary>
        /// Calculate the inverse of the given matrix.
        /// </summary>
        /// <param name="mat">The matrix to invert.</param>
        /// <param name="result">The inverse of the given matrix if it has one, or the input if it is singular.</param>
        /// <exception cref="InvalidOperationException">Thrown if the Matrix4 is singular.</exception>
        public static void Invert(in Matrix4 mat, out Matrix4 result)
        {
            if (Sse3.IsSupported)
            {
                InvertSse3(in mat, out result);
            }
            else
            {
                InvertFallback(in mat, out result);
            }
        }

        [MethodImpl(MethodImplOptions.AggressiveInlining)]
        private static unsafe void InvertSse3(in Matrix4 mat, out Matrix4 result)
        {
#pragma warning disable SA1114 // Parameter list should follow declaration
#pragma warning disable SA1312 // Variable names should begin with lower-case letter
#pragma warning disable SA1512 // Single-line comments should not be followed by blank line
#pragma warning disable SA1515 // Single-line comment should be preceded by blank line

            // Original derivation and implementation can be found here:
            // https://lxjk.github.io/2017/09/03/Fast-4x4-Matrix-Inverse-with-SSE-SIMD-Explained.html

            Vector128<float> row0;
            Vector128<float> row1;
            Vector128<float> row2;
            Vector128<float> row3;

            fixed (float* m = &mat.Row0.X)
            {
                row0 = Sse.LoadVector128(m);
                row1 = Sse.LoadVector128(m + 4);
                row2 = Sse.LoadVector128(m + 8);
                row3 = Sse.LoadVector128(m + 12);
            }

            // __m128 A = VecShuffle_0101(inM.mVec[0], inM.mVec[1]);
            var A = Sse.MoveLowToHigh(row0, row1);
            // __m128 B = VecShuffle_2323(inM.mVec[0], inM.mVec[1]);
            var B = Sse.MoveHighToLow(row1, row0);
            // __m128 C = VecShuffle_0101(inM.mVec[2], inM.mVec[3]);
            var C = Sse.MoveLowToHigh(row2, row3);
            // __m128 D = VecShuffle_2323(inM.mVec[2], inM.mVec[3]);
            var D = Sse.MoveHighToLow(row3, row2);

            const byte Shuffle_0202 = 0b1000_1000;
            const byte Shuffle_1313 = 0b1101_1101;
            // __m128 detSub = _mm_sub_ps(
            var detSub = Sse.Subtract(
                // _mm_mul_ps(VecShuffle(inM.mVec[0], inM.mVec[2], 0, 2, 0, 2), VecShuffle(inM.mVec[1], inM.mVec[3], 1, 3, 1, 3)),
                Sse.Multiply(
                    Sse.Shuffle(row0, row2, Shuffle_0202),
                    Sse.Shuffle(row1, row3, Shuffle_1313)),
                // _mm_mul_ps(VecShuffle(inM.mVec[0], inM.mVec[2], 1, 3, 1, 3), VecShuffle(inM.mVec[1], inM.mVec[3], 0, 2, 0, 2)));
                Sse.Multiply(
                    Sse.Shuffle(row0, row2, Shuffle_1313),
                    Sse.Shuffle(row1, row3, Shuffle_0202)));

            const byte Shuffle_0000 = 0b0000_0000;
            const byte Shuffle_1111 = 0b0101_0101;
            const byte Shuffle_2222 = 0b1010_1010;
            const byte Shuffle_3333 = 0b1111_1111;

            // VecSwizzle1(detSub, 0);
            // #define VecSwizzle1(vec, x)                VecSwizzleMask(vec, MakeShuffleMask(x,x,x,x))
            // #define VecSwizzleMask(vec, mask)          _mm_castsi128_ps(_mm_shuffle_epi32(_mm_castps_si128(vec), mask))

            // __m128 detA = VecSwizzle1(detSub, 0);
            var detA = Sse2.Shuffle(detSub.AsInt32(), Shuffle_0000).AsSingle();
            // __m128 detB = VecSwizzle1(detSub, 1);
            var detB = Sse2.Shuffle(detSub.AsInt32(), Shuffle_1111).AsSingle();
            // __m128 detC = VecSwizzle1(detSub, 2);
            var detC = Sse2.Shuffle(detSub.AsInt32(), Shuffle_2222).AsSingle();
            // __m128 detD = VecSwizzle1(detSub, 3);
            var detD = Sse2.Shuffle(detSub.AsInt32(), Shuffle_3333).AsSingle();

            const byte Shuffle_3300 = 0b0000_1111;
            const byte Shuffle_1122 = 0b1010_0101;
            const byte Shuffle_2301 = 0b0100_1110;

            // __m128 D_C = Mat2AdjMul(D, C);
            // Mat2AdjMul(vec1, vec2):
            // _mm_sub_ps(
            var D_C = Sse.Subtract(
                // _mm_mul_ps(VecSwizzle(vec1, 3,3,0,0), vec2),
                Sse.Multiply(Sse2.Shuffle(D.AsInt32(), Shuffle_3300).AsSingle(), C),
                // _mm_mul_ps(
                Sse.Multiply(
                    // VecSwizzle(vec1, 1, 1, 2, 2),
                    Sse2.Shuffle(D.AsInt32(), Shuffle_1122).AsSingle(),
                    // VecSwizzle(vec2, 2, 3, 0, 1)));
                    Sse2.Shuffle(C.AsInt32(), Shuffle_2301).AsSingle()));

            // __m128 A_B = Mat2AdjMul(A, B);
            var A_B = Sse.Subtract(
                Sse.Multiply(Sse2.Shuffle(A.AsInt32(), Shuffle_3300).AsSingle(), B),
                Sse.Multiply(
                    Sse2.Shuffle(A.AsInt32(), Shuffle_1122).AsSingle(),
                    Sse2.Shuffle(B.AsInt32(), Shuffle_2301).AsSingle()));

            const byte Shuffle_0303 = 0b1100_1100;
            const byte Shuffle_1032 = 0b1011_0001;
            const byte Shuffle_2121 = 0b0110_0110;

            // Mat2Mul(vec1, vec2):
            // _mm_add_ps(_mm_mul_ps(vec1, VecSwizzle(vec2, 0, 3, 0, 3)),
            //       _mm_mul_ps(VecSwizzle(vec1, 1, 0, 3, 2), VecSwizzle(vec2, 2, 1, 2, 1)));

            // __m128 X_ = _mm_sub_ps(
            var X_ = Sse.Subtract(
                              // _mm_mul_ps(detD, A),
                Sse.Multiply(detD, A),
                // Mat2Mul(B, D_C));
                // _mm_add_ps(
                Sse.Add(
                    // _mm_mul_ps(vec1, VecSwizzle(vec2, 0, 3, 0, 3)),
                    Sse.Multiply(B, Sse2.Shuffle(D_C.AsInt32(), Shuffle_0303).AsSingle()),
                    // _mm_mul_ps(
                    Sse.Multiply(
                        // VecSwizzle(vec1, 1, 0, 3, 2),
                        Sse2.Shuffle(B.AsInt32(), Shuffle_1032).AsSingle(),
                        // VecSwizzle(vec2, 2, 1, 2, 1)));
                        Sse2.Shuffle(D_C.AsInt32(), Shuffle_2121).AsSingle())));

            // __m128 W_ = _mm_sub_ps(_mm_mul_ps(detA, D), Mat2Mul(C, A_B));
            var W_ = Sse.Subtract(
                Sse.Multiply(detA, D),
                Sse.Add(
                    Sse.Multiply(C, Sse2.Shuffle(A_B.AsInt32(), Shuffle_0303).AsSingle()),
                    Sse.Multiply(
                        Sse2.Shuffle(C.AsInt32(), Shuffle_1032).AsSingle(),
                        Sse2.Shuffle(A_B.AsInt32(), Shuffle_2121).AsSingle())));

            // __m128 detM = _mm_mul_ps(detA, detD);
            var detM = Sse.Multiply(detA, detD);

            const byte Shuffle_3030 = 0b0011_0011;

            // Mat2MulAdj(vec1, vec2):
            // _mm_sub_ps(_mm_mul_ps(vec1, VecSwizzle(vec2, 3, 0, 3, 0)),
            //       _mm_mul_ps(VecSwizzle(vec1, 1, 0, 3, 2), VecSwizzle(vec2, 2, 1, 2, 1)));

            // __m128 Y_ = _mm_sub_ps(
            var Y_ = Sse.Subtract(
                // _mm_mul_ps(detB, C),
                Sse.Multiply(detB, C),
                // Mat2MulAdj(D, A_B));
                // _mm_sub_ps(
                Sse.Subtract(
                    // _mm_mul_ps(vec1, VecSwizzle(vec2, 3, 0, 3, 0)),
                    Sse.Multiply(D, Sse2.Shuffle(A_B.AsInt32(), Shuffle_3030).AsSingle()),
                    // _mm_mul_ps(
                    Sse.Multiply(
                        // VecSwizzle(vec1, 1, 0, 3, 2),
                        Sse2.Shuffle(D.AsInt32(), Shuffle_1032).AsSingle(),
                        // VecSwizzle(vec2, 2, 1, 2, 1)));
                        Sse2.Shuffle(A_B.AsInt32(), Shuffle_2121).AsSingle())));

            // __m128 Z_ = _mm_sub_ps(_mm_mul_ps(detC, B), Mat2MulAdj(A, D_C));
            var Z_ = Sse.Subtract(
                Sse.Multiply(detC, B),
                Sse.Subtract(
                    Sse.Multiply(A, Sse2.Shuffle(D_C.AsInt32(), Shuffle_3030).AsSingle()),
                    Sse.Multiply(
                        Sse2.Shuffle(A.AsInt32(), Shuffle_1032).AsSingle(),
                        Sse2.Shuffle(D_C.AsInt32(), Shuffle_2121).AsSingle())));

            // detM = _mm_add_ps(detM, _mm_mul_ps(detB, detC));
            detM = Sse.Add(detM, Sse.Multiply(detB, detC));

            const byte Shuffle_0213 = 0b1101_1000;

            // __m128 tr = _mm_mul_ps(A_B, VecSwizzle(D_C, 0,2,1,3));
            var tr = Sse.Multiply(A_B, Sse2.Shuffle(D_C.AsInt32(), Shuffle_0213).AsSingle());
            // tr = _mm_hadd_ps(tr, tr);
            tr = Sse3.HorizontalAdd(tr, tr);
            // tr = _mm_hadd_ps(tr, tr);
            tr = Sse3.HorizontalAdd(tr, tr);

            // detM = _mm_sub_ps(detM, tr);
            detM = Sse.Subtract(detM, tr);

            if (MathF.Abs(detM.GetElement(0)) < float.Epsilon)
            {
                throw new InvalidOperationException("Matrix is singular and cannot be inverted.");
            }

            // const __m128 adjSignMask = _mm_setr_ps(1.f, -1.f, -1.f, 1.f);
            var adjSignMask = Vector128.Create(1.0f, -1.0f, -1.0f, 1.0f);

            // __m128 rDetM = _mm_div_ps(adjSignMask, detM);
            var rDetM = Sse.Divide(adjSignMask, detM);

            // X_ = _mm_mul_ps(X_, rDetM);
            X_ = Sse.Multiply(X_, rDetM);
            // Y_ = _mm_mul_ps(Y_, rDetM);
            Y_ = Sse.Multiply(Y_, rDetM);
            // Z_ = _mm_mul_ps(Z_, rDetM);
            Z_ = Sse.Multiply(Z_, rDetM);
            // W_ = _mm_mul_ps(W_, rDetM);
            W_ = Sse.Multiply(W_, rDetM);

            const byte Shuffle_3131 = 0b0111_0111;
            const byte Shuffle_2020 = 0b0010_0010;

            Unsafe.SkipInit(out result);

            fixed (float* r = &result.Row0.X)
            {
                // r.mVec[0] = VecShuffle(X_, Y_, 3, 1, 3, 1);
                Sse.Store(r + 0, Sse.Shuffle(X_, Y_, Shuffle_3131));
                // r.mVec[1] = VecShuffle(X_, Y_, 2, 0, 2, 0);
                Sse.Store(r + 4, Sse.Shuffle(X_, Y_, Shuffle_2020));
                // r.mVec[2] = VecShuffle(Z_, W_, 3, 1, 3, 1);
                Sse.Store(r + 8, Sse.Shuffle(Z_, W_, Shuffle_3131));
                // r.mVec[3] = VecShuffle(Z_, W_, 2, 0, 2, 0);
                Sse.Store(r + 12, Sse.Shuffle(Z_, W_, Shuffle_2020));
            }
#pragma warning restore SA1114 // Parameter list should follow declaration
#pragma warning restore SA1312 // Variable names should begin with lower-case letter
#pragma warning restore SA1512 // Single-line comments should not be followed by blank lines
#pragma warning restore SA1515 // Single-line comment should be preceded by blank line
        }

        [MethodImpl(MethodImplOptions.AggressiveInlining)]
        private static unsafe void InvertFallback(in Matrix4 mat, out Matrix4 result)
        {
            // Original implementation can be found here:
            // https://github.com/dotnet/runtime/blob/79ae74f5ca5c8a6fe3a48935e85bd7374959c570/src/libraries/System.Private.CoreLib/src/System/Numerics/Matrix4x4.cs#L1556
#pragma warning disable SA1407 // Arithmetic expressions should declare precedence
            float a = mat.M11, b = mat.M21, c = mat.M31, d = mat.M41;
            float e = mat.M12, f = mat.M22, g = mat.M32, h = mat.M42;
            float i = mat.M13, j = mat.M23, k = mat.M33, l = mat.M43;
            float m = mat.M14, n = mat.M24, o = mat.M34, p = mat.M44;

            float kp_lo = k * p - l * o;
            float jp_ln = j * p - l * n;
            float jo_kn = j * o - k * n;
            float ip_lm = i * p - l * m;
            float io_km = i * o - k * m;
            float in_jm = i * n - j * m;

            float a11 = +(f * kp_lo - g * jp_ln + h * jo_kn);
            float a12 = -(e * kp_lo - g * ip_lm + h * io_km);
            float a13 = +(e * jp_ln - f * ip_lm + h * in_jm);
            float a14 = -(e * jo_kn - f * io_km + g * in_jm);

            float det = a * a11 + b * a12 + c * a13 + d * a14;

            if (MathF.Abs(det) < float.Epsilon)
            {
                throw new InvalidOperationException("Matrix is singular and cannot be inverted.");
            }

            float invDet = 1.0f / det;

            result.Row0 = new Vector4(a11, a12, a13, a14) * invDet;

            result.Row1 = new Vector4(
                -(b * kp_lo - c * jp_ln + d * jo_kn),
                +(a * kp_lo - c * ip_lm + d * io_km),
                -(a * jp_ln - b * ip_lm + d * in_jm),
                +(a * jo_kn - b * io_km + c * in_jm)) * invDet;

            float gp_ho = g * p - h * o;
            float fp_hn = f * p - h * n;
            float fo_gn = f * o - g * n;
            float ep_hm = e * p - h * m;
            float eo_gm = e * o - g * m;
            float en_fm = e * n - f * m;

            result.Row2 = new Vector4(
                +(b * gp_ho - c * fp_hn + d * fo_gn),
                -(a * gp_ho - c * ep_hm + d * eo_gm),
                +(a * fp_hn - b * ep_hm + d * en_fm),
                -(a * fo_gn - b * eo_gm + c * en_fm)) * invDet;

            float gl_hk = g * l - h * k;
            float fl_hj = f * l - h * j;
            float fk_gj = f * k - g * j;
            float el_hi = e * l - h * i;
            float ek_gi = e * k - g * i;
            float ej_fi = e * j - f * i;

            result.Row3 = new Vector4(
                -(b * gl_hk - c * fl_hj + d * fk_gj),
                +(a * gl_hk - c * el_hi + d * ek_gi),
                -(a * fl_hj - b * el_hi + d * ej_fi),
                +(a * fk_gj - b * ek_gi + c * ej_fi)) * invDet;
#pragma warning restore SA1407 // Arithmetic expressions should declare precedence
        }

        /// <summary>
        /// Calculate the inverse of the given matrix.
        /// </summary>
        /// <param name="mat">The matrix to invert.</param>
        /// <returns>The inverse of the given matrix.</returns>
        /// <exception cref="InvalidOperationException">Thrown if the Matrix4 is singular.</exception>
        [Pure]
        public static Matrix4 Invert(Matrix4 mat)
        {
            Invert(in mat, out Matrix4 result);
            return result;
        }

        /// <summary>
        /// Calculate the transpose of the given matrix.
        /// </summary>
        /// <param name="mat">The matrix to transpose.</param>
        /// <returns>The transpose of the given matrix.</returns>
        [Pure]
        public static Matrix4 Transpose(Matrix4 mat)
        {
            return new Matrix4(mat.Column0, mat.Column1, mat.Column2, mat.Column3);
        }

        /// <summary>
        /// Calculate the transpose of the given matrix.
        /// </summary>
        /// <param name="mat">The matrix to transpose.</param>
        /// <param name="result">The result of the calculation.</param>
        public static void Transpose(in Matrix4 mat, out Matrix4 result)
        {
            result.Row0 = mat.Column0;
            result.Row1 = mat.Column1;
            result.Row2 = mat.Column2;
            result.Row3 = mat.Column3;
        }

        /// <summary>
        /// Swizzles a matrix, i.e. switches rows of the matrix.
        /// </summary>
        /// <param name="mat">The matrix to swizzle.</param>
        /// <param name="rowForRow0">Which row to place in <see cref="Row0"/>.</param>
        /// <param name="rowForRow1">Which row to place in <see cref="Row1"/>.</param>
        /// <param name="rowForRow2">Which row to place in <see cref="Row2"/>.</param>
        /// <param name="rowForRow3">Which row to place in <see cref="Row3"/>.</param>
        /// <returns>The swizzled matrix.</returns>
        /// <exception cref="IndexOutOfRangeException">If any of the rows are outside of the range [0, 3].</exception>
        public static Matrix4 Swizzle(Matrix4 mat, int rowForRow0, int rowForRow1, int rowForRow2, int rowForRow3)
        {
            Swizzle(mat, rowForRow0, rowForRow1, rowForRow2, rowForRow3, out Matrix4 result);
            return result;
        }

        /// <summary>
        /// Swizzles a matrix, i.e. switches rows of the matrix.
        /// </summary>
        /// <param name="mat">The matrix to swizzle.</param>
        /// <param name="rowForRow0">Which row to place in <see cref="Row0"/>.</param>
        /// <param name="rowForRow1">Which row to place in <see cref="Row1"/>.</param>
        /// <param name="rowForRow2">Which row to place in <see cref="Row2"/>.</param>
        /// <param name="rowForRow3">Which row to place in <see cref="Row3"/>.</param>
        /// <param name="result">The swizzled matrix.</param>
        /// <exception cref="IndexOutOfRangeException">If any of the rows are outside of the range [0, 3].</exception>
        public static void Swizzle(in Matrix4 mat, int rowForRow0, int rowForRow1, int rowForRow2, int rowForRow3, out Matrix4 result)
        {
            result.Row0 = rowForRow0 switch
            {
                0 => mat.Row0,
                1 => mat.Row1,
                2 => mat.Row2,
                3 => mat.Row3,
                _ => throw new IndexOutOfRangeException($"{nameof(rowForRow0)} must be a number between 0 and 3. Got {rowForRow0}."),
            };

            result.Row1 = rowForRow1 switch
            {
                0 => mat.Row0,
                1 => mat.Row1,
                2 => mat.Row2,
                3 => mat.Row3,
                _ => throw new IndexOutOfRangeException($"{nameof(rowForRow1)} must be a number between 0 and 3. Got {rowForRow1}."),
            };

            result.Row2 = rowForRow2 switch
            {
                0 => mat.Row0,
                1 => mat.Row1,
                2 => mat.Row2,
                3 => mat.Row3,
                _ => throw new IndexOutOfRangeException($"{nameof(rowForRow2)} must be a number between 0 and 3. Got {rowForRow2}."),
            };

            result.Row3 = rowForRow3 switch
            {
                0 => mat.Row0,
                1 => mat.Row1,
                2 => mat.Row2,
                3 => mat.Row3,
                _ => throw new IndexOutOfRangeException($"{nameof(rowForRow3)} must be a number between 0 and 2. Got {rowForRow3}."),
            };
        }

        /// <summary>
        /// Matrix multiplication.
        /// </summary>
        /// <param name="left">left-hand operand.</param>
        /// <param name="right">right-hand operand.</param>
        /// <returns>A new Matrix4 which holds the result of the multiplication.</returns>
        [Pure]
        public static Matrix4 operator *(Matrix4 left, Matrix4 right)
        {
            return Mult(left, right);
        }

        /// <summary>
        /// Matrix-scalar multiplication.
        /// </summary>
        /// <param name="left">left-hand operand.</param>
        /// <param name="right">right-hand operand.</param>
        /// <returns>A new Matrix4 which holds the result of the multiplication.</returns>
        [Pure]
        public static Matrix4 operator *(Matrix4 left, float right)
        {
            return Mult(left, right);
        }

        /// <summary>
        /// Matrix addition.
        /// </summary>
        /// <param name="left">left-hand operand.</param>
        /// <param name="right">right-hand operand.</param>
        /// <returns>A new Matrix4 which holds the result of the addition.</returns>
        [Pure]
        public static Matrix4 operator +(Matrix4 left, Matrix4 right)
        {
            return Add(left, right);
        }

        /// <summary>
        /// Matrix subtraction.
        /// </summary>
        /// <param name="left">left-hand operand.</param>
        /// <param name="right">right-hand operand.</param>
        /// <returns>A new Matrix4 which holds the result of the subtraction.</returns>
        [Pure]
        public static Matrix4 operator -(Matrix4 left, Matrix4 right)
        {
            return Subtract(left, right);
        }

        /// <summary>
        /// Compares two instances for equality.
        /// </summary>
        /// <param name="left">The first instance.</param>
        /// <param name="right">The second instance.</param>
        /// <returns>True, if left equals right; false otherwise.</returns>
        [Pure]
        public static bool operator ==(Matrix4 left, Matrix4 right)
        {
            return left.Equals(right);
        }

        /// <summary>
        /// Compares two instances for inequality.
        /// </summary>
        /// <param name="left">The first instance.</param>
        /// <param name="right">The second instance.</param>
        /// <returns>True, if left does not equal right; false otherwise.</returns>
        [Pure]
        public static bool operator !=(Matrix4 left, Matrix4 right)
        {
            return !left.Equals(right);
        }

        /// <summary>
        /// Returns a System.String that represents the current Matrix4.
        /// </summary>
        /// <returns>The string representation of the matrix.</returns>
        public override readonly string ToString()
        {
            return ToString(null, null);
        }

        /// <inheritdoc cref="ToString(string, IFormatProvider)"/>
        public readonly string ToString(string format)
        {
            return ToString(format, null);
        }

        /// <inheritdoc cref="ToString(string, IFormatProvider)"/>
        public readonly string ToString(IFormatProvider formatProvider)
        {
            return ToString(null, formatProvider);
        }

        /// <inheritdoc/>
        public readonly string ToString(string format, IFormatProvider formatProvider)
        {
            var row0 = Row0.ToString(format, formatProvider);
            var row1 = Row1.ToString(format, formatProvider);
            var row2 = Row2.ToString(format, formatProvider);
            var row3 = Row3.ToString(format, formatProvider);
            return $"{row0}\n{row1}\n{row2}\n{row3}";
        }

        /// <summary>
        /// Returns the hashcode for this instance.
        /// </summary>
        /// <returns>A System.Int32 containing the unique hashcode for this instance.</returns>
        public override readonly int GetHashCode()
        {
            return HashCode.Combine(Row0, Row1, Row2, Row3);
        }

        /// <summary>
        /// Indicates whether this instance and a specified object are equal.
        /// </summary>
        /// <param name="obj">The object to compare tresult.</param>
        /// <returns>True if the instances are equal; false otherwise.</returns>
        [Pure]
        public override readonly bool Equals(object obj)
        {
            return obj is Matrix4 && Equals((Matrix4)obj);
        }

        /// <summary>
        /// Indicates whether the current matrix is equal to another matrix.
        /// </summary>
        /// <param name="other">An matrix to compare with this matrix.</param>
        /// <returns>true if the current matrix is equal to the matrix parameter; otherwise, false.</returns>
        [Pure]
        public readonly bool Equals(Matrix4 other)
        {
<<<<<<< HEAD
            Vector512<float> aRow0123 = Vector512.LoadUnsafe(ref Row0.X);

            Vector512<float> bRow0123 = Vector512.LoadUnsafe(ref other.Row0.X);
=======
            Vector256<float> aRow01 = Vector256.LoadUnsafe(in Row0.X);
            Vector256<float> bRow01 = Vector256.LoadUnsafe(in other.Row0.X);

            Vector256<float> aRow23 = Vector256.LoadUnsafe(in Row2.X);
            Vector256<float> bRow23 = Vector256.LoadUnsafe(in other.Row2.X);
>>>>>>> 03a7fc3f

            return aRow0123 == bRow0123;
        }
    }
}<|MERGE_RESOLUTION|>--- conflicted
+++ resolved
@@ -2121,17 +2121,9 @@
         [Pure]
         public readonly bool Equals(Matrix4 other)
         {
-<<<<<<< HEAD
-            Vector512<float> aRow0123 = Vector512.LoadUnsafe(ref Row0.X);
-
-            Vector512<float> bRow0123 = Vector512.LoadUnsafe(ref other.Row0.X);
-=======
-            Vector256<float> aRow01 = Vector256.LoadUnsafe(in Row0.X);
-            Vector256<float> bRow01 = Vector256.LoadUnsafe(in other.Row0.X);
-
-            Vector256<float> aRow23 = Vector256.LoadUnsafe(in Row2.X);
-            Vector256<float> bRow23 = Vector256.LoadUnsafe(in other.Row2.X);
->>>>>>> 03a7fc3f
+            Vector512<float> aRow0123 = Vector512.LoadUnsafe(in Row0.X);
+
+            Vector512<float> bRow0123 = Vector512.LoadUnsafe(in other.Row0.X);
 
             return aRow0123 == bRow0123;
         }
