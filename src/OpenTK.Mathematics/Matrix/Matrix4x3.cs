﻿/*
Copyright (c) 2006 - 2008 The Open Toolkit library.

Permission is hereby granted, free of charge, to any person obtaining a copy of
this software and associated documentation files (the "Software"), to deal in
the Software without restriction, including without limitation the rights to
use, copy, modify, merge, publish, distribute, sublicense, and/or sell copies
of the Software, and to permit persons to whom the Software is furnished to do
so, subject to the following conditions:

The above copyright notice and this permission notice shall be included in all
copies or substantial portions of the Software.

THE SOFTWARE IS PROVIDED "AS IS", WITHOUT WARRANTY OF ANY KIND, EXPRESS OR
IMPLIED, INCLUDING BUT NOT LIMITED TO THE WARRANTIES OF MERCHANTABILITY,
FITNESS FOR A PARTICULAR PURPOSE AND NONINFRINGEMENT. IN NO EVENT SHALL THE
AUTHORS OR COPYRIGHT HOLDERS BE LIABLE FOR ANY CLAIM, DAMAGES OR OTHER
LIABILITY, WHETHER IN AN ACTION OF CONTRACT, TORT OR OTHERWISE, ARISING FROM,
OUT OF OR IN CONNECTION WITH THE SOFTWARE OR THE USE OR OTHER DEALINGS IN THE
SOFTWARE.
 */

using System;
using System.Diagnostics.CodeAnalysis;
using System.Diagnostics.Contracts;
using System.Runtime.InteropServices;
using System.Runtime.Intrinsics;

namespace OpenTK.Mathematics
{
    /// <summary>
    /// Represents a 3x4 matrix.
    /// </summary>
    [Serializable]
    [StructLayout(LayoutKind.Sequential)]
    public struct Matrix4x3 : IEquatable<Matrix4x3>, IFormattable
    {
        /// <summary>
        /// Top row of the matrix.
        /// </summary>
        public Vector3 Row0;

        /// <summary>
        /// 2nd row of the matrix.
        /// </summary>
        public Vector3 Row1;

        /// <summary>
        /// 3rd row of the matrix.
        /// </summary>
        public Vector3 Row2;

        /// <summary>
        /// Bottom row of the matrix.
        /// </summary>
        public Vector3 Row3;

        /// <summary>
        /// The zero matrix.
        /// </summary>
        public static readonly Matrix4x3 Zero = new Matrix4x3(Vector3.Zero, Vector3.Zero, Vector3.Zero, Vector3.Zero);

        /// <summary>
        /// Initializes a new instance of the <see cref="Matrix4x3"/> struct.
        /// </summary>
        /// <param name="row0">Top row of the matrix.</param>
        /// <param name="row1">Second row of the matrix.</param>
        /// <param name="row2">Third row of the matrix.</param>
        /// <param name="row3">Bottom row of the matrix.</param>
        public Matrix4x3(Vector3 row0, Vector3 row1, Vector3 row2, Vector3 row3)
        {
            Row0 = row0;
            Row1 = row1;
            Row2 = row2;
            Row3 = row3;
        }

        /// <summary>
        /// Initializes a new instance of the <see cref="Matrix4x3"/> struct.
        /// </summary>
        /// <param name="m00">First item of the first row of the matrix.</param>
        /// <param name="m01">Second item of the first row of the matrix.</param>
        /// <param name="m02">Third item of the first row of the matrix.</param>
        /// <param name="m10">First item of the second row of the matrix.</param>
        /// <param name="m11">Second item of the second row of the matrix.</param>
        /// <param name="m12">Third item of the second row of the matrix.</param>
        /// <param name="m20">First item of the third row of the matrix.</param>
        /// <param name="m21">Second item of the third row of the matrix.</param>
        /// <param name="m22">Third item of the third row of the matrix.</param>
        /// <param name="m30">First item of the fourth row of the matrix.</param>
        /// <param name="m31">Second item of the fourth row of the matrix.</param>
        /// <param name="m32">Third item of the fourth row of the matrix.</param>
        [SuppressMessage("Microsoft.StyleCop.CSharp.DocumentationRules", "SA1117", Justification = "For better readability of Matrix struct.")]
        public Matrix4x3
        (
            float m00, float m01, float m02,
            float m10, float m11, float m12,
            float m20, float m21, float m22,
            float m30, float m31, float m32
        )
        {
            Row0 = new Vector3(m00, m01, m02);
            Row1 = new Vector3(m10, m11, m12);
            Row2 = new Vector3(m20, m21, m22);
            Row3 = new Vector3(m30, m31, m32);
        }

        /// <summary>
        /// Gets the first column of this matrix.
        /// </summary>
        public Vector4 Column0
        {
            readonly get => new Vector4(Row0.X, Row1.X, Row2.X, Row3.X);
            set
            {
                Row0.X = value.X;
                Row1.X = value.Y;
                Row2.X = value.Z;
                Row3.X = value.W;
            }
        }

        /// <summary>
        /// Gets the second column of this matrix.
        /// </summary>
        public Vector4 Column1
        {
            readonly get => new Vector4(Row0.Y, Row1.Y, Row2.Y, Row3.Y);
            set
            {
                Row0.Y = value.X;
                Row1.Y = value.Y;
                Row2.Y = value.Z;
                Row3.Y = value.W;
            }
        }

        /// <summary>
        /// Gets the third column of this matrix.
        /// </summary>
        public Vector4 Column2
        {
            readonly get => new Vector4(Row0.Z, Row1.Z, Row2.Z, Row3.Z);
            set
            {
                Row0.Z = value.X;
                Row1.Z = value.Y;
                Row2.Z = value.Z;
                Row3.Z = value.W;
            }
        }

        /// <summary>
        /// Gets or sets the value at row 1, column 1 of this instance.
        /// </summary>
        public float M11
        {
            readonly get => Row0.X;
            set => Row0.X = value;
        }

        /// <summary>
        /// Gets or sets the value at row 1, column 2 of this instance.
        /// </summary>
        public float M12
        {
            readonly get => Row0.Y;
            set => Row0.Y = value;
        }

        /// <summary>
        /// Gets or sets the value at row 1, column 3 of this instance.
        /// </summary>
        public float M13
        {
            readonly get => Row0.Z;
            set => Row0.Z = value;
        }

        /// <summary>
        /// Gets or sets the value at row 2, column 1 of this instance.
        /// </summary>
        public float M21
        {
            readonly get => Row1.X;
            set => Row1.X = value;
        }

        /// <summary>
        /// Gets or sets the value at row 2, column 2 of this instance.
        /// </summary>
        public float M22
        {
            readonly get => Row1.Y;
            set => Row1.Y = value;
        }

        /// <summary>
        /// Gets or sets the value at row 2, column 3 of this instance.
        /// </summary>
        public float M23
        {
            readonly get => Row1.Z;
            set => Row1.Z = value;
        }

        /// <summary>
        /// Gets or sets the value at row 3, column 1 of this instance.
        /// </summary>
        public float M31
        {
            readonly get => Row2.X;
            set => Row2.X = value;
        }

        /// <summary>
        /// Gets or sets the value at row 3, column 2 of this instance.
        /// </summary>
        public float M32
        {
            readonly get => Row2.Y;
            set => Row2.Y = value;
        }

        /// <summary>
        /// Gets or sets the value at row 3, column 3 of this instance.
        /// </summary>
        public float M33
        {
            readonly get => Row2.Z;
            set => Row2.Z = value;
        }

        /// <summary>
        /// Gets or sets the value at row 4, column 1 of this instance.
        /// </summary>
        public float M41
        {
            readonly get => Row3.X;
            set => Row3.X = value;
        }

        /// <summary>
        /// Gets or sets the value at row 4, column 2 of this instance.
        /// </summary>
        public float M42
        {
            readonly get => Row3.Y;
            set => Row3.Y = value;
        }

        /// <summary>
        /// Gets or sets the value at row 4, column 3 of this instance.
        /// </summary>
        public float M43
        {
            readonly get => Row3.Z;
            set => Row3.Z = value;
        }

        /// <summary>
        /// Gets or sets the values along the main diagonal of the matrix.
        /// </summary>
        public Vector3 Diagonal
        {
            readonly get => new Vector3(Row0.X, Row1.Y, Row2.Z);
            set
            {
                Row0.X = value.X;
                Row1.Y = value.Y;
                Row2.Z = value.Z;
            }
        }

        /// <summary>
        /// Gets the trace of the matrix, the sum of the values along the diagonal.
        /// </summary>
        public readonly float Trace => Row0.X + Row1.Y + Row2.Z;

        /// <summary>
        /// Gets or sets the value at a specified row and column.
        /// </summary>
        /// <param name="rowIndex">The index of the row.</param>
        /// <param name="columnIndex">The index of the column.</param>
        /// <returns>The element at the given row and column index.</returns>
        public float this[int rowIndex, int columnIndex]
        {
            readonly get
            {
                if (rowIndex == 0)
                {
                    return Row0[columnIndex];
                }

                if (rowIndex == 1)
                {
                    return Row1[columnIndex];
                }

                if (rowIndex == 2)
                {
                    return Row2[columnIndex];
                }

                if (rowIndex == 3)
                {
                    return Row3[columnIndex];
                }

                throw new IndexOutOfRangeException("You tried to access this matrix at: (" + rowIndex + ", " +
                                                   columnIndex + ")");
            }

            set
            {
                if (rowIndex == 0)
                {
                    Row0[columnIndex] = value;
                }
                else if (rowIndex == 1)
                {
                    Row1[columnIndex] = value;
                }
                else if (rowIndex == 2)
                {
                    Row2[columnIndex] = value;
                }
                else if (rowIndex == 3)
                {
                    Row3[columnIndex] = value;
                }
                else
                {
                    throw new IndexOutOfRangeException("You tried to set this matrix at: (" + rowIndex + ", " +
                                                       columnIndex + ")");
                }
            }
        }

        /// <summary>
        /// Converts this instance into it's inverse by inverting the upper-left 3x3 and replacing Row3.
        /// </summary>
        public void Invert()
        {
            this = Invert(this);
        }

        /// <summary>
        /// Returns an inverted copy of this instance.
        /// </summary>
        /// <returns>The inverted copy.</returns>
        public readonly Matrix4x3 Inverted()
        {
            Matrix4x3 m = this;
            m.Invert();
            return m;
        }

        /// <summary>
        /// Returns a transposed copy of this instance.
        /// </summary>
        /// <returns>The transposed copy.</returns>
        public readonly Matrix3x4 Transposed()
        {
            return Transpose(this);
        }

        /// <summary>
        /// Swizzles this instance. Swiches places of the rows of the matrix.
        /// </summary>
        /// <param name="rowForRow0">Which row to place in <see cref="Row0"/>.</param>
        /// <param name="rowForRow1">Which row to place in <see cref="Row1"/>.</param>
        /// <param name="rowForRow2">Which row to place in <see cref="Row2"/>.</param>
        /// <param name="rowForRow3">Which row to place in <see cref="Row3"/>.</param>
        public void Swizzle(int rowForRow0, int rowForRow1, int rowForRow2, int rowForRow3)
        {
            this = Swizzle(this, rowForRow0, rowForRow1, rowForRow2, rowForRow3);
        }

        /// <summary>
        /// Returns a swizzled copy of this instance.
        /// </summary>
        /// <param name="rowForRow0">Which row to place in <see cref="Row0"/>.</param>
        /// <param name="rowForRow1">Which row to place in <see cref="Row1"/>.</param>
        /// <param name="rowForRow2">Which row to place in <see cref="Row2"/>.</param>
        /// <param name="rowForRow3">Which row to place in <see cref="Row3"/>.</param>
        /// <returns>The swizzled copy.</returns>
        public readonly Matrix4x3 Swizzled(int rowForRow0, int rowForRow1, int rowForRow2, int rowForRow3)
        {
            Matrix4x3 m = this;
            m.Swizzle(rowForRow0, rowForRow1, rowForRow2, rowForRow3);
            return m;
        }

        /// <summary>
        /// Build a rotation matrix from the specified axis/angle rotation.
        /// </summary>
        /// <param name="axis">The axis to rotate about.</param>
        /// <param name="angle">Angle in radians to rotate counter-clockwise (looking in the direction of the given axis).</param>
        /// <param name="result">A matrix instance.</param>
        public static void CreateFromAxisAngle(Vector3 axis, float angle, out Matrix4x3 result)
        {
            axis.Normalize();
            float axisX = axis.X, axisY = axis.Y, axisZ = axis.Z;

            var cos = MathF.Cos(-angle);
            var sin = MathF.Sin(-angle);
            var t = 1.0f - cos;

            float tXX = t * axisX * axisX;
            float tXY = t * axisX * axisY;
            float tXZ = t * axisX * axisZ;
            float tYY = t * axisY * axisY;
            float tYZ = t * axisY * axisZ;
            float tZZ = t * axisZ * axisZ;

            float sinX = sin * axisX;
            float sinY = sin * axisY;
            float sinZ = sin * axisZ;

            result.Row0.X = tXX + cos;
            result.Row0.Y = tXY - sinZ;
            result.Row0.Z = tXZ + sinY;
            result.Row1.X = tXY + sinZ;
            result.Row1.Y = tYY + cos;
            result.Row1.Z = tYZ - sinX;
            result.Row2.X = tXZ - sinY;
            result.Row2.Y = tYZ + sinX;
            result.Row2.Z = tZZ + cos;
            result.Row3.X = 0;
            result.Row3.Y = 0;
            result.Row3.Z = 0;
        }

        /// <summary>
        /// Build a rotation matrix from the specified axis/angle rotation.
        /// </summary>
        /// <param name="axis">The axis to rotate about.</param>
        /// <param name="angle">Angle in radians to rotate counter-clockwise (looking in the direction of the given axis).</param>
        /// <returns>A matrix instance.</returns>
        [Pure]
        public static Matrix4x3 CreateFromAxisAngle(Vector3 axis, float angle)
        {
            CreateFromAxisAngle(axis, angle, out Matrix4x3 result);
            return result;
        }

        /// <summary>
        /// Builds a rotation matrix from a quaternion.
        /// </summary>
        /// <param name="q">The quaternion to rotate by.</param>
        /// <param name="result">A matrix instance.</param>
        public static void CreateFromQuaternion(in Quaternion q, out Matrix4x3 result)
        {
            float x = q.X;
            float y = q.Y;
            float z = q.Z;
            float w = q.W;
            float tx = 2 * x;
            float ty = 2 * y;
            float tz = 2 * z;
            float txx = tx * x;
            float tyy = ty * y;
            float tzz = tz * z;
            float txy = tx * y;
            float txz = tx * z;
            float tyz = ty * z;
            float twx = w * tx;
            float twy = w * ty;
            float twz = w * tz;

            result.Row0.X = 1f - tyy - tzz;
            result.Row0.Y = txy - twz;
            result.Row0.Z = txz + twy;
            result.Row1.X = txy + twz;
            result.Row1.Y = 1f - txx - tzz;
            result.Row1.Z = tyz - twx;
            result.Row2.X = txz - twy;
            result.Row2.Y = tyz + twx;
            result.Row2.Z = 1f - txx - tyy;
            result.Row3.X = 0;
            result.Row3.Y = 0;
            result.Row3.Z = 0;
        }

        /// <summary>
        /// Builds a rotation matrix from a quaternion.
        /// </summary>
        /// <param name="q">The quaternion to rotate by.</param>
        /// <returns>A matrix instance.</returns>
        [Pure]
        public static Matrix4x3 CreateFromQuaternion(Quaternion q)
        {
            CreateFromQuaternion(in q, out Matrix4x3 result);
            return result;
        }

        /// <summary>
        /// Builds a rotation matrix for a rotation around the x-axis.
        /// </summary>
        /// <param name="angle">The counter-clockwise angle in radians.</param>
        /// <param name="result">The resulting Matrix4 instance.</param>
        public static void CreateRotationX(float angle, out Matrix4x3 result)
        {
            var cos = MathF.Cos(angle);
            var sin = MathF.Sin(angle);

            result.Row0.X = 1;
            result.Row0.Y = 0;
            result.Row0.Z = 0;
            result.Row1.X = 0;
            result.Row1.Y = cos;
            result.Row1.Z = sin;
            result.Row2.X = 0;
            result.Row2.Y = -sin;
            result.Row2.Z = cos;
            result.Row3.X = 0;
            result.Row3.Y = 0;
            result.Row3.Z = 0;
        }

        /// <summary>
        /// Builds a rotation matrix for a rotation around the x-axis.
        /// </summary>
        /// <param name="angle">The counter-clockwise angle in radians.</param>
        /// <returns>The resulting Matrix4 instance.</returns>
        [Pure]
        public static Matrix4x3 CreateRotationX(float angle)
        {
            CreateRotationX(angle, out Matrix4x3 result);
            return result;
        }

        /// <summary>
        /// Builds a rotation matrix for a rotation around the y-axis.
        /// </summary>
        /// <param name="angle">The counter-clockwise angle in radians.</param>
        /// <param name="result">The resulting Matrix4 instance.</param>
        public static void CreateRotationY(float angle, out Matrix4x3 result)
        {
            var cos = MathF.Cos(angle);
            var sin = MathF.Sin(angle);

            result.Row0.X = cos;
            result.Row0.Y = 0;
            result.Row0.Z = -sin;
            result.Row1.X = 0;
            result.Row1.Y = 1;
            result.Row1.Z = 0;
            result.Row2.X = sin;
            result.Row2.Y = 0;
            result.Row2.Z = cos;
            result.Row3.X = 0;
            result.Row3.Y = 0;
            result.Row3.Z = 0;
        }

        /// <summary>
        /// Builds a rotation matrix for a rotation around the y-axis.
        /// </summary>
        /// <param name="angle">The counter-clockwise angle in radians.</param>
        /// <returns>The resulting Matrix4 instance.</returns>
        [Pure]
        public static Matrix4x3 CreateRotationY(float angle)
        {
            CreateRotationY(angle, out Matrix4x3 result);
            return result;
        }

        /// <summary>
        /// Builds a rotation matrix for a rotation around the z-axis.
        /// </summary>
        /// <param name="angle">The counter-clockwise angle in radians.</param>
        /// <param name="result">The resulting Matrix4 instance.</param>
        public static void CreateRotationZ(float angle, out Matrix4x3 result)
        {
            var cos = MathF.Cos(angle);
            var sin = MathF.Sin(angle);

            result.Row0.X = cos;
            result.Row0.Y = sin;
            result.Row0.Z = 0;
            result.Row1.X = -sin;
            result.Row1.Y = cos;
            result.Row1.Z = 0;
            result.Row2.X = 0;
            result.Row2.Y = 0;
            result.Row2.Z = 1;
            result.Row3.X = 0;
            result.Row3.Y = 0;
            result.Row3.Z = 0;
        }

        /// <summary>
        /// Builds a rotation matrix for a rotation around the z-axis.
        /// </summary>
        /// <param name="angle">The counter-clockwise angle in radians.</param>
        /// <returns>The resulting Matrix4 instance.</returns>
        [Pure]
        public static Matrix4x3 CreateRotationZ(float angle)
        {
            CreateRotationZ(angle, out Matrix4x3 result);
            return result;
        }

        /// <summary>
        /// Creates a translation matrix.
        /// </summary>
        /// <param name="x">X translation.</param>
        /// <param name="y">Y translation.</param>
        /// <param name="z">Z translation.</param>
        /// <param name="result">The resulting Matrix4 instance.</param>
        public static void CreateTranslation(float x, float y, float z, out Matrix4x3 result)
        {
            result.Row0.X = 1;
            result.Row0.Y = 0;
            result.Row0.Z = 0;
            result.Row1.X = 0;
            result.Row1.Y = 1;
            result.Row1.Z = 0;
            result.Row2.X = 0;
            result.Row2.Y = 0;
            result.Row2.Z = 1;
            result.Row3.X = x;
            result.Row3.Y = y;
            result.Row3.Z = z;
        }

        /// <summary>
        /// Creates a translation matrix.
        /// </summary>
        /// <param name="vector">The translation vector.</param>
        /// <param name="result">The resulting Matrix4 instance.</param>
        public static void CreateTranslation(in Vector3 vector, out Matrix4x3 result)
        {
            result.Row0.X = 1;
            result.Row0.Y = 0;
            result.Row0.Z = 0;
            result.Row1.X = 0;
            result.Row1.Y = 1;
            result.Row1.Z = 0;
            result.Row2.X = 0;
            result.Row2.Y = 0;
            result.Row2.Z = 1;
            result.Row3.X = vector.X;
            result.Row3.Y = vector.Y;
            result.Row3.Z = vector.Z;
        }

        /// <summary>
        /// Creates a translation matrix.
        /// </summary>
        /// <param name="x">X translation.</param>
        /// <param name="y">Y translation.</param>
        /// <param name="z">Z translation.</param>
        /// <returns>The resulting Matrix4 instance.</returns>
        [Pure]
        public static Matrix4x3 CreateTranslation(float x, float y, float z)
        {
            CreateTranslation(x, y, z, out Matrix4x3 result);
            return result;
        }

        /// <summary>
        /// Creates a translation matrix.
        /// </summary>
        /// <param name="vector">The translation vector.</param>
        /// <returns>The resulting Matrix4 instance.</returns>
        [Pure]
        public static Matrix4x3 CreateTranslation(Vector3 vector)
        {
            CreateTranslation(vector.X, vector.Y, vector.Z, out Matrix4x3 result);
            return result;
        }

        /// <summary>
        /// Build a scaling matrix.
        /// </summary>
        /// <param name="scale">Single scale factor for x,y and z axes.</param>
        /// <returns>A scaling matrix.</returns>
        [Pure]
        public static Matrix4x3 CreateScale(float scale)
        {
            return CreateScale(scale, scale, scale);
        }

        /// <summary>
        /// Build a scaling matrix.
        /// </summary>
        /// <param name="scale">Scale factors for x,y and z axes.</param>
        /// <returns>A scaling matrix.</returns>
        [Pure]
        public static Matrix4x3 CreateScale(Vector3 scale)
        {
            return CreateScale(scale.X, scale.Y, scale.Z);
        }

        /// <summary>
        /// Build a scaling matrix.
        /// </summary>
        /// <param name="x">Scale factor for x-axis.</param>
        /// <param name="y">Scale factor for y-axis.</param>
        /// <param name="z">Scale factor for z-axis.</param>
        /// <returns>A scaling matrix.</returns>
        [Pure]
        public static Matrix4x3 CreateScale(float x, float y, float z)
        {
            Matrix4x3 result;
            result.Row0.X = x;
            result.Row0.Y = 0;
            result.Row0.Z = 0;
            result.Row1.X = 0;
            result.Row1.Y = y;
            result.Row1.Z = 0;
            result.Row2.X = 0;
            result.Row2.Y = 0;
            result.Row2.Z = z;
            result.Row3.X = 0;
            result.Row3.Y = 0;
            result.Row3.Z = 0;
            return result;
        }

        /// <summary>
        /// This isn't quite a multiply, but the result may be useful in some situations.
        /// Multiplies two instances.
        /// </summary>
        /// <param name="left">The left operand of the multiplication.</param>
        /// <param name="right">The right operand of the multiplication.</param>
        /// <returns>A new instance that is the result of the multiplication.</returns>
        [Pure]
        public static Matrix4 Mult(Matrix4x3 left, Matrix3x4 right)
        {
            Mult(in left, in right, out Matrix4 result);
            return result;
        }

        /// <summary>
        /// This isn't quite a multiply, but the result may be useful in some situations.
        /// Multiplies two instances.
        /// </summary>
        /// <param name="left">The left operand of the multiplication.</param>
        /// <param name="right">The right operand of the multiplication.</param>
        /// <param name="result">A new instance that is the result of the multiplication.</param>
        public static void Mult(in Matrix4x3 left, in Matrix3x4 right, out Matrix4 result)
        {
            float leftM11 = left.Row0.X;
            float leftM12 = left.Row0.Y;
            float leftM13 = left.Row0.Z;
            float leftM21 = left.Row1.X;
            float leftM22 = left.Row1.Y;
            float leftM23 = left.Row1.Z;
            float leftM31 = left.Row2.X;
            float leftM32 = left.Row2.Y;
            float leftM33 = left.Row2.Z;
            float leftM41 = left.Row3.X;
            float leftM42 = left.Row3.Y;
            float leftM43 = left.Row3.Z;
            float rightM11 = right.Row0.X;
            float rightM12 = right.Row0.Y;
            float rightM13 = right.Row0.Z;
            float rightM14 = right.Row0.W;
            float rightM21 = right.Row1.X;
            float rightM22 = right.Row1.Y;
            float rightM23 = right.Row1.Z;
            float rightM24 = right.Row1.W;
            float rightM31 = right.Row2.X;
            float rightM32 = right.Row2.Y;
            float rightM33 = right.Row2.Z;
            float rightM34 = right.Row2.W;

            result.Row0.X = (leftM11 * rightM11) + (leftM12 * rightM21) + (leftM13 * rightM31);
            result.Row0.Y = (leftM11 * rightM12) + (leftM12 * rightM22) + (leftM13 * rightM32);
            result.Row0.Z = (leftM11 * rightM13) + (leftM12 * rightM23) + (leftM13 * rightM33);
            result.Row0.W = (leftM11 * rightM14) + (leftM12 * rightM24) + (leftM13 * rightM34);
            result.Row1.X = (leftM21 * rightM11) + (leftM22 * rightM21) + (leftM23 * rightM31);
            result.Row1.Y = (leftM21 * rightM12) + (leftM22 * rightM22) + (leftM23 * rightM32);
            result.Row1.Z = (leftM21 * rightM13) + (leftM22 * rightM23) + (leftM23 * rightM33);
            result.Row1.W = (leftM21 * rightM14) + (leftM22 * rightM24) + (leftM23 * rightM34);
            result.Row2.X = (leftM31 * rightM11) + (leftM32 * rightM21) + (leftM33 * rightM31);
            result.Row2.Y = (leftM31 * rightM12) + (leftM32 * rightM22) + (leftM33 * rightM32);
            result.Row2.Z = (leftM31 * rightM13) + (leftM32 * rightM23) + (leftM33 * rightM33);
            result.Row2.W = (leftM31 * rightM14) + (leftM32 * rightM24) + (leftM33 * rightM34);
            result.Row3.X = (leftM41 * rightM11) + (leftM42 * rightM21) + (leftM43 * rightM31);
            result.Row3.Y = (leftM41 * rightM12) + (leftM42 * rightM22) + (leftM43 * rightM32);
            result.Row3.Z = (leftM41 * rightM13) + (leftM42 * rightM23) + (leftM43 * rightM33);
            result.Row3.W = (leftM41 * rightM14) + (leftM42 * rightM24) + (leftM43 * rightM34);
        }

        /// <summary>
        /// Multiplies two instances.
        /// </summary>
        /// <param name="left">The left operand of the multiplication.</param>
        /// <param name="right">The right operand of the multiplication.</param>
        /// <returns>A new instance that is the result of the multiplication.</returns>
        [Pure]
        public static Matrix4x3 Mult(Matrix4x3 left, Matrix4x3 right)
        {
            Mult(in left, in right, out Matrix4x3 result);
            return result;
        }

        /// <summary>
        /// This isn't quite a multiply, but the result may be useful in some situations.
        /// Multiplies two instances.
        /// </summary>
        /// <param name="left">The left operand of the multiplication.</param>
        /// <param name="right">The right operand of the multiplication.</param>
        /// <param name="result">A new instance that is the result of the multiplication.</param>
        public static void Mult(in Matrix4x3 left, in Matrix4x3 right, out Matrix4x3 result)
        {
            float leftM11 = left.Row0.X;
            float leftM12 = left.Row0.Y;
            float leftM13 = left.Row0.Z;
            float leftM21 = left.Row1.X;
            float leftM22 = left.Row1.Y;
            float leftM23 = left.Row1.Z;
            float leftM31 = left.Row2.X;
            float leftM32 = left.Row2.Y;
            float leftM33 = left.Row2.Z;
            float leftM41 = left.Row3.X;
            float leftM42 = left.Row3.Y;
            float leftM43 = left.Row3.Z;
            float rightM11 = right.Row0.X;
            float rightM12 = right.Row0.Y;
            float rightM13 = right.Row0.Z;
            float rightM21 = right.Row1.X;
            float rightM22 = right.Row1.Y;
            float rightM23 = right.Row1.Z;
            float rightM31 = right.Row2.X;
            float rightM32 = right.Row2.Y;
            float rightM33 = right.Row2.Z;
            float rightM41 = right.Row3.X;
            float rightM42 = right.Row3.Y;
            float rightM43 = right.Row3.Z;

            result.Row0.X = (leftM11 * rightM11) + (leftM12 * rightM21) + (leftM13 * rightM31) + rightM41;
            result.Row0.Y = (leftM11 * rightM12) + (leftM12 * rightM22) + (leftM13 * rightM32) + rightM42;
            result.Row0.Z = (leftM11 * rightM13) + (leftM12 * rightM23) + (leftM13 * rightM33) + rightM43;
            result.Row1.X = (leftM21 * rightM11) + (leftM22 * rightM21) + (leftM23 * rightM31) + rightM41;
            result.Row1.Y = (leftM21 * rightM12) + (leftM22 * rightM22) + (leftM23 * rightM32) + rightM42;
            result.Row1.Z = (leftM21 * rightM13) + (leftM22 * rightM23) + (leftM23 * rightM33) + rightM43;
            result.Row2.X = (leftM31 * rightM11) + (leftM32 * rightM21) + (leftM33 * rightM31) + rightM41;
            result.Row2.Y = (leftM31 * rightM12) + (leftM32 * rightM22) + (leftM33 * rightM32) + rightM42;
            result.Row2.Z = (leftM31 * rightM13) + (leftM32 * rightM23) + (leftM33 * rightM33) + rightM43;
            result.Row3.X = (leftM41 * rightM11) + (leftM42 * rightM21) + (leftM43 * rightM31) + rightM41;
            result.Row3.Y = (leftM41 * rightM12) + (leftM42 * rightM22) + (leftM43 * rightM32) + rightM42;
            result.Row3.Z = (leftM41 * rightM13) + (leftM42 * rightM23) + (leftM43 * rightM33) + rightM43;
        }

        /// <summary>
        /// Multiplies an instance by a scalar.
        /// </summary>
        /// <param name="left">The left operand of the multiplication.</param>
        /// <param name="right">The right operand of the multiplication.</param>
        /// <returns>A new instance that is the result of the multiplication.</returns>
        [Pure]
        public static Matrix4x3 Mult(Matrix4x3 left, float right)
        {
            Mult(in left, right, out Matrix4x3 result);
            return result;
        }

        /// <summary>
        /// Multiplies an instance by a scalar.
        /// </summary>
        /// <param name="left">The left operand of the multiplication.</param>
        /// <param name="right">The right operand of the multiplication.</param>
        /// <param name="result">A new instance that is the result of the multiplication.</param>
        public static void Mult(in Matrix4x3 left, float right, out Matrix4x3 result)
        {
            result.Row0 = left.Row0 * right;
            result.Row1 = left.Row1 * right;
            result.Row2 = left.Row2 * right;
            result.Row3 = left.Row3 * right;
        }

        /// <summary>
        /// Adds two instances.
        /// </summary>
        /// <param name="left">The left operand of the addition.</param>
        /// <param name="right">The right operand of the addition.</param>
        /// <returns>A new instance that is the result of the addition.</returns>
        [Pure]
        public static Matrix4x3 Add(Matrix4x3 left, Matrix4x3 right)
        {
            Add(in left, in right, out Matrix4x3 result);
            return result;
        }

        /// <summary>
        /// Adds two instances.
        /// </summary>
        /// <param name="left">The left operand of the addition.</param>
        /// <param name="right">The right operand of the addition.</param>
        /// <param name="result">A new instance that is the result of the addition.</param>
        public static void Add(in Matrix4x3 left, in Matrix4x3 right, out Matrix4x3 result)
        {
            result.Row0 = left.Row0 + right.Row0;
            result.Row1 = left.Row1 + right.Row1;
            result.Row2 = left.Row2 + right.Row2;
            result.Row3 = left.Row3 + right.Row3;
        }

        /// <summary>
        /// Subtracts one instance from another.
        /// </summary>
        /// <param name="left">The left operand of the subraction.</param>
        /// <param name="right">The right operand of the subraction.</param>
        /// <returns>A new instance that is the result of the subraction.</returns>
        [Pure]
        public static Matrix4x3 Subtract(Matrix4x3 left, Matrix4x3 right)
        {
            Subtract(in left, in right, out Matrix4x3 result);
            return result;
        }

        /// <summary>
        /// Subtracts one instance from another.
        /// </summary>
        /// <param name="left">The left operand of the subraction.</param>
        /// <param name="right">The right operand of the subraction.</param>
        /// <param name="result">A new instance that is the result of the subraction.</param>
        public static void Subtract(in Matrix4x3 left, in Matrix4x3 right, out Matrix4x3 result)
        {
            result.Row0 = left.Row0 - right.Row0;
            result.Row1 = left.Row1 - right.Row1;
            result.Row2 = left.Row2 - right.Row2;
            result.Row3 = left.Row3 - right.Row3;
        }

        /// <summary>
        /// Calculate the inverse of the given matrix.
        /// </summary>
        /// <param name="mat">The matrix to invert.</param>
        /// <returns>The inverse of the given matrix.</returns>
        /// <exception cref="InvalidOperationException">Thrown if the Matrix4 is singular.</exception>
        [Pure]
        public static Matrix4x3 Invert(Matrix4x3 mat)
        {
            Invert(in mat, out Matrix4x3 result);
            return result;
        }

        /// <summary>
        /// Calculate the inverse of the given matrix.
        /// </summary>
        /// <param name="mat">The matrix to invert.</param>
        /// <param name="result">The inverse of the given matrix if it has one, or the input if it is singular.</param>
        /// <exception cref="InvalidOperationException">Thrown if the Matrix4 is singular.</exception>
        public static void Invert(in Matrix4x3 mat, out Matrix4x3 result)
        {
            var inverseRotation = new Matrix3(mat.Column0.Xyz, mat.Column1.Xyz, mat.Column2.Xyz);
            inverseRotation.Row0 /= inverseRotation.Row0.LengthSquared;
            inverseRotation.Row1 /= inverseRotation.Row1.LengthSquared;
            inverseRotation.Row2 /= inverseRotation.Row2.LengthSquared;

            var translation = mat.Row3;

            result.Row0 = inverseRotation.Row0;
            result.Row1 = inverseRotation.Row1;
            result.Row2 = inverseRotation.Row2;
            result.Row3 = new Vector3
            (
                -Vector3.Dot(inverseRotation.Row0, translation),
                -Vector3.Dot(inverseRotation.Row1, translation),
                -Vector3.Dot(inverseRotation.Row2, translation)
            );
        }

        /// <summary>
        /// Calculate the transpose of the given matrix.
        /// </summary>
        /// <param name="mat">The matrix to transpose.</param>
        /// <returns>The transpose of the given matrix.</returns>
        [Pure]
        public static Matrix3x4 Transpose(Matrix4x3 mat)
        {
            return new Matrix3x4(mat.Column0, mat.Column1, mat.Column2);
        }

        /// <summary>
        /// Calculate the transpose of the given matrix.
        /// </summary>
        /// <param name="mat">The matrix to transpose.</param>
        /// <param name="result">The result of the calculation.</param>
        public static void Transpose(in Matrix4x3 mat, out Matrix3x4 result)
        {
            result.Row0 = mat.Column0;
            result.Row1 = mat.Column1;
            result.Row2 = mat.Column2;
        }

        /// <summary>
        /// Swizzles a matrix, i.e. switches rows of the matrix.
        /// </summary>
        /// <param name="mat">The matrix to swizzle.</param>
        /// <param name="rowForRow0">Which row to place in <see cref="Row0"/>.</param>
        /// <param name="rowForRow1">Which row to place in <see cref="Row1"/>.</param>
        /// <param name="rowForRow2">Which row to place in <see cref="Row2"/>.</param>
        /// <param name="rowForRow3">Which row to place in <see cref="Row3"/>.</param>
        /// <returns>The swizzled matrix.</returns>
        /// <exception cref="IndexOutOfRangeException">If any of the rows are outside of the range [0, 3].</exception>
        public static Matrix4x3 Swizzle(Matrix4x3 mat, int rowForRow0, int rowForRow1, int rowForRow2, int rowForRow3)
        {
            Swizzle(mat, rowForRow0, rowForRow1, rowForRow2, rowForRow3, out Matrix4x3 result);
            return result;
        }

        /// <summary>
        /// Swizzles a matrix, i.e. switches rows of the matrix.
        /// </summary>
        /// <param name="mat">The matrix to swizzle.</param>
        /// <param name="rowForRow0">Which row to place in <see cref="Row0"/>.</param>
        /// <param name="rowForRow1">Which row to place in <see cref="Row1"/>.</param>
        /// <param name="rowForRow2">Which row to place in <see cref="Row2"/>.</param>
        /// <param name="rowForRow3">Which row to place in <see cref="Row3"/>.</param>
        /// <param name="result">The swizzled matrix.</param>
        /// <exception cref="IndexOutOfRangeException">If any of the rows are outside of the range [0, 3].</exception>
        public static void Swizzle(in Matrix4x3 mat, int rowForRow0, int rowForRow1, int rowForRow2, int rowForRow3, out Matrix4x3 result)
        {
            result.Row0 = rowForRow0 switch
            {
                0 => mat.Row0,
                1 => mat.Row1,
                2 => mat.Row2,
                3 => mat.Row3,
                _ => throw new IndexOutOfRangeException($"{nameof(rowForRow0)} must be a number between 0 and 3. Got {rowForRow0}."),
            };

            result.Row1 = rowForRow1 switch
            {
                0 => mat.Row0,
                1 => mat.Row1,
                2 => mat.Row2,
                3 => mat.Row3,
                _ => throw new IndexOutOfRangeException($"{nameof(rowForRow1)} must be a number between 0 and 3. Got {rowForRow1}."),
            };

            result.Row2 = rowForRow2 switch
            {
                0 => mat.Row0,
                1 => mat.Row1,
                2 => mat.Row2,
                3 => mat.Row3,
                _ => throw new IndexOutOfRangeException($"{nameof(rowForRow2)} must be a number between 0 and 3. Got {rowForRow2}."),
            };

            result.Row3 = rowForRow3 switch
            {
                0 => mat.Row0,
                1 => mat.Row1,
                2 => mat.Row2,
                3 => mat.Row3,
                _ => throw new IndexOutOfRangeException($"{nameof(rowForRow3)} must be a number between 0 and 2. Got {rowForRow3}."),
            };
        }

        /// <summary>
        /// Matrix multiplication.
        /// </summary>
        /// <param name="left">left-hand operand.</param>
        /// <param name="right">right-hand operand.</param>
        /// <returns>A new Matrix4 which holds the result of the multiplication.</returns>
        [Pure]
        public static Matrix4 operator *(Matrix4x3 left, Matrix3x4 right)
        {
            return Mult(left, right);
        }

        /// <summary>
        /// Matrix multiplication.
        /// </summary>
        /// <param name="left">left-hand operand.</param>
        /// <param name="right">right-hand operand.</param>
        /// <returns>A new Matrix4x3 which holds the result of the multiplication.</returns>
        [Pure]
        public static Matrix4x3 operator *(Matrix4x3 left, Matrix4x3 right)
        {
            return Mult(left, right);
        }

        /// <summary>
        /// Matrix-scalar multiplication.
        /// </summary>
        /// <param name="left">left-hand operand.</param>
        /// <param name="right">right-hand operand.</param>
        /// <returns>A new Matrix4x3 which holds the result of the multiplication.</returns>
        [Pure]
        public static Matrix4x3 operator *(Matrix4x3 left, float right)
        {
            return Mult(left, right);
        }

        /// <summary>
        /// Matrix addition.
        /// </summary>
        /// <param name="left">left-hand operand.</param>
        /// <param name="right">right-hand operand.</param>
        /// <returns>A new Matrix4x3 which holds the result of the addition.</returns>
        [Pure]
        public static Matrix4x3 operator +(Matrix4x3 left, Matrix4x3 right)
        {
            return Add(left, right);
        }

        /// <summary>
        /// Matrix subtraction.
        /// </summary>
        /// <param name="left">left-hand operand.</param>
        /// <param name="right">right-hand operand.</param>
        /// <returns>A new Matrix4x3 which holds the result of the subtraction.</returns>
        [Pure]
        public static Matrix4x3 operator -(Matrix4x3 left, Matrix4x3 right)
        {
            return Subtract(left, right);
        }

        /// <summary>
        /// Compares two instances for equality.
        /// </summary>
        /// <param name="left">The first instance.</param>
        /// <param name="right">The second instance.</param>
        /// <returns>True, if left equals right; false otherwise.</returns>
        [Pure]
        public static bool operator ==(Matrix4x3 left, Matrix4x3 right)
        {
            return left.Equals(right);
        }

        /// <summary>
        /// Compares two instances for inequality.
        /// </summary>
        /// <param name="left">The first instance.</param>
        /// <param name="right">The second instance.</param>
        /// <returns>True, if left does not equal right; false otherwise.</returns>
        [Pure]
        public static bool operator !=(Matrix4x3 left, Matrix4x3 right)
        {
            return !left.Equals(right);
        }

        /// <summary>
        /// Returns a System.String that represents the current Matrix4x3.
        /// </summary>
        /// <returns>The string representation of the matrix.</returns>
        public override readonly string ToString()
        {
            return ToString(null, null);
        }

        /// <inheritdoc cref="ToString(string, IFormatProvider)"/>
        public readonly string ToString(string format)
        {
            return ToString(format, null);
        }

        /// <inheritdoc cref="ToString(string, IFormatProvider)"/>
        public readonly string ToString(IFormatProvider formatProvider)
        {
            return ToString(null, formatProvider);
        }

        /// <inheritdoc/>
        public readonly string ToString(string format, IFormatProvider formatProvider)
        {
            var row0 = Row0.ToString(format, formatProvider);
            var row1 = Row1.ToString(format, formatProvider);
            var row2 = Row2.ToString(format, formatProvider);
            var row3 = Row3.ToString(format, formatProvider);
            return $"{row0}\n{row1}\n{row2}\n{row3}";
        }

        /// <summary>
        /// Returns the hashcode for this instance.
        /// </summary>
        /// <returns>A System.Int32 containing the unique hashcode for this instance.</returns>
        public override readonly int GetHashCode()
        {
            return HashCode.Combine(Row0, Row1, Row2, Row3);
        }

        /// <summary>
        /// Indicates whether this instance and a specified object are equal.
        /// </summary>
        /// <param name="obj">The object to compare tresult.</param>
        /// <returns>True if the instances are equal; false otherwise.</returns>
        [Pure]
        public override readonly bool Equals(object obj)
        {
            return obj is Matrix4x3 && Equals((Matrix4x3)obj);
        }

        /// <summary>
        /// Indicates whether the current matrix is equal to another matrix.
        /// </summary>
        /// <param name="other">An matrix to compare with this matrix.</param>
        /// <returns>true if the current matrix is equal to the matrix parameter; otherwise, false.</returns>
        [Pure]
        public readonly bool Equals(Matrix4x3 other)
        {
<<<<<<< HEAD
            Vector256<float> aRow012xy = Vector256.LoadUnsafe(ref Row0.X);
            // Note that we ref .Z and not .X.
            Vector128<float> aRow2z3 = Vector128.LoadUnsafe(ref Row2.Z);

            Vector256<float> bRow012xy = Vector256.LoadUnsafe(ref other.Row0.X);
            // Note that we ref .Z and not .X.
            Vector128<float> bRow2z3 = Vector128.LoadUnsafe(ref other.Row2.Z);
=======
            Vector256<float> aRow012xy = Vector256.LoadUnsafe(in Row0.X);
            Vector256<float> bRow012xy = Vector256.LoadUnsafe(in other.Row0.X);

            // Note that we ref .Z and not .X.
            Vector128<float> aRow2z3 = Vector128.LoadUnsafe(in Row2.Z);
            Vector128<float> bRow2z3 = Vector128.LoadUnsafe(in other.Row2.Z);
>>>>>>> 03a7fc3f

            return aRow012xy == bRow012xy && aRow2z3 == bRow2z3;
        }
    }
}<|MERGE_RESOLUTION|>--- conflicted
+++ resolved
@@ -1199,22 +1199,13 @@
         [Pure]
         public readonly bool Equals(Matrix4x3 other)
         {
-<<<<<<< HEAD
-            Vector256<float> aRow012xy = Vector256.LoadUnsafe(ref Row0.X);
-            // Note that we ref .Z and not .X.
-            Vector128<float> aRow2z3 = Vector128.LoadUnsafe(ref Row2.Z);
-
-            Vector256<float> bRow012xy = Vector256.LoadUnsafe(ref other.Row0.X);
-            // Note that we ref .Z and not .X.
-            Vector128<float> bRow2z3 = Vector128.LoadUnsafe(ref other.Row2.Z);
-=======
             Vector256<float> aRow012xy = Vector256.LoadUnsafe(in Row0.X);
-            Vector256<float> bRow012xy = Vector256.LoadUnsafe(in other.Row0.X);
-
             // Note that we ref .Z and not .X.
             Vector128<float> aRow2z3 = Vector128.LoadUnsafe(in Row2.Z);
+
+            Vector256<float> bRow012xy = Vector256.LoadUnsafe(in other.Row0.X);
+            // Note that we ref .Z and not .X.
             Vector128<float> bRow2z3 = Vector128.LoadUnsafe(in other.Row2.Z);
->>>>>>> 03a7fc3f
 
             return aRow012xy == bRow012xy && aRow2z3 == bRow2z3;
         }
