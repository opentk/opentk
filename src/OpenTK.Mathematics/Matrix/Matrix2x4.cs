--- conflicted
+++ resolved
@@ -896,14 +896,9 @@
         [Pure]
         public readonly bool Equals(Matrix2x4 other)
         {
-<<<<<<< HEAD
-            Vector256<float> aRow01 = Vector256.LoadUnsafe(ref Row0.X);
-
-            Vector256<float> bRow01 = Vector256.LoadUnsafe(ref other.Row0.X);
-=======
             Vector256<float> aRow01 = Vector256.LoadUnsafe(in Row0.X);
+
             Vector256<float> bRow01 = Vector256.LoadUnsafe(in other.Row0.X);
->>>>>>> 03a7fc3f
 
             return aRow01 == bRow01;
         }
