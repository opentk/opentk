--- conflicted
+++ resolved
@@ -942,17 +942,9 @@
         [Pure]
         public readonly bool Equals(Matrix4x2d other)
         {
-<<<<<<< HEAD
-            Vector512<double> aRow0123 = Vector512.LoadUnsafe(ref Row0.X);
-
-            Vector512<double> bRow0123 = Vector512.LoadUnsafe(ref other.Row0.X);
-=======
-            Vector256<double> aRow01 = Vector256.LoadUnsafe(in Row0.X);
-            Vector256<double> bRow01 = Vector256.LoadUnsafe(in other.Row0.X);
-
-            Vector256<double> aRow23 = Vector256.LoadUnsafe(in Row2.X);
-            Vector256<double> bRow23 = Vector256.LoadUnsafe(in other.Row2.X);
->>>>>>> 03a7fc3f
+            Vector512<double> aRow0123 = Vector512.LoadUnsafe(in Row0.X);
+
+            Vector512<double> bRow0123 = Vector512.LoadUnsafe(in other.Row0.X);
 
             return aRow0123 == bRow0123;
         }
