--- conflicted
+++ resolved
@@ -942,14 +942,9 @@
         [Pure]
         public readonly bool Equals(Matrix4x2 other)
         {
-<<<<<<< HEAD
-            Vector256<float> aRow0123 = Vector256.LoadUnsafe(ref Row0.X);
-
-            Vector256<float> bRow0123 = Vector256.LoadUnsafe(ref other.Row0.X);
-=======
             Vector256<float> aRow0123 = Vector256.LoadUnsafe(in Row0.X);
+
             Vector256<float> bRow0123 = Vector256.LoadUnsafe(in other.Row0.X);
->>>>>>> 03a7fc3f
 
             return aRow0123 == bRow0123;
         }
