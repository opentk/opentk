--- conflicted
+++ resolved
@@ -1198,26 +1198,13 @@
         [Pure]
         public readonly bool Equals(Matrix4x3d other)
         {
-<<<<<<< HEAD
-            Vector512<double> aRow012xy = Vector512.LoadUnsafe(ref Row0.X);
-            // Note that we ref .Z and not .X.
-            Vector256<double> aRow2z3 = Vector256.LoadUnsafe(ref Row2.Z);
-
-            Vector512<double> bRow012xy = Vector512.LoadUnsafe(ref other.Row0.X);
-            // Note that we ref .Z and not .X.
-            Vector256<double> bRow2z3 = Vector256.LoadUnsafe(ref other.Row2.Z);
-=======
-            Vector256<double> aRow01x = Vector256.LoadUnsafe(in Row0.X);
-            Vector256<double> bRow01x = Vector256.LoadUnsafe(in other.Row0.X);
-
-            // Note that we ref .Y and not .X.
-            Vector256<double> aRow1yz2xy = Vector256.LoadUnsafe(in Row1.Y);
-            Vector256<double> bRow1yz2xy = Vector256.LoadUnsafe(in other.Row1.Y);
-
+            Vector512<double> aRow012xy = Vector512.LoadUnsafe(in Row0.X);
             // Note that we ref .Z and not .X.
             Vector256<double> aRow2z3 = Vector256.LoadUnsafe(in Row2.Z);
+
+            Vector512<double> bRow012xy = Vector512.LoadUnsafe(in other.Row0.X);
+            // Note that we ref .Z and not .X.
             Vector256<double> bRow2z3 = Vector256.LoadUnsafe(in other.Row2.Z);
->>>>>>> 03a7fc3f
 
             return aRow012xy == bRow012xy && aRow2z3 == bRow2z3;
         }
