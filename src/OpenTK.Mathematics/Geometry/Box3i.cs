//
// Box3i.cs
//
// Copyright (C) 2019 OpenTK
//
// This software may be modified and distributed under the terms
// of the MIT license. See the LICENSE file for details.
//

using System;
using System.Diagnostics.Contracts;
using System.Globalization;
using System.Runtime.InteropServices;
using System.Xml.Serialization;

namespace OpenTK.Mathematics
{
    /// <summary>
    /// Defines an axis-aligned 3d box (rectangular prism).
    /// </summary>
    [StructLayout(LayoutKind.Sequential)]
    [Serializable]
    public struct Box3i : IEquatable<Box3i>
    {
        /// <summary>
        /// An empty box with Min (0, 0, 0) and Max (0, 0, 0).
        /// </summary>
        public static readonly Box3i Empty = new Box3i(0, 0, 0, 0, 0, 0);

        private Vector3i _min;

        /// <summary>
        /// Gets or sets the minimum boundary of the structure.
        /// </summary>
        public Vector3i Min
        {
            get => _min;
            set
            {
                _max = Vector3i.ComponentMax(_max, value);
                _min = value;
            }
        }

        private Vector3i _max;

        /// <summary>
        /// Gets or sets the maximum boundary of the structure.
        /// </summary>
        public Vector3i Max
        {
            get => _max;
            set
            {
                _min = Vector3i.ComponentMin(_min, value);
                _max = value;
            }
        }

        /// <summary>
        /// Initializes a new instance of the <see cref="Box3i"/> struct.
        /// </summary>
        /// <param name="min">The minimum point in 3D space this box encloses.</param>
        /// <param name="max">The maximum point in 3D space this box encloses.</param>
        public Box3i(Vector3i min, Vector3i max)
        {
            _min = Vector3i.ComponentMin(min, max);
            _max = Vector3i.ComponentMax(min, max);
        }

        /// <summary>
        /// Initializes a new instance of the <see cref="Box3i"/> struct.
        /// </summary>
        /// <param name="minX">The minimum X value to be enclosed.</param>
        /// <param name="minY">The minimum Y value to be enclosed.</param>
        /// <param name="minZ">The minimum Z value to be enclosed.</param>
        /// <param name="maxX">The maximum X value to be enclosed.</param>
        /// <param name="maxY">The maximum Y value to be enclosed.</param>
        /// <param name="maxZ">The maximum Z value to be enclosed.</param>
        public Box3i(int minX, int minY, int minZ, int maxX, int maxY, int maxZ)
            : this(new Vector3i(minX, minY, minZ), new Vector3i(maxX, maxY, maxZ))
        {
        }

        /// <summary>
        /// Gets a vector describing the size of the Box3i structure.
        /// </summary>
<<<<<<< HEAD
        public Vector3i CenteredSize
=======
        [XmlIgnore]
        public Vector3i Size
>>>>>>> 184fb195
        {
            get => Max - Min;
        }

        /// <summary>
        /// Gets or sets a vector describing half the size of the box.
        /// </summary>
        [XmlIgnore]
        public Vector3i HalfSize
        {
            get => CenteredSize / 2;
            set
            {
                Vector3i center = new Vector3i((int)Center.X, (int)Center.Y, (int)Center.Z);
                _min = center - value;
                _max = center + value;
            }
        }

        /// <summary>
        /// Gets a vector describing the center of the box.
        /// </summary>
        /// to avoid annoying off-by-one errors in box placement, no setter is provided for this property
        [XmlIgnore]
        public Vector3 Center
        {
            get => _min + ((_max - _min).ToVector3() * 0.5f);
        }

        // --

        /// <summary>
        /// Gets or sets the width of the box.
        /// </summary>
        public int Width
        {
            get => _max.X - _min.X;
            set => _max.X = _min.X + value;
        }

        /// <summary>
        /// Gets or sets the height of the box.
        /// </summary>
        public int Height
        {
            get => _max.Y - _min.Y;
            set => _max.Y = _min.Y + value;
        }

        /// <summary>
        /// Gets or sets the depth of the box.
        /// </summary>
        public int Depth
        {
            get => _max.Z - _min.Z;
            set => _max.Z = _min.Z + value;
        }

        /// <summary>
        /// Gets or sets the left location of the box.
        /// </summary>
        public int Left
        {
            get => _min.X;
            set => _min.X = value;
        }

        /// <summary>
        /// Gets or sets the top location of the box.
        /// </summary>
        public int Top
        {
            get => _min.Y;
            set => _min.Y = value;
        }

        /// <summary>
        /// Gets or sets the right location of the box.
        /// </summary>
        public int Right
        {
            get => _max.X;
            set => _max.X = value;
        }

        /// <summary>
        /// Gets or sets the bottom location of the box.
        /// </summary>
        public int Bottom
        {
            get => _max.Y;
            set => _max.Y = value;
        }

        /// <summary>
        /// Gets or sets the front location of the box.
        /// </summary>
        public int Front
        {
            get => _min.Z;
            set => _min.Z = value;
        }

        /// <summary>
        /// Gets or sets the back location of the box.
        /// </summary>
        public int Back
        {
            get => _max.Z;
            set => _max.Z = value;
        }

        /// <summary>
        /// Gets or sets the X location of the box.
        /// </summary>
        public int X
        {
            get => _min.X;
            set => _min.X = value;
        }

        /// <summary>
        /// Gets or sets the Y location of the box.
        /// </summary>
        public int Y
        {
            get => _min.Y;
            set => _min.Y = value;
        }

        /// <summary>
        /// Gets or sets the Z location of the box.
        /// </summary>
        public int Z
        {
            get => _min.Z;
            set => _min.Z = value;
        }

        /// <summary>
        /// Gets or sets the horizontal size.
        /// </summary>
        public int SizeX
        {
            get => _max.X - _min.X;
            set => _max.X = _min.X + value;
        }

        /// <summary>
        /// Gets or sets the vertical size.
        /// </summary>
        public int SizeY
        {
            get => _max.Y - _min.Y;
            set => _max.Y = _min.Y + value;
        }

        /// <summary>
        /// Gets or sets the vertical size.
        /// </summary>
        public int SizeZ
        {
            get => _max.Z - _min.Z;
            set => _max.Z = _min.Z + value;
        }

        /// <summary>
        /// Gets or sets the size of the box.
        /// </summary>
        public Vector3i Size
        {
            get => new Vector3i(_max.X - _min.X, _max.Y - _min.Y, _max.Z - _min.Z);
            set
            {
                _max.X = _min.X + value.X;
                _max.Y = _min.Y + value.Y;
                _max.Z = _min.Z + value.Z;
            }
        }

        /// <summary>
        /// Gets the location of the box.
        /// </summary>
        public Vector3i Location => _min;

        /// <summary>
        /// Gets a value indicating whether all values are zero.
        /// </summary>
        public bool IsZero => _min.X == 0 && _min.Y == 0 && _min.Z == 0
                           && _max.X == 0 && _max.Y == 0 && _max.Z == 0;

        /// <summary>
        /// Gets a box with all components zero.
        /// </summary>
        public static readonly Box3i Empty = new Box3i(0, 0, 0, 0, 0, 0);

        /// <summary>
        /// Gets a box with a location 0,0,9 with the a size of 1.
        /// </summary>
        public static readonly Box3i UnitSquare = new Box3i(0, 0, 0, 1, 1, 1);

        /// <summary>
        /// Creates a box.
        /// </summary>
        /// <param name="location">The location of the box.</param>
        /// <param name="size">The size of the box.</param>
        /// <returns>A box.</returns>
        public static Box3i FromSize(Vector3i location, Vector3i size)
        {
            return new Box3i(location, location + size);
        }

        /// <summary>
        /// Initializes a new instance of the <see cref="Box3"/> struct.
        /// </summary>
        /// <param name="min">The minimum point on the XY plane this box encloses.</param>
        /// <param name="max">The maximum point on the XY plane this box encloses.</param>
        /// <returns>A box.</returns>
        public static Box3i FromPositions(Vector3i min, Vector3i max)
        {
            return new Box3i(min, max);
        }

        /// <summary>
        /// Initializes a new instance of the <see cref="Box3i"/> struct.
        /// </summary>
        /// <param name="minX">The minimum X value to be enclosed.</param>
        /// <param name="minY">The minimum Y value to be enclosed.</param>
        /// <param name="minZ">The minimum Z value to be enclosed.</param>
        /// <param name="maxX">The maximum X value to be enclosed.</param>
        /// <param name="maxY">The maximum Y value to be enclosed.</param>
        /// <param name="maxZ">The maximum Z value to be enclosed.</param>
        /// <returns>A box.</returns>
        public static Box3i FromPositions(int minX, int minY, int minZ, int maxX, int maxY, int maxZ)
        {
            return new Box3i(minX, minY, minZ, maxX, maxY, maxZ);
        }

        /// <summary>
        /// Replaces this Box with the intersection of itself and the specified Box.
        /// </summary>
        /// <param name="other">The Box with which to intersect.</param>
        public void Intersect(Box3i other)
        {
            Box3i result = Intersect(other, this);

            X = result.X;
            Y = result.Y;
            Z = result.Z;
            Width = result.Width;
            Height = result.Height;
            Depth = result.Depth;
        }

        /// <summary>
        /// Returns the intersection of two Boxes.
        /// </summary>
        /// <param name="a">The first box.</param>
        /// <param name="b">The second box.</param>
        /// <returns>The intersection of two Boxes.</returns>
        public static Box3i Intersect(Box3i a, Box3i b)
        {
            int minX = a._min.X > b._min.X ? a._min.X : b._min.X;
            int minY = a._min.Y > b._min.Y ? a._min.Y : b._min.Y;
            int minZ = a._min.Z > b._min.Z ? a._min.Z : b._min.Z;
            int maxX = a._max.X < b._max.X ? a._max.X : b._max.X;
            int maxY = a._max.Y < b._max.Y ? a._max.Y : b._max.Y;
            int maxZ = a._max.Z < b._max.Z ? a._max.Z : b._max.Z;

            if (maxX >= minX && maxY >= minY && maxZ >= minZ)
            {
                return new Box3i(minX, minY, minZ, maxX, maxY, maxZ);
            }

            return Empty;
        }

        /// <summary>
        /// Returns the intersection of itself and the specified Box.
        /// </summary>
        /// <param name="other">The Box with which to intersect.</param>
        /// <returns>The intersection of itself and the specified Box.</returns>
        public Box3i Intersected(Box3i other)
        {
            return Intersect(other, this);
        }

        /// <summary>
        /// Determines if this Box intersects with another Box.
        /// </summary>
        /// <param name="other">The Box to test.</param>
        /// <returns>This method returns true if there is any intersection, otherwise false.</returns>
        public bool IntersectsWith(Box3i other)
        {
            return other._min.X < _max.X
                && _min.X < other._max.X
                && other._min.Y < _max.Y
                && _min.Y < other._max.Y
                && other._min.Z < _max.Z
                && _min.Z < other._max.Z;
        }

        /// <summary>
        /// Determines if this Box intersects or touches with another Box.
        /// </summary>
        /// <param name="other">The Box to test.</param>
        /// <returns>This method returns true if there is any intersection or touches, otherwise false.</returns>
        public bool TouchWith(Box3i other)
        {
            return other._min.X <= _max.X
                && _min.X <= other._max.X
                && other._min.Y <= _max.Y
                && _min.Y <= other._max.Y
                && other._min.Z <= _max.Z
                && _min.Z <= other._max.Z;
        }

        /// <summary>
        /// Gets a Box structure that contains the union of two Box structures.
        /// </summary>
        /// <param name="a">A Box to union.</param>
        /// <param name="b">a box to union.</param>
        /// <returns>A Box structure that bounds the union of the two Box structures.</returns>
        public static Box3i Union(Box3i a, Box3i b)
        {
            int minX = a._min.X < b._min.X ? a._min.X : b._min.X;
            int minY = a._min.Y < b._min.Y ? a._min.Y : b._min.Y;
            int minZ = a._min.Z < b._min.Z ? a._min.Z : b._min.Z;
            int maxX = a._max.X > b._max.X ? a._max.X : b._max.X;
            int maxY = a._max.Y > b._max.Y ? a._max.Y : b._max.Y;
            int maxZ = a._max.Z > b._max.Z ? a._max.Z : b._max.Z;

            return new Box3i(minX, minY, minZ, maxX, maxY, maxZ);
        }

        // --

        /// <summary>
        /// Returns whether the box contains the specified point (borders inclusive).
        /// </summary>
        /// <param name="point">The point to query.</param>
        /// <returns>Whether this box contains the point.</returns>
        [Pure]
        [Obsolete("This function excludes borders even though it's documentation says otherwise. Use ContainsInclusive and ContainsExclusive for the desired behaviour.")]
        public bool Contains(Vector3i point)
        {
            return _min.X < point.X && point.X < _max.X &&
                   _min.Y < point.Y && point.Y < _max.Y &&
                   _min.Z < point.Z && point.Z < _max.Z;
        }

        /// <summary>
        /// Returns whether the box contains the specified point (borders inclusive).
        /// </summary>
        /// <param name="point">The point to query.</param>
        /// <returns>Whether this box contains the point.</returns>
        [Pure]
        public bool ContainsInclusive(Vector3i point)
        {
            return _min.X <= point.X && point.X <= _max.X &&
                   _min.Y <= point.Y && point.Y <= _max.Y &&
                   _min.Z <= point.Z && point.Z <= _max.Z;
        }

        /// <summary>
        /// Returns whether the box contains the specified point (borders exclusive).
        /// </summary>
        /// <param name="point">The point to query.</param>
        /// <returns>Whether this box contains the point.</returns>
        [Pure]
        public bool ContainsExclusive(Vector3i point)
        {
            return _min.X < point.X && point.X < _max.X &&
                   _min.Y < point.Y && point.Y < _max.Y &&
                   _min.Z < point.Z && point.Z < _max.Z;
        }

        /// <summary>
        /// Returns whether the box contains the specified point.
        /// </summary>
        /// <param name="point">The point to query.</param>
        /// <param name="boundaryInclusive">
        /// Whether points on the box boundary should be recognised as contained as well.
        /// </param>
        /// <returns>Whether this box contains the point.</returns>
        [Pure]
        public bool Contains(Vector3i point, bool boundaryInclusive)
        {
            if (boundaryInclusive)
            {
                return ContainsInclusive(point);
            }
            else
            {
                return ContainsExclusive(point);
            }
        }

        /// <summary>
        /// Returns whether the box contains the specified box (borders inclusive).
        /// </summary>
        /// <param name="other">The box to query.</param>
        /// <returns>Whether this box contains the other box.</returns>
        [Pure]
        public bool Contains(Box3i other)
        {
            return _max.X >= other._min.X && _min.X <= other._max.X &&
                   _max.Y >= other._min.Y && _min.Y <= other._max.Y &&
                   _max.Z >= other._min.Z && _min.Z <= other._max.Z;
        }

        /// <summary>
        /// Returns the distance between the nearest edge and the specified point.
        /// </summary>
        /// <param name="point">The point to find distance for.</param>
        /// <returns>The distance between the specified point and the nearest edge.</returns>
        [Pure]
        public float DistanceToNearestEdge(Vector3i point)
        {
            var dist = new Vector3(
                Math.Max(0f, Math.Max(_min.X - point.X, point.X - _max.X)),
                Math.Max(0f, Math.Max(_min.Y - point.Y, point.Y - _max.Y)),
                Math.Max(0f, Math.Max(_min.Z - point.Z, point.Z - _max.Z)));
            return dist.Length;
        }

        /// <summary>
        /// Translates this Box3i by the given amount.
        /// </summary>
        /// <param name="distance">The distance to translate the box.</param>
        public void Translate(Vector3i distance)
        {
            _min += distance;
            _max += distance;
        }

        /// <summary>
        /// Returns a Box3i translated by the given amount.
        /// </summary>
        /// <param name="distance">The distance to translate the box.</param>
        /// <returns>The translated box.</returns>
        [Pure]
        public Box3i Translated(Vector3i distance)
        {
            // create a local copy of this box
            Box3i box = this;
            box.Translate(distance);
            return box;
        }

        /// <summary>
        /// Scales this Box3i by the given amount.
        /// </summary>
        /// <param name="scale">The scale to scale the box.</param>
        /// <param name="anchor">The anchor to scale the box from.</param>
        public void Scale(Vector3i scale, Vector3i anchor)
        {
            _min = anchor + ((_min - anchor) * scale);
            _max = anchor + ((_max - anchor) * scale);
        }

        /// <summary>
        /// Returns a Box3i scaled by a given amount from an anchor point.
        /// </summary>
        /// <param name="scale">The scale to scale the box.</param>
        /// <param name="anchor">The anchor to scale the box from.</param>
        /// <returns>The scaled box.</returns>
        [Pure]
        public Box3i Scaled(Vector3i scale, Vector3i anchor)
        {
            // create a local copy of this box
            Box3i box = this;
            box.Scale(scale, anchor);
            return box;
        }

        /// <summary>
        /// Inflate this Box3i to encapsulate a given point.
        /// </summary>
        /// <param name="point">The point to query.</param>
        public void Inflate(Vector3i point)
        {
            _min = Vector3i.ComponentMin(_min, point);
            _max = Vector3i.ComponentMax(_max, point);
        }

        /// <summary>
        /// Inflate this Box3i to encapsulate a given point.
        /// </summary>
        /// <param name="point">The point to query.</param>
        /// <returns>The inflated box.</returns>
        [Pure]
        public Box3i Inflated(Vector3i point)
        {
            // create a local copy of this box
            Box3i box = this;
            box.Inflate(point);
            return box;
        }

        /// <summary>
        /// Equality comparator.
        /// </summary>
        /// <param name="left">The left operand.</param>
        /// <param name="right">The right operand.</param>
        public static bool operator ==(Box3i left, Box3i right)
        {
            return left.Equals(right);
        }

        /// <summary>
        /// Inequality comparator.
        /// </summary>
        /// <param name="left">The left operand.</param>
        /// <param name="right">The right operand.</param>
        public static bool operator !=(Box3i left, Box3i right)
        {
            return !(left == right);
        }

        /// <inheritdoc/>
        public override bool Equals(object obj)
        {
            return obj is Box3i && Equals((Box3i)obj);
        }

        /// <inheritdoc/>
        public bool Equals(Box3i other)
        {
            return _min.Equals(other._min) &&
                   _max.Equals(other._max);
        }

        /// <inheritdoc/>
        public override int GetHashCode()
        {
            return HashCode.Combine(_min, _max);
        }

        /// <inheritdoc/>
        public override string ToString()
        {
            return $"{Min} - {Max}";
        }
    }
}<|MERGE_RESOLUTION|>--- conflicted
+++ resolved
@@ -85,12 +85,7 @@
         /// <summary>
         /// Gets a vector describing the size of the Box3i structure.
         /// </summary>
-<<<<<<< HEAD
         public Vector3i CenteredSize
-=======
-        [XmlIgnore]
-        public Vector3i Size
->>>>>>> 184fb195
         {
             get => Max - Min;
         }
