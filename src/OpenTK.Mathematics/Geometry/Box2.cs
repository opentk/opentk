--- conflicted
+++ resolved
@@ -94,12 +94,7 @@
         /// <summary>
         /// Gets or sets a vector describing the size of the Box2 structure.
         /// </summary>
-<<<<<<< HEAD
         public Vector2 CenteredSize
-=======
-        [XmlIgnore]
-        public Vector2 Size
->>>>>>> 184fb195
         {
             get => Max - Min;
             set
