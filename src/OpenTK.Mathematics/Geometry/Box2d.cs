--- conflicted
+++ resolved
@@ -94,12 +94,7 @@
         /// <summary>
         /// Gets or sets a vector describing the size of the Box2d structure.
         /// </summary>
-<<<<<<< HEAD
         public Vector2d CenteredSize
-=======
-        [XmlIgnore]
-        public Vector2d Size
->>>>>>> 184fb195
         {
             get => Max - Min;
             set
