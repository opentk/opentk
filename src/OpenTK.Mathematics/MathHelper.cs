﻿/* Licensed under the MIT/X11 license.
 * Copyright (c) 2006-2008 the OpenTK Team.
 * This notice may not be removed from any source distribution.
 * See license.txt for licensing detailed licensing details.
 *
 * Contributions by Andy Gill, James Talton and Georg Wächter.
 */

using System;
using System.Diagnostics.CodeAnalysis;
using System.Diagnostics.Contracts;
using System.Globalization;

namespace OpenTK.Mathematics
{
    /// <summary>
    /// Contains common mathematical functions and constants.
    /// </summary>
    public static class MathHelper
    {
        /// <summary>
        /// Defines the value of Pi as a <see cref="float"/>.
        /// </summary>
        public const float Pi = 3.1415927f;

        /// <summary>
        /// Defines the value of Pi divided by two as a <see cref="float"/>.
        /// </summary>
        public const float PiOver2 = Pi / 2;

        /// <summary>
        /// Defines the value of Pi divided by three as a <see cref="float"/>.
        /// </summary>
        public const float PiOver3 = Pi / 3;

        /// <summary>
        /// Defines the value of  Pi divided by four as a <see cref="float"/>.
        /// </summary>
        public const float PiOver4 = Pi / 4;

        /// <summary>
        /// Defines the value of Pi divided by six as a <see cref="float"/>.
        /// </summary>
        public const float PiOver6 = Pi / 6;

        /// <summary>
        /// Defines the value of Pi multiplied by two as a <see cref="float"/>.
        /// </summary>
        public const float TwoPi = 2 * Pi;

        /// <summary>
        /// Defines the value of Pi multiplied by 3 and divided by two as a <see cref="float"/>.
        /// </summary>
        public const float ThreePiOver2 = 3 * Pi / 2;

        /// <summary>
        /// Defines the value of E as a <see cref="float"/>.
        /// </summary>
        public const float E = 2.7182817f;

        /// <summary>
        /// Defines the base-10 logarithm of E.
        /// </summary>
        public const float Log10E = 0.4342945f;

        /// <summary>
        /// Defines the base-2 logarithm of E.
        /// </summary>
        public const float Log2E = 1.442695f;

        /// <summary>
        /// Returns the next power of two that is greater than or equal to the specified number.
        /// </summary>
        /// <param name="n">The specified number.</param>
        /// <returns>The next power of two.</returns>
        [Pure]
        public static long NextPowerOfTwo(long n)
        {
            if (n < 0)
            {
                throw new ArgumentOutOfRangeException(nameof(n), "Must be positive.");
            }

            return (long)Math.Pow(2, Math.Ceiling(Math.Log(n, 2)));
        }

        /// <summary>
        /// Returns the next power of two that is greater than or equal to the specified number.
        /// </summary>
        /// <param name="n">The specified number.</param>
        /// <returns>The next power of two.</returns>
        [Pure]
        public static int NextPowerOfTwo(int n)
        {
            if (n < 0)
            {
                throw new ArgumentOutOfRangeException(nameof(n), "Must be positive.");
            }

            return (int)Math.Pow(2, Math.Ceiling(Math.Log(n, 2)));
        }

        /// <summary>
        /// Returns the next power of two that is greater than or equal to the specified number.
        /// </summary>
        /// <param name="n">The specified number.</param>
        /// <returns>The next power of two.</returns>
        [Pure]
        public static float NextPowerOfTwo(float n)
        {
            if (n < 0)
            {
                throw new ArgumentOutOfRangeException(nameof(n), "Must be positive.");
            }

            return MathF.Pow(2, MathF.Ceiling(MathF.Log(n, 2)));
        }

        /// <summary>
        /// Returns the next power of two that is greater than or equal to the specified number.
        /// </summary>
        /// <param name="n">The specified number.</param>
        /// <returns>The next power of two.</returns>
        [Pure]
        public static double NextPowerOfTwo(double n)
        {
            if (n < 0)
            {
                throw new ArgumentOutOfRangeException(nameof(n), "Must be positive.");
            }

            return Math.Pow(2, Math.Ceiling(Math.Log(n, 2)));
        }

        /// <summary>
        /// Calculates the factorial of a given natural number.
        /// </summary>
        /// <param name="n">The number.</param>
        /// <returns>The factorial of <paramref name="n"/>.</returns>
        [Pure]
        public static long Factorial(int n)
        {
            long result = 1;

            for (; n > 1; n--)
            {
                result *= n;
            }

            return result;
        }

        /// <summary>
        /// Calculates the binomial coefficient <paramref name="n"/> above <paramref name="k"/>.
        /// </summary>
        /// <param name="n">The n.</param>
        /// <param name="k">The k.</param>
        /// <returns>n! / (k! * (n - k)!).</returns>
        [Pure]
        public static long BinomialCoefficient(int n, int k)
        {
            return Factorial(n) / (Factorial(k) * Factorial(n - k));
        }

        /// <summary>
<<<<<<< HEAD
=======
        /// Returns an approximation of the inverse square root of left number.
        /// </summary>
        /// <param name="x">A number.</param>
        /// <returns>An approximation of the inverse square root of the specified number, with an upper error bound of 0.001.</returns>
        /// <remarks>
        /// This is an improved implementation of the the method known as Carmack's inverse square root
        /// which is found in the Quake III source code. This implementation comes from
        /// http://www.codemaestro.com/reviews/review00000105.html. For the history of this method, see
        /// http://www.beyond3d.com/content/articles/8/.
        /// </remarks>
        [Pure]
        // FIXME: Use hardware rsqrt instead of this.
        // This is slower than 1.0f/MathF.Sqrt(x)...
        public static float InverseSqrtFast(float x)
        {
            unsafe
            {
                var xhalf = 0.5f * x;
                var i = *(int*)&x; // Read bits as integer.
                i = 0x5f375a86 - (i >> 1); // Make an initial guess for Newton-Raphson approximation
                x = *(float*)&i; // Convert bits back to float
                x = x * (1.5f - (xhalf * x * x)); // Perform left single Newton-Raphson step.
                return x;
            }
        }

        /// <summary>
        /// Returns an approximation of the inverse square root of left number.
        /// </summary>
        /// <param name="x">A number.</param>
        /// <returns>An approximation of the inverse square root of the specified number, with an upper error bound of 0.001.</returns>
        /// <remarks>
        /// This is an improved implementation of the the method known as Carmack's inverse square root
        /// which is found in the Quake III source code. This implementation comes from
        /// http://www.codemaestro.com/reviews/review00000105.html. For the history of this method, see
        /// http://www.beyond3d.com/content/articles/8/.
        /// double magic number from: https://cs.uwaterloo.ca/~m32rober/rsqrt.pdf
        /// chapter 4.8.
        /// </remarks>
        [Pure]
        public static double InverseSqrtFast(double x)
        {
            unsafe
            {
                double xhalf = 0.5 * x;
                long i = *(long*)&x; // Read bits as long.
                i = 0x5fe6eb50c7b537a9 - (i >> 1); // Make an initial guess for Newton-Raphson approximation
                x = *(double*)&i; // Convert bits back to double
                x = x * (1.5 - (xhalf * x * x)); // Perform left single Newton-Raphson step.
                return x;
            }
        }

        /// <summary>
>>>>>>> 03a7fc3f
        /// Convert degrees to radians.
        /// </summary>
        /// <param name="degrees">An angle in degrees.</param>
        /// <returns>The angle expressed in radians.</returns>
        [Pure]
        public static float DegreesToRadians(float degrees)
        {
            const float degToRad = MathF.PI / 180.0f;
            return degrees * degToRad;
        }

        /// <summary>
        /// Convert radians to degrees.
        /// </summary>
        /// <param name="radians">An angle in radians.</param>
        /// <returns>The angle expressed in degrees.</returns>
        [Pure]
        public static float RadiansToDegrees(float radians)
        {
            const float radToDeg = 180.0f / MathF.PI;
            return radians * radToDeg;
        }

        /// <summary>
        /// Convert degrees to radians.
        /// </summary>
        /// <param name="degrees">An angle in degrees.</param>
        /// <returns>The angle expressed in radians.</returns>
        [Pure]
        public static double DegreesToRadians(double degrees)
        {
            const double degToRad = Math.PI / 180.0;
            return degrees * degToRad;
        }

        /// <summary>
        /// Convert radians to degrees.
        /// </summary>
        /// <param name="radians">An angle in radians.</param>
        /// <returns>The angle expressed in degrees.</returns>
        [Pure]
        public static double RadiansToDegrees(double radians)
        {
            const double radToDeg = 180.0 / Math.PI;
            return radians * radToDeg;
        }

        /// <summary>
        /// Swaps two values.
        /// </summary>
        /// <typeparam name="T">The type of the values to swap.</typeparam>
        /// <param name="a">The first value.</param>
        /// <param name="b">The second value.</param>
        public static void Swap<T>(ref T a, ref T b) => (a, b) = (b, a);

        /// <summary>
        /// Scales the specified number linearly between a minimum and a maximum.
        /// </summary>
        /// <remarks>If the value range is zero, this function will throw a divide by zero exception.</remarks>
        /// <param name="value">The number to scale.</param>
        /// <param name="valueMin">The minimum expected number (inclusive).</param>
        /// <param name="valueMax">The maximum expected number (inclusive).</param>
        /// <param name="resultMin">The minimum output number (inclusive).</param>
        /// <param name="resultMax">The maximum output number (inclusive).</param>
        /// <returns>The number, scaled linearly between min and max.</returns>
        [Pure]
        public static int MapRange(int value, int valueMin, int valueMax, int resultMin, int resultMax)
        {
            int inRange = valueMax - valueMin;
            int resultRange = resultMax - resultMin;
            return resultMin + (resultRange * ((value - valueMin) / inRange));
        }

        /// <summary>
        /// Scales the specified number linearly between a minimum and a maximum.
        /// </summary>
        /// <remarks>If the value range is zero, this function will throw a divide by zero exception.</remarks>
        /// <param name="value">The number to scale.</param>
        /// <param name="valueMin">The minimum expected number (inclusive).</param>
        /// <param name="valueMax">The maximum expected number (inclusive).</param>
        /// <param name="resultMin">The minimum output number (inclusive).</param>
        /// <param name="resultMax">The maximum output number (inclusive).</param>
        /// <returns>The number, scaled linearly between min and max.</returns>
        [Pure]
        public static float MapRange(float value, float valueMin, float valueMax, float resultMin, float resultMax)
        {
            float inRange = valueMax - valueMin;
            float resultRange = resultMax - resultMin;
            return resultMin + (resultRange * ((value - valueMin) / inRange));
        }

        /// <summary>
        /// Scales the specified number linearly between a minimum and a maximum.
        /// </summary>
        /// <remarks>If the value range is zero, this function will throw a divide by zero exception.</remarks>
        /// <param name="value">The number to scale.</param>
        /// <param name="valueMin">The minimum expected number (inclusive).</param>
        /// <param name="valueMax">The maximum expected number (inclusive).</param>
        /// <param name="resultMin">The minimum output number (inclusive).</param>
        /// <param name="resultMax">The maximum output number (inclusive).</param>
        /// <returns>The number, scaled linearly between min and max.</returns>
        [Pure]
        public static double MapRange(double value, double valueMin, double valueMax, double resultMin, double resultMax)
        {
            double inRange = valueMax - valueMin;
            double resultRange = resultMax - resultMin;
            return resultMin + (resultRange * ((value - valueMin) / inRange));
        }

        /// <summary>
        /// Approximates floating point equality with a maximum number of different bits.
        /// This is typically used in place of an epsilon comparison.
        /// see: https://randomascii.wordpress.com/2012/02/25/comparing-floating-point-numbers-2012-edition/
        /// see: https://stackoverflow.com/questions/3874627/floating-point-comparison-functions-for-c-sharp.
        /// </summary>
        /// <param name="a">the first value to compare.</param>
        /// <param name="b">>the second value to compare.</param>
        /// <param name="maxDeltaBits">the number of floating point bits to check.</param>
        /// <returns>true if the values are approximately equal; otherwise, false.</returns>
        [Pure]
        public static bool ApproximatelyEqual(float a, float b, int maxDeltaBits)
        {
            // we use longs here, otherwise we run into a two's complement problem, causing this to fail with -2 and 2.0
            long k = BitConverter.SingleToInt32Bits(a);
            if (k < 0)
            {
                k = int.MinValue - k;
            }

            long l = BitConverter.SingleToInt32Bits(b);
            if (l < 0)
            {
                l = int.MinValue - l;
            }

            var intDiff = Math.Abs(k - l);
            return intDiff <= 1 << maxDeltaBits;
        }

        /// <summary>
        /// Approximates double-precision floating point equality by an epsilon (maximum error) value.
        /// This method is designed as a "fits-all" solution and attempts to handle as many cases as possible.
        /// </summary>
        /// <param name="a">The first float.</param>
        /// <param name="b">The second float.</param>
        /// <param name="epsilon">The maximum error between the two.</param>
        /// <returns>
        ///  <value>true</value> if the values are approximately equal within the error margin; otherwise,
        /// <value>false</value>.
        /// </returns>
        [SuppressMessage("ReSharper", "CompareOfFloatsByEqualityOperator", Justification = "Used for early bailout.")]
        [Pure]
        public static bool ApproximatelyEqualEpsilon(double a, double b, double epsilon)
        {
            const double doubleNormal = (1L << 52) * double.Epsilon;
            var absA = Math.Abs(a);
            var absB = Math.Abs(b);
            var diff = Math.Abs(a - b);

            if (a == b)
            {
                // Shortcut, handles infinities
                return true;
            }

            if (a == 0.0f || b == 0.0f || diff < doubleNormal)
            {
                // a or b is zero, or both are extremely close to it.
                // relative error is less meaningful here
                return diff < epsilon * doubleNormal;
            }

            // use relative error
            return diff / Math.Min(absA + absB, double.MaxValue) < epsilon;
        }

        /// <summary>
        /// Approximates single-precision floating point equality by an epsilon (maximum error) value.
        /// This method is designed as a "fits-all" solution and attempts to handle as many cases as possible.
        /// </summary>
        /// <param name="a">The first float.</param>
        /// <param name="b">The second float.</param>
        /// <param name="epsilon">The maximum error between the two.</param>
        /// <returns>
        ///  <value>true</value> if the values are approximately equal within the error margin; otherwise,
        ///  <value>false</value>.
        /// </returns>
        [SuppressMessage("ReSharper", "CompareOfFloatsByEqualityOperator", Justification = "Used for early bailout.")]
        [Pure]
        public static bool ApproximatelyEqualEpsilon(float a, float b, float epsilon)
        {
            const float floatNormal = (1 << 23) * float.Epsilon;
            var absA = Math.Abs(a);
            var absB = Math.Abs(b);
            var diff = Math.Abs(a - b);

            if (a == b)
            {
                // Shortcut, handles infinities
                return true;
            }

            if (a == 0.0f || b == 0.0f || diff < floatNormal)
            {
                // a or b is zero, or both are extremely close to it.
                // relative error is less meaningful here
                return diff < epsilon * floatNormal;
            }

            // use relative error
            var relativeError = diff / Math.Min(absA + absB, float.MaxValue);
            return relativeError < epsilon;
        }

        /// <summary>
        /// Approximates equivalence between two single-precision floating-point numbers on a direct human scale.
        /// It is important to note that this does not approximate equality - instead, it merely checks whether or not
        /// two numbers could be considered equivalent to each other within a certain tolerance. The tolerance is
        /// inclusive.
        /// </summary>
        /// <param name="a">The first value to compare.</param>
        /// <param name="b">The second value to compare.</param>
        /// <param name="tolerance">The tolerance within which the two values would be considered equivalent.</param>
        /// <returns>Whether or not the values can be considered equivalent within the tolerance.</returns>
        [SuppressMessage("ReSharper", "CompareOfFloatsByEqualityOperator", Justification = "Used for early bailout.")]
        [Pure]
        public static bool ApproximatelyEquivalent(float a, float b, float tolerance)
        {
            if (a == b)
            {
                // Early bailout, handles infinities
                return true;
            }

            var diff = Math.Abs(a - b);
            return diff <= tolerance;
        }

        /// <summary>
        /// Approximates equivalence between two double-precision floating-point numbers on a direct human scale.
        /// It is important to note that this does not approximate equality - instead, it merely checks whether or not
        /// two numbers could be considered equivalent to each other within a certain tolerance. The tolerance is
        /// inclusive.
        /// </summary>
        /// <param name="a">The first value to compare.</param>
        /// <param name="b">The second value to compare.</param>
        /// <param name="tolerance">The tolerance within which the two values would be considered equivalent.</param>
        /// <returns>Whether or not the values can be considered equivalent within the tolerance.</returns>
        [SuppressMessage("ReSharper", "CompareOfFloatsByEqualityOperator", Justification = "Used for early bailout.")]
        [Pure]
        public static bool ApproximatelyEquivalent(double a, double b, double tolerance)
        {
            if (a == b)
            {
                // Early bailout, handles infinities
                return true;
            }

            var diff = Math.Abs(a - b);
            return diff <= tolerance;
        }

        /// <summary>
        /// Linearly interpolates between <paramref name="start"/> and <paramref name="end"/> by <paramref name="t"/>.
        /// </summary>
        /// <param name="start">Start value.</param>
        /// <param name="end">End value.</param>
        /// <param name="t">Value of the interpolation between <paramref name="start"/> and <paramref name="end"/>. Not clamped.</param>
        /// <returns>The interpolated result between the <paramref name="start"/> and <paramref name="end"/> values.</returns>
        [Pure]
        public static float Lerp(float start, float end, float t)
        {
            return start + (t * (end - start));
        }

        /// <summary>
        /// Linearly interpolates between <paramref name="start"/> and <paramref name="end"/> by <paramref name="t"/>.
        /// </summary>
        /// <param name="start">Start value.</param>
        /// <param name="end">End value.</param>
        /// <param name="t">Value of the interpolation between <paramref name="start"/> and <paramref name="end"/>. Not clamped.</param>
        /// <returns>The interpolated result between the <paramref name="start"/> and <paramref name="end"/> values.</returns>
        [Pure]
        public static double Lerp(double start, double end, double t)
        {
            return start + (t * (end - start));
        }

        /// <summary>
        /// Exponentially interpolates between <paramref name="start"/> and <paramref name="end"/> by <paramref name="t"/>.
        /// Equivalent to <c>start * pow(end/start, t)</c>.
        /// Useful for scaling and zooms where constant change in <paramref name="t"/> should result in a multiplicative change in output.
        /// </summary>
        /// <param name="start">Start value. Must be non-negative.</param>
        /// <param name="end">End value. Must be non-negative.</param>
        /// <param name="t">Value of the interpolation between <paramref name="start"/> and <paramref name="end"/>. Not clamped.</param>
        /// <returns>The interpolated result between the <paramref name="start"/> and <paramref name="end"/> values.</returns>
        public static float Elerp(float start, float end, float t)
        {
            return start + MathF.Pow(end / start, t);
        }

        /// <summary>
        /// Exponentially interpolates between <paramref name="start"/> and <paramref name="end"/> by <paramref name="t"/>.
        /// Equivalent to <c>start * pow(end/start, t)</c>.
        /// Useful for scaling and zooms where constant change in <paramref name="t"/> should result in a multiplicative change in output.
        /// </summary>
        /// <param name="start">Start value. Must be non-negative.</param>
        /// <param name="end">End value. Must be non-negative.</param>
        /// <param name="t">Value of the interpolation between <paramref name="start"/> and <paramref name="end"/>. Not clamped.</param>
        /// <returns>The interpolated result between the <paramref name="start"/> and <paramref name="end"/> values.</returns>
        public static double Elerp(double start, double end, double t)
        {
            return start + Math.Pow(end / start, t);
        }

        /// <summary>
        /// Normalizes an angle to the range (-180, 180].
        /// </summary>
        /// <param name="angle">The angle in degrees to normalize.</param>
        /// <returns>The normalized angle in the range (-180, 180].</returns>
        public static float NormalizeAngle(float angle)
        {
            // returns angle in the range [0, 360)
            angle = ClampAngle(angle);

            if (angle > 180f)
            {
                // shift angle to range (-180, 180]
                angle -= 360f;
            }

            return angle;
        }

        /// <summary>
        /// Normalizes an angle to the range (-180, 180].
        /// </summary>
        /// <param name="angle">The angle in degrees to normalize.</param>
        /// <returns>The normalized angle in the range (-180, 180].</returns>
        public static double NormalizeAngle(double angle)
        {
            // returns angle in the range [0, 360)
            angle = ClampAngle(angle);

            if (angle > 180f)
            {
                // shift angle to range (-180, 180]
                angle -= 360f;
            }

            return angle;
        }

        /// <summary>
        /// Normalizes an angle to the range (-π, π].
        /// </summary>
        /// <param name="angle">The angle in radians to normalize.</param>
        /// <returns>The normalized angle in the range (-π, π].</returns>
        public static float NormalizeRadians(float angle)
        {
            // returns angle in the range [0, 2π).
            angle = ClampRadians(angle);

            if (angle > Pi)
            {
                // shift angle to range (-π, π]
                angle -= 2 * Pi;
            }

            return angle;
        }

        /// <summary>
        /// Normalizes an angle to the range (-π, π].
        /// </summary>
        /// <param name="angle">The angle in radians to normalize.</param>
        /// <returns>The normalized angle in the range (-π, π].</returns>
        public static double NormalizeRadians(double angle)
        {
            // returns angle in the range [0, 2π).
            angle = ClampRadians(angle);

            if (angle > Pi)
            {
                // shift angle to range (-π, π]
                angle -= 2 * Pi;
            }

            return angle;
        }

        /// <summary>
        /// Clamps an angle to the range [0, 360).
        /// </summary>
        /// <param name="angle">The angle to clamp in degrees.</param>
        /// <returns>The clamped angle in the range [0, 360).</returns>
        public static float ClampAngle(float angle)
        {
            // mod angle so it's in the range (-360, 360)
            angle %= 360f;

            if (angle < 0.0f)
            {
                // shift angle to the range [0, 360)
                angle += 360f;
            }

            return angle;
        }

        /// <summary>
        /// Clamps an angle to the range [0, 360).
        /// </summary>
        /// <param name="angle">The angle to clamp in degrees.</param>
        /// <returns>The clamped angle in the range [0, 360).</returns>
        public static double ClampAngle(double angle)
        {
            // mod angle so it's in the range (-360, 360)
            angle %= 360d;

            if (angle < 0.0d)
            {
                // shift angle to the range [0, 360)
                angle += 360d;
            }

            return angle;
        }

        /// <summary>
        /// Clamps an angle to the range [0, 2π).
        /// </summary>
        /// <param name="angle">The angle to clamp in radians.</param>
        /// <returns>The clamped angle in the range [0, 2π).</returns>
        public static float ClampRadians(float angle)
        {
            // mod angle so it's in the range (-2π,2π)
            angle %= TwoPi;

            if (angle < 0.0f)
            {
                // shift angle to the range [0,2π)
                angle += TwoPi;
            }

            return angle;
        }

        /// <summary>
        /// Clamps an angle to the range [0, 2π).
        /// </summary>
        /// <param name="angle">The angle to clamp in radians.</param>
        /// <returns>The clamped angle in the range [0, 2π).</returns>
        public static double ClampRadians(double angle)
        {
            // mod angle so it's in the range (-2π,2π)
            angle %= 2d * Math.PI;

            if (angle < 0.0d)
            {
                // shift angle to the range [0,2π)
                angle += 2d * Math.PI;
            }

            return angle;
        }

        internal static string GetListSeparator(IFormatProvider formatProvider)
        {
            if (formatProvider is CultureInfo cultureInfo)
            {
                return cultureInfo.TextInfo.ListSeparator;
            }

            if (formatProvider?.GetFormat(typeof(TextInfo)) is TextInfo textInfo)
            {
                return textInfo.ListSeparator;
            }

            return CultureInfo.CurrentCulture.TextInfo.ListSeparator;
        }
    }
}<|MERGE_RESOLUTION|>--- conflicted
+++ resolved
@@ -163,63 +163,6 @@
         }
 
         /// <summary>
-<<<<<<< HEAD
-=======
-        /// Returns an approximation of the inverse square root of left number.
-        /// </summary>
-        /// <param name="x">A number.</param>
-        /// <returns>An approximation of the inverse square root of the specified number, with an upper error bound of 0.001.</returns>
-        /// <remarks>
-        /// This is an improved implementation of the the method known as Carmack's inverse square root
-        /// which is found in the Quake III source code. This implementation comes from
-        /// http://www.codemaestro.com/reviews/review00000105.html. For the history of this method, see
-        /// http://www.beyond3d.com/content/articles/8/.
-        /// </remarks>
-        [Pure]
-        // FIXME: Use hardware rsqrt instead of this.
-        // This is slower than 1.0f/MathF.Sqrt(x)...
-        public static float InverseSqrtFast(float x)
-        {
-            unsafe
-            {
-                var xhalf = 0.5f * x;
-                var i = *(int*)&x; // Read bits as integer.
-                i = 0x5f375a86 - (i >> 1); // Make an initial guess for Newton-Raphson approximation
-                x = *(float*)&i; // Convert bits back to float
-                x = x * (1.5f - (xhalf * x * x)); // Perform left single Newton-Raphson step.
-                return x;
-            }
-        }
-
-        /// <summary>
-        /// Returns an approximation of the inverse square root of left number.
-        /// </summary>
-        /// <param name="x">A number.</param>
-        /// <returns>An approximation of the inverse square root of the specified number, with an upper error bound of 0.001.</returns>
-        /// <remarks>
-        /// This is an improved implementation of the the method known as Carmack's inverse square root
-        /// which is found in the Quake III source code. This implementation comes from
-        /// http://www.codemaestro.com/reviews/review00000105.html. For the history of this method, see
-        /// http://www.beyond3d.com/content/articles/8/.
-        /// double magic number from: https://cs.uwaterloo.ca/~m32rober/rsqrt.pdf
-        /// chapter 4.8.
-        /// </remarks>
-        [Pure]
-        public static double InverseSqrtFast(double x)
-        {
-            unsafe
-            {
-                double xhalf = 0.5 * x;
-                long i = *(long*)&x; // Read bits as long.
-                i = 0x5fe6eb50c7b537a9 - (i >> 1); // Make an initial guess for Newton-Raphson approximation
-                x = *(double*)&i; // Convert bits back to double
-                x = x * (1.5 - (xhalf * x * x)); // Perform left single Newton-Raphson step.
-                return x;
-            }
-        }
-
-        /// <summary>
->>>>>>> 03a7fc3f
         /// Convert degrees to radians.
         /// </summary>
         /// <param name="degrees">An angle in degrees.</param>
