--- conflicted
+++ resolved
@@ -803,13 +803,8 @@
         /// <inheritdoc />
         public readonly bool Equals(Quaterniond other)
         {
-<<<<<<< HEAD
-            Vector256<double> thisVec = Vector256.LoadUnsafe(ref Xyz.X);
-            Vector256<double> otherVec = Vector256.LoadUnsafe(ref other.Xyz.X);
-=======
             Vector256<double> thisVec = Vector256.LoadUnsafe(in Xyz.X);
             Vector256<double> otherVec = Vector256.LoadUnsafe(in other.Xyz.X);
->>>>>>> 03a7fc3f
 
             return thisVec == otherVec;
         }
