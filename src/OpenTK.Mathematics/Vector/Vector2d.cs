--- conflicted
+++ resolved
@@ -150,18 +150,17 @@
         /// <summary>
         /// Gets an approximation of 1 over the length (magnitude) of the vector.
         /// </summary>
-        public readonly double ReciprocalLengthFast => MathHelper.InverseSqrtFast((X * X) + (Y * Y));
+        public readonly double ReciprocalLengthFast => Math.ReciprocalSqrtEstimate((X * X) + (Y * Y));
 
         /// <summary>
         /// Gets an approximation of the vector length (magnitude).
         /// </summary>
         /// <remarks>
-        /// This property uses an approximation of the square root function to calculate vector magnitude, with
-        /// an upper error bound of 0.001.
+        /// This property uses an approximation of the square root function to calculate vector magnitude.
         /// </remarks>
         /// <see cref="Length"/>
         /// <seealso cref="LengthSquared"/>
-        public readonly double LengthFast => 1.0 / MathHelper.InverseSqrtFast((X * X) + (Y * Y));
+        public readonly double LengthFast => 1.0 / Math.ReciprocalSqrtEstimate((X * X) + (Y * Y));
 
         /// <summary>
         /// Gets the square of the vector length (magnitude).
@@ -200,7 +199,6 @@
         public void Normalize()
         {
             double scale = 1.0 / Length;
-<<<<<<< HEAD
             X *= scale;
             Y *= scale;
         }
@@ -211,18 +209,6 @@
         public void NormalizeFast()
         {
             double scale = Math.ReciprocalSqrtEstimate((X * X) + (Y * Y));
-=======
->>>>>>> 03a7fc3f
-            X *= scale;
-            Y *= scale;
-        }
-
-        /// <summary>
-        /// Scales the Vector3d to approximately unit length.
-        /// </summary>
-        public void NormalizeFast()
-        {
-            double scale = MathHelper.InverseSqrtFast((X * X) + (Y * Y));
             X *= scale;
             Y *= scale;
         }
@@ -624,11 +610,7 @@
         [Pure]
         public static Vector2d NormalizeFast(Vector2d vec)
         {
-<<<<<<< HEAD
             double scale = Math.ReciprocalSqrtEstimate((vec.X * vec.X) + (vec.Y * vec.Y));
-=======
-            double scale = MathHelper.InverseSqrtFast((vec.X * vec.X) + (vec.Y * vec.Y));
->>>>>>> 03a7fc3f
             vec.X *= scale;
             vec.Y *= scale;
             return vec;
@@ -641,11 +623,7 @@
         /// <param name="result">The normalized vector.</param>
         public static void NormalizeFast(in Vector2d vec, out Vector2d result)
         {
-<<<<<<< HEAD
             double scale = Math.ReciprocalSqrtEstimate((vec.X * vec.X) + (vec.Y * vec.Y));
-=======
-            double scale = MathHelper.InverseSqrtFast((vec.X * vec.X) + (vec.Y * vec.Y));
->>>>>>> 03a7fc3f
             result.X = vec.X * scale;
             result.Y = vec.Y * scale;
         }
@@ -1223,9 +1201,8 @@
         /// <inheritdoc/>
         public readonly bool Equals(Vector2d other)
         {
-            Vector128<double> thisVec = Vector128.LoadUnsafe(ref X);
-
-            Vector128<double> otherVec = Vector128.LoadUnsafe(ref other.X);
+            Vector128<double> thisVec = Vector128.LoadUnsafe(in X);
+            Vector128<double> otherVec = Vector128.LoadUnsafe(in other.X);
 
             return thisVec == otherVec;
         }
