﻿/*
Copyright (c) 2006 - 2008 The Open Toolkit library.

Permission is hereby granted, free of charge, to any person obtaining a copy of
this software and associated documentation files (the "Software"), to deal in
the Software without restriction, including without limitation the rights to
use, copy, modify, merge, publish, distribute, sublicense, and/or sell copies
of the Software, and to permit persons to whom the Software is furnished to do
so, subject to the following conditions:

The above copyright notice and this permission notice shall be included in all
copies or substantial portions of the Software.

THE SOFTWARE IS PROVIDED "AS IS", WITHOUT WARRANTY OF ANY KIND, EXPRESS OR
IMPLIED, INCLUDING BUT NOT LIMITED TO THE WARRANTIES OF MERCHANTABILITY,
FITNESS FOR A PARTICULAR PURPOSE AND NONINFRINGEMENT. IN NO EVENT SHALL THE
AUTHORS OR COPYRIGHT HOLDERS BE LIABLE FOR ANY CLAIM, DAMAGES OR OTHER
LIABILITY, WHETHER IN AN ACTION OF CONTRACT, TORT OR OTHERWISE, ARISING FROM,
OUT OF OR IN CONNECTION WITH THE SOFTWARE OR THE USE OR OTHER DEALINGS IN THE
SOFTWARE.
 */

using System;
using System.Diagnostics.Contracts;
using System.Runtime.CompilerServices;
using System.Runtime.InteropServices;
using System.Xml.Serialization;

namespace OpenTK.Mathematics
{
    /// <summary>
    /// Represents a 2D vector using two single-precision floating-point numbers.
    /// </summary>
    /// <remarks>
    /// The Vector2 structure is suitable for interoperation with unmanaged code requiring two consecutive floats.
    /// </remarks>
    [Serializable]
    [StructLayout(LayoutKind.Sequential)]
    public struct Vector2 : IEquatable<Vector2>, IFormattable
    {
        /// <summary>
        /// The X component of the Vector2.
        /// </summary>
        public float X;

        /// <summary>
        /// The Y component of the Vector2.
        /// </summary>
        public float Y;

        /// <summary>
        /// Initializes a new instance of the <see cref="Vector2"/> struct.
        /// </summary>
        /// <param name="value">The value that will initialize this instance.</param>
        public Vector2(float value)
        {
            X = value;
            Y = value;
        }

        /// <summary>
        /// Initializes a new instance of the <see cref="Vector2"/> struct.
        /// </summary>
        /// <param name="x">The x component of the Vector2.</param>
        /// <param name="y">The y component of the Vector2.</param>
        public Vector2(float x, float y)
        {
            X = x;
            Y = y;
        }

        /// <summary>
        /// Gets or sets the value at the index of the Vector.
        /// </summary>
        /// <param name="index">The index of the component from the Vector.</param>
        /// <exception cref="IndexOutOfRangeException">Thrown if the index is less than 0 or greater than 1.</exception>
        public float this[int index]
        {
            readonly get
            {
                if (index == 0)
                {
                    return X;
                }

                if (index == 1)
                {
                    return Y;
                }

                throw new IndexOutOfRangeException("You tried to access this vector at index: " + index);
            }

            set
            {
                if (index == 0)
                {
                    X = value;
                }
                else if (index == 1)
                {
                    Y = value;
                }
                else
                {
                    throw new IndexOutOfRangeException("You tried to set this vector at index: " + index);
                }
            }
        }

        /// <summary>
        /// Gets the length (magnitude) of the vector.
        /// </summary>
        /// <see cref="LengthFast"/>
        /// <seealso cref="LengthSquared"/>
        public readonly float Length => MathF.Sqrt((X * X) + (Y * Y));

        /// <summary>
        /// Gets an approximation of 1 over the length (magnitude) of the vector.
        /// </summary>
        public readonly float ReciprocalLengthFast => MathHelper.InverseSqrtFast((X * X) + (Y * Y));

        /// <summary>
        /// Gets an approximation of the vector length (magnitude).
        /// </summary>
        /// <remarks>
        /// This property uses an approximation of the square root function to calculate vector magnitude.
        /// </remarks>
        /// <see cref="Length"/>
        /// <seealso cref="LengthSquared"/>
<<<<<<< HEAD
        public float LengthFast => 1.0f / MathF.ReciprocalSqrtEstimate((X * X) + (Y * Y));
=======
        public readonly float LengthFast => 1.0f / MathHelper.InverseSqrtFast((X * X) + (Y * Y));
>>>>>>> 03a7fc3f

        /// <summary>
        /// Gets the square of the vector length (magnitude).
        /// </summary>
        /// <remarks>
        /// This property avoids the costly square root operation required by the Length property. This makes it more suitable
        /// for comparisons.
        /// </remarks>
        /// <see cref="Length"/>
        /// <seealso cref="LengthFast"/>
        public readonly float LengthSquared => (X * X) + (Y * Y);

        /// <summary>
        /// Gets the perpendicular vector on the right side of this vector.
        /// </summary>
        public readonly Vector2 PerpendicularRight => new Vector2(Y, -X);

        /// <summary>
        /// Gets the perpendicular vector on the left side of this vector.
        /// </summary>
        public readonly Vector2 PerpendicularLeft => new Vector2(-Y, X);

        /// <summary>
        /// Returns a copy of the Vector2 scaled to unit length.
        /// </summary>
        /// <returns>The normalized copy.</returns>
        public readonly Vector2 Normalized()
        {
            Vector2 v = this;
            v.Normalize();
            return v;
        }

        /// <summary>
        /// Scales the Vector2 to unit length.
        /// </summary>
        public void Normalize()
        {
            float scale = 1.0f / Length;
            X *= scale;
            Y *= scale;
        }

        /// <summary>
        /// Scales the Vector2 to approximately unit length.
        /// </summary>
        public void NormalizeFast()
        {
<<<<<<< HEAD
            float scale = MathF.ReciprocalSqrtEstimate((X * X) + (Y * Y));
=======
            float scale = MathHelper.InverseSqrtFast((X * X) + (Y * Y));
>>>>>>> 03a7fc3f
            X *= scale;
            Y *= scale;
        }

        /// <summary>
        /// Returns a new vector that is the component-wise absolute value of the vector.
        /// </summary>
        /// <returns>The component-wise absolute value vector.</returns>
        public readonly Vector2 Abs()
        {
            Vector2 result = this;
            result.X = MathF.Abs(result.X);
            result.Y = MathF.Abs(result.Y);
            return result;
        }

        /// <summary>
        /// Defines a unit-length Vector2 that points towards the X-axis.
        /// </summary>
        public static readonly Vector2 UnitX = new Vector2(1, 0);

        /// <summary>
        /// Defines a unit-length Vector2 that points towards the Y-axis.
        /// </summary>
        public static readonly Vector2 UnitY = new Vector2(0, 1);

        /// <summary>
        /// Defines an instance with all components set to 0.
        /// </summary>
        public static readonly Vector2 Zero = new Vector2(0, 0);

        /// <summary>
        /// Defines an instance with all components set to 1.
        /// </summary>
        public static readonly Vector2 One = new Vector2(1, 1);

        /// <summary>
        /// Defines an instance with all components set to positive infinity.
        /// </summary>
        public static readonly Vector2 PositiveInfinity = new Vector2(float.PositiveInfinity, float.PositiveInfinity);

        /// <summary>
        /// Defines an instance with all components set to negative infinity.
        /// </summary>
        public static readonly Vector2 NegativeInfinity = new Vector2(float.NegativeInfinity, float.NegativeInfinity);

        /// <summary>
        /// Defines the size of the Vector2 struct in bytes.
        /// </summary>
        public static readonly int SizeInBytes = Unsafe.SizeOf<Vector2>();

        /// <summary>
        /// Adds two vectors.
        /// </summary>
        /// <param name="a">Left operand.</param>
        /// <param name="b">Right operand.</param>
        /// <returns>Result of operation.</returns>
        [Pure]
        public static Vector2 Add(Vector2 a, Vector2 b)
        {
            Add(in a, in b, out a);
            return a;
        }

        /// <summary>
        /// Adds two vectors.
        /// </summary>
        /// <param name="a">Left operand.</param>
        /// <param name="b">Right operand.</param>
        /// <param name="result">Result of operation.</param>
        public static void Add(in Vector2 a, in Vector2 b, out Vector2 result)
        {
            result.X = a.X + b.X;
            result.Y = a.Y + b.Y;
        }

        /// <summary>
        /// Subtract one Vector from another.
        /// </summary>
        /// <param name="a">First operand.</param>
        /// <param name="b">Second operand.</param>
        /// <returns>Result of subtraction.</returns>
        [Pure]
        public static Vector2 Subtract(Vector2 a, Vector2 b)
        {
            Subtract(in a, in b, out a);
            return a;
        }

        /// <summary>
        /// Subtract one Vector from another.
        /// </summary>
        /// <param name="a">First operand.</param>
        /// <param name="b">Second operand.</param>
        /// <param name="result">Result of subtraction.</param>
        public static void Subtract(in Vector2 a, in Vector2 b, out Vector2 result)
        {
            result.X = a.X - b.X;
            result.Y = a.Y - b.Y;
        }

        /// <summary>
        /// Multiplies a vector by a scalar.
        /// </summary>
        /// <param name="vector">Left operand.</param>
        /// <param name="scale">Right operand.</param>
        /// <returns>Result of the operation.</returns>
        [Pure]
        public static Vector2 Multiply(Vector2 vector, float scale)
        {
            Multiply(in vector, scale, out vector);
            return vector;
        }

        /// <summary>
        /// Multiplies a vector by a scalar.
        /// </summary>
        /// <param name="vector">Left operand.</param>
        /// <param name="scale">Right operand.</param>
        /// <param name="result">Result of the operation.</param>
        public static void Multiply(in Vector2 vector, float scale, out Vector2 result)
        {
            result.X = vector.X * scale;
            result.Y = vector.Y * scale;
        }

        /// <summary>
        /// Multiplies a vector by the components a vector (scale).
        /// </summary>
        /// <param name="vector">Left operand.</param>
        /// <param name="scale">Right operand.</param>
        /// <returns>Result of the operation.</returns>
        [Pure]
        public static Vector2 Multiply(Vector2 vector, Vector2 scale)
        {
            Multiply(in vector, in scale, out vector);
            return vector;
        }

        /// <summary>
        /// Multiplies a vector by the components of a vector (scale).
        /// </summary>
        /// <param name="vector">Left operand.</param>
        /// <param name="scale">Right operand.</param>
        /// <param name="result">Result of the operation.</param>
        public static void Multiply(in Vector2 vector, in Vector2 scale, out Vector2 result)
        {
            result.X = vector.X * scale.X;
            result.Y = vector.Y * scale.Y;
        }

        /// <summary>
        /// Divides a vector by a scalar.
        /// </summary>
        /// <param name="vector">Left operand.</param>
        /// <param name="scale">Right operand.</param>
        /// <returns>Result of the operation.</returns>
        [Pure]
        public static Vector2 Divide(Vector2 vector, float scale)
        {
            Divide(in vector, scale, out vector);
            return vector;
        }

        /// <summary>
        /// Divides a vector by a scalar.
        /// </summary>
        /// <param name="vector">Left operand.</param>
        /// <param name="scale">Right operand.</param>
        /// <param name="result">Result of the operation.</param>
        public static void Divide(in Vector2 vector, float scale, out Vector2 result)
        {
            result.X = vector.X / scale;
            result.Y = vector.Y / scale;
        }

        /// <summary>
        /// Divides a vector by the components of a vector (scale).
        /// </summary>
        /// <param name="vector">Left operand.</param>
        /// <param name="scale">Right operand.</param>
        /// <returns>Result of the operation.</returns>
        [Pure]
        public static Vector2 Divide(Vector2 vector, Vector2 scale)
        {
            Divide(in vector, in scale, out vector);
            return vector;
        }

        /// <summary>
        /// Divide a vector by the components of a vector (scale).
        /// </summary>
        /// <param name="vector">Left operand.</param>
        /// <param name="scale">Right operand.</param>
        /// <param name="result">Result of the operation.</param>
        public static void Divide(in Vector2 vector, in Vector2 scale, out Vector2 result)
        {
            result.X = vector.X / scale.X;
            result.Y = vector.Y / scale.Y;
        }

        /// <summary>
        /// Returns a vector created from the smallest of the corresponding components of the given vectors.
        /// </summary>
        /// <param name="a">First operand.</param>
        /// <param name="b">Second operand.</param>
        /// <returns>The component-wise minimum.</returns>
        [Pure]
        public static Vector2 ComponentMin(Vector2 a, Vector2 b)
        {
            a.X = a.X < b.X ? a.X : b.X;
            a.Y = a.Y < b.Y ? a.Y : b.Y;
            return a;
        }

        /// <summary>
        /// Returns a vector created from the smallest of the corresponding components of the given vectors.
        /// </summary>
        /// <param name="a">First operand.</param>
        /// <param name="b">Second operand.</param>
        /// <param name="result">The component-wise minimum.</param>
        public static void ComponentMin(in Vector2 a, in Vector2 b, out Vector2 result)
        {
            result.X = a.X < b.X ? a.X : b.X;
            result.Y = a.Y < b.Y ? a.Y : b.Y;
        }

        /// <summary>
        /// Returns a vector created from the largest of the corresponding components of the given vectors.
        /// </summary>
        /// <param name="a">First operand.</param>
        /// <param name="b">Second operand.</param>
        /// <returns>The component-wise maximum.</returns>
        [Pure]
        public static Vector2 ComponentMax(Vector2 a, Vector2 b)
        {
            a.X = a.X > b.X ? a.X : b.X;
            a.Y = a.Y > b.Y ? a.Y : b.Y;
            return a;
        }

        /// <summary>
        /// Returns a vector created from the largest of the corresponding components of the given vectors.
        /// </summary>
        /// <param name="a">First operand.</param>
        /// <param name="b">Second operand.</param>
        /// <param name="result">The component-wise maximum.</param>
        public static void ComponentMax(in Vector2 a, in Vector2 b, out Vector2 result)
        {
            result.X = a.X > b.X ? a.X : b.X;
            result.Y = a.Y > b.Y ? a.Y : b.Y;
        }

        /// <summary>
        /// Returns the Vector2 with the minimum magnitude. If the magnitudes are equal, the second vector
        /// is selected.
        /// </summary>
        /// <param name="left">Left operand.</param>
        /// <param name="right">Right operand.</param>
        /// <returns>The minimum Vector2.</returns>
        [Pure]
        public static Vector2 MagnitudeMin(Vector2 left, Vector2 right)
        {
            return left.LengthSquared < right.LengthSquared ? left : right;
        }

        /// <summary>
        /// Returns the Vector2 with the minimum magnitude. If the magnitudes are equal, the second vector
        /// is selected.
        /// </summary>
        /// <param name="left">Left operand.</param>
        /// <param name="right">Right operand.</param>
        /// <param name="result">The magnitude-wise minimum.</param>
        public static void MagnitudeMin(in Vector2 left, in Vector2 right, out Vector2 result)
        {
            result = left.LengthSquared < right.LengthSquared ? left : right;
        }

        /// <summary>
        /// Returns the Vector2 with the maximum magnitude. If the magnitudes are equal, the first vector
        /// is selected.
        /// </summary>
        /// <param name="left">Left operand.</param>
        /// <param name="right">Right operand.</param>
        /// <returns>The maximum Vector2.</returns>
        [Pure]
        public static Vector2 MagnitudeMax(Vector2 left, Vector2 right)
        {
            return left.LengthSquared >= right.LengthSquared ? left : right;
        }

        /// <summary>
        /// Returns the Vector2 with the maximum magnitude. If the magnitudes are equal, the first vector
        /// is selected.
        /// </summary>
        /// <param name="left">Left operand.</param>
        /// <param name="right">Right operand.</param>
        /// <param name="result">The magnitude-wise maximum.</param>
        public static void MagnitudeMax(in Vector2 left, in Vector2 right, out Vector2 result)
        {
            result = left.LengthSquared >= right.LengthSquared ? left : right;
        }

        /// <summary>
        /// Clamp a vector to the given minimum and maximum vectors.
        /// </summary>
        /// <param name="vec">Input vector.</param>
        /// <param name="min">Minimum vector.</param>
        /// <param name="max">Maximum vector.</param>
        /// <returns>The clamped vector.</returns>
        [Pure]
        public static Vector2 Clamp(Vector2 vec, Vector2 min, Vector2 max)
        {
            vec.X = vec.X < min.X ? min.X : vec.X > max.X ? max.X : vec.X;
            vec.Y = vec.Y < min.Y ? min.Y : vec.Y > max.Y ? max.Y : vec.Y;
            return vec;
        }

        /// <summary>
        /// Clamp a vector to the given minimum and maximum vectors.
        /// </summary>
        /// <param name="vec">Input vector.</param>
        /// <param name="min">Minimum vector.</param>
        /// <param name="max">Maximum vector.</param>
        /// <param name="result">The clamped vector.</param>
        public static void Clamp(in Vector2 vec, in Vector2 min, in Vector2 max, out Vector2 result)
        {
            result.X = vec.X < min.X ? min.X : vec.X > max.X ? max.X : vec.X;
            result.Y = vec.Y < min.Y ? min.Y : vec.Y > max.Y ? max.Y : vec.Y;
        }

        /// <summary>
        /// Take the component-wise absolute value of a vector.
        /// </summary>
        /// <param name="vec">The vector to apply component-wise absolute value to.</param>
        /// <returns>The component-wise absolute value vector.</returns>
        public static Vector2 Abs(Vector2 vec)
        {
            vec.X = MathF.Abs(vec.X);
            vec.Y = MathF.Abs(vec.Y);
            return vec;
        }

        /// <summary>
        /// Take the component-wise absolute value of a vector.
        /// </summary>
        /// <param name="vec">The vector to apply component-wise absolute value to.</param>
        /// <param name="result">The component-wise absolute value vector.</param>
        public static void Abs(in Vector2 vec, out Vector2 result)
        {
            result.X = MathF.Abs(vec.X);
            result.Y = MathF.Abs(vec.Y);
        }

        /// <summary>
        /// Compute the euclidean distance between two vectors.
        /// </summary>
        /// <param name="vec1">The first vector.</param>
        /// <param name="vec2">The second vector.</param>
        /// <returns>The distance.</returns>
        [Pure]
        public static float Distance(Vector2 vec1, Vector2 vec2)
        {
            Distance(in vec1, in vec2, out float result);
            return result;
        }

        /// <summary>
        /// Compute the euclidean distance between two vectors.
        /// </summary>
        /// <param name="vec1">The first vector.</param>
        /// <param name="vec2">The second vector.</param>
        /// <param name="result">The distance.</param>
        public static void Distance(in Vector2 vec1, in Vector2 vec2, out float result)
        {
            result = MathF.Sqrt(((vec2.X - vec1.X) * (vec2.X - vec1.X)) + ((vec2.Y - vec1.Y) * (vec2.Y - vec1.Y)));
        }

        /// <summary>
        /// Compute the squared euclidean distance between two vectors.
        /// </summary>
        /// <param name="vec1">The first vector.</param>
        /// <param name="vec2">The second vector.</param>
        /// <returns>The squared distance.</returns>
        [Pure]
        public static float DistanceSquared(Vector2 vec1, Vector2 vec2)
        {
            DistanceSquared(in vec1, in vec2, out float result);
            return result;
        }

        /// <summary>
        /// Compute the squared euclidean distance between two vectors.
        /// </summary>
        /// <param name="vec1">The first vector.</param>
        /// <param name="vec2">The second vector.</param>
        /// <param name="result">The squared distance.</param>
        public static void DistanceSquared(in Vector2 vec1, in Vector2 vec2, out float result)
        {
            result = ((vec2.X - vec1.X) * (vec2.X - vec1.X)) + ((vec2.Y - vec1.Y) * (vec2.Y - vec1.Y));
        }

        /// <summary>
        /// Scale a vector to unit length.
        /// </summary>
        /// <param name="vec">The input vector.</param>
        /// <returns>The normalized copy.</returns>
        [Pure]
        public static Vector2 Normalize(Vector2 vec)
        {
            float scale = 1.0f / vec.Length;
            vec.X *= scale;
            vec.Y *= scale;
            return vec;
        }

        /// <summary>
        /// Scale a vector to unit length.
        /// </summary>
        /// <param name="vec">The input vector.</param>
        /// <param name="result">The normalized vector.</param>
        public static void Normalize(in Vector2 vec, out Vector2 result)
        {
            float scale = 1.0f / vec.Length;
            result.X = vec.X * scale;
            result.Y = vec.Y * scale;
        }

        /// <summary>
        /// Scale a vector to approximately unit length.
        /// </summary>
        /// <param name="vec">The input vector.</param>
        /// <returns>The normalized copy.</returns>
        [Pure]
        public static Vector2 NormalizeFast(Vector2 vec)
        {
<<<<<<< HEAD
            float scale = MathF.ReciprocalSqrtEstimate((vec.X * vec.X) + (vec.Y * vec.Y));
=======
            float scale = MathHelper.InverseSqrtFast((vec.X * vec.X) + (vec.Y * vec.Y));
>>>>>>> 03a7fc3f
            vec.X *= scale;
            vec.Y *= scale;
            return vec;
        }

        /// <summary>
        /// Scale a vector to approximately unit length.
        /// </summary>
        /// <param name="vec">The input vector.</param>
        /// <param name="result">The normalized vector.</param>
        public static void NormalizeFast(in Vector2 vec, out Vector2 result)
        {
<<<<<<< HEAD
            float scale = MathF.ReciprocalSqrtEstimate((vec.X * vec.X) + (vec.Y * vec.Y));
=======
            float scale = MathHelper.InverseSqrtFast((vec.X * vec.X) + (vec.Y * vec.Y));
>>>>>>> 03a7fc3f
            result.X = vec.X * scale;
            result.Y = vec.Y * scale;
        }

        /// <summary>
        /// Calculate the dot (scalar) product of two vectors.
        /// </summary>
        /// <param name="left">First operand.</param>
        /// <param name="right">Second operand.</param>
        /// <returns>The dot product of the two inputs.</returns>
        [Pure]
        public static float Dot(Vector2 left, Vector2 right)
        {
            return (left.X * right.X) + (left.Y * right.Y);
        }

        /// <summary>
        /// Calculate the dot (scalar) product of two vectors.
        /// </summary>
        /// <param name="left">First operand.</param>
        /// <param name="right">Second operand.</param>
        /// <param name="result">The dot product of the two inputs.</param>
        public static void Dot(in Vector2 left, in Vector2 right, out float result)
        {
            result = (left.X * right.X) + (left.Y * right.Y);
        }

        /// <summary>
        /// Calculate the perpendicular dot (scalar) product of two vectors.
        /// </summary>
        /// <param name="left">First operand.</param>
        /// <param name="right">Second operand.</param>
        /// <returns>The perpendicular dot product of the two inputs.</returns>
        [Pure]
        public static float PerpDot(Vector2 left, Vector2 right)
        {
            return (left.X * right.Y) - (left.Y * right.X);
        }

        /// <summary>
        /// Calculate the perpendicular dot (scalar) product of two vectors.
        /// </summary>
        /// <param name="left">First operand.</param>
        /// <param name="right">Second operand.</param>
        /// <param name="result">The perpendicular dot product of the two inputs.</param>
        public static void PerpDot(in Vector2 left, in Vector2 right, out float result)
        {
            result = (left.X * right.Y) - (left.Y * right.X);
        }

        /// <summary>
        /// Returns a new vector that is the linear blend of the 2 given vectors.
        /// </summary>
        /// <param name="a">First input vector.</param>
        /// <param name="b">Second input vector.</param>
        /// <param name="blend">The blend factor.</param>
        /// <returns>a when blend=0, b when blend=1, and a linear combination otherwise.</returns>
        [Pure]
        public static Vector2 Lerp(Vector2 a, Vector2 b, float blend)
        {
            a.X = (blend * (b.X - a.X)) + a.X;
            a.Y = (blend * (b.Y - a.Y)) + a.Y;
            return a;
        }

        /// <summary>
        /// Returns a new vector that is the linear blend of the 2 given vectors.
        /// </summary>
        /// <param name="a">First input vector.</param>
        /// <param name="b">Second input vector.</param>
        /// <param name="blend">The blend factor.</param>
        /// <param name="result">a when blend=0, b when blend=1, and a linear combination otherwise.</param>
        public static void Lerp(in Vector2 a, in Vector2 b, float blend, out Vector2 result)
        {
            result.X = (blend * (b.X - a.X)) + a.X;
            result.Y = (blend * (b.Y - a.Y)) + a.Y;
        }

        /// <summary>
        /// Returns a new vector that is the component-wise linear blend of the 2 given vectors.
        /// </summary>
        /// <param name="a">First input vector.</param>
        /// <param name="b">Second input vector.</param>
        /// <param name="blend">The blend factor.</param>
        /// <returns>a when blend=0, b when blend=1, and a component-wise linear combination otherwise.</returns>
        [Pure]
        public static Vector2 Lerp(Vector2 a, Vector2 b, Vector2 blend)
        {
            a.X = (blend.X * (b.X - a.X)) + a.X;
            a.Y = (blend.Y * (b.Y - a.Y)) + a.Y;
            return a;
        }

        /// <summary>
        /// Returns a new vector that is the component-wise linear blend of the 2 given vectors.
        /// </summary>
        /// <param name="a">First input vector.</param>
        /// <param name="b">Second input vector.</param>
        /// <param name="blend">The blend factor.</param>
        /// <param name="result">a when blend=0, b when blend=1, and a component-wise linear combination otherwise.</param>
        public static void Lerp(in Vector2 a, in Vector2 b, Vector2 blend, out Vector2 result)
        {
            result.X = (blend.X * (b.X - a.X)) + a.X;
            result.Y = (blend.Y * (b.Y - a.Y)) + a.Y;
        }

        /// <summary>
        /// Returns a new vector that is the spherical interpolation of the two given vectors.
        /// <paramref name="a"/> and <paramref name="b"/> need to be normalized for this function to work properly.
        /// </summary>
        /// <param name="a">Unit vector start point.</param>
        /// <param name="b">Unit vector end point.</param>
        /// <param name="t">The blend factor.</param>
        /// <returns><paramref name="a"/> when <paramref name="t"/>=0, <paramref name="b"/> when <paramref name="t"/>=1, and a spherical interpolation between the vectors otherwise.</returns>
        [Pure]
        public static Vector2 Slerp(Vector2 a, Vector2 b, float t)
        {
            float abLength = a.Length * b.Length;
            float cosTheta;
            if (abLength == 0 || Math.Abs(cosTheta = Dot(a, b) / abLength) > 0.9999f)
            {
                return Lerp(a, b, t);
            }
            else
            {
                float theta = MathF.Acos(Math.Clamp(cosTheta, -1, 1));
                // We use the fact that:
                // sin(θ) = sqrt(1 - cos(θ)^2)
                // to avoid doing sin(θ) which is slower than sqrt.
                float sinTheta = MathF.Sqrt(1 - (cosTheta * cosTheta));
                float acoef = MathF.Sin((1 - t) * theta) / sinTheta;
                float bcoef = MathF.Sin(t * theta) / sinTheta;
                return (acoef * a) + (bcoef * b);
            }
        }

        /// <summary>
        /// Returns a new vector that is the spherical interpolation of the two given vectors.
        /// <paramref name="a"/> and <paramref name="b"/> need to be normalized for this function to work properly.
        /// </summary>
        /// <param name="a">Unit vector start point.</param>
        /// <param name="b">Unit vector end point.</param>
        /// <param name="t">The blend factor.</param>
        /// <param name="result">Is <paramref name="a"/> when <paramref name="t"/>=0, <paramref name="b"/> when <paramref name="t"/>=1, and a spherical interpolation between the vectors otherwise.</param>
        public static void Slerp(in Vector2 a, in Vector2 b, float t, out Vector2 result)
        {
            float abLength = a.Length * b.Length;
            if (abLength == 0)
            {
                Lerp(in a, in b, t, out result);
            }
            else
            {
                Dot(in a, in b, out float cosTheta);
                cosTheta /= abLength;
                if (Math.Abs(cosTheta) > 0.9999f)
                {
                    Lerp(in a, in b, t, out result);
                }
                else
                {
                    float theta = MathF.Acos(cosTheta);
                    // We use the fact that:
                    // sin(θ) = sqrt(1 - cos(θ)^2)
                    // to avoid doing sin(θ) which is slower than sqrt.
                    float sinTheta = MathF.Sqrt(1 - (cosTheta * cosTheta));
                    float acoef = MathF.Sin((1 - t) * theta) / sinTheta;
                    float bcoef = MathF.Sin(t * theta) / sinTheta;
                    result = (acoef * a) + (bcoef * b);
                }
            }
        }

        /// <summary>
        /// Returns a new vector that is the exponential interpolation of the two vectors.
        /// Equivalent to <c>a * pow(b/a, t)</c>.
        /// </summary>
        /// <param name="a">The starting value. Must be non-negative.</param>
        /// <param name="b">The end value. Must be non-negative.</param>
        /// <param name="t">The blend factor.</param>
        /// <returns>The exponential interpolation between <paramref name="a"/> and <paramref name="b"/>.</returns>
        /// <seealso cref="MathHelper.Elerp(float, float, float)"/>
        public static Vector2 Elerp(Vector2 a, Vector2 b, float t)
        {
            a.X = MathF.Pow(a.X, 1 - t) * MathF.Pow(b.X, t);
            a.Y = MathF.Pow(a.Y, 1 - t) * MathF.Pow(b.Y, t);
            return a;
        }

        /// <summary>
        /// Returns a new vector that is the exponential interpolation of the two vectors.
        /// Equivalent to <c>a * pow(b/a, t)</c>.
        /// </summary>
        /// <param name="a">The starting value. Must be non-negative.</param>
        /// <param name="b">The end value. Must be non-negative.</param>
        /// <param name="t">The blend factor.</param>
        /// <param name="result">The exponential interpolation between <paramref name="a"/> and <paramref name="b"/>.</param>
        /// <seealso cref="MathHelper.Elerp(float, float, float)"/>
        public static void Elerp(in Vector2 a, in Vector2 b, float t, out Vector2 result)
        {
            result.X = MathF.Pow(a.X, 1 - t) * MathF.Pow(b.X, t);
            result.Y = MathF.Pow(a.Y, 1 - t) * MathF.Pow(b.Y, t);
        }

        /// <summary>
        /// Interpolate 3 Vectors using Barycentric coordinates.
        /// </summary>
        /// <param name="a">First input Vector.</param>
        /// <param name="b">Second input Vector.</param>
        /// <param name="c">Third input Vector.</param>
        /// <param name="u">First Barycentric Coordinate.</param>
        /// <param name="v">Second Barycentric Coordinate.</param>
        /// <returns>a when u=v=0, b when u=1,v=0, c when u=0,v=1, and a linear combination of a,b,c otherwise.</returns>
        [Pure]
        public static Vector2 BaryCentric(Vector2 a, Vector2 b, Vector2 c, float u, float v)
        {
            BaryCentric(in a, in b, in c, u, v, out Vector2 result);
            return result;
        }

        /// <summary>
        /// Interpolate 3 Vectors using Barycentric coordinates.
        /// </summary>
        /// <param name="a">First input Vector.</param>
        /// <param name="b">Second input Vector.</param>
        /// <param name="c">Third input Vector.</param>
        /// <param name="u">First Barycentric Coordinate.</param>
        /// <param name="v">Second Barycentric Coordinate.</param>
        /// <param name="result">
        /// Output Vector. a when u=v=0, b when u=1,v=0, c when u=0,v=1, and a linear combination of a,b,c
        /// otherwise.
        /// </param>
        public static void BaryCentric
        (
            in Vector2 a,
            in Vector2 b,
            in Vector2 c,
            float u,
            float v,
            out Vector2 result
        )
        {
            Subtract(in b, in a, out Vector2 ab);
            Multiply(in ab, u, out Vector2 abU);
            Add(in a, in abU, out Vector2 uPos);

            Subtract(in c, in a, out Vector2 ac);
            Multiply(in ac, v, out Vector2 acV);
            Add(in uPos, in acV, out result);
        }

        /// <summary>
        /// Transform a Vector by the given Matrix.
        /// </summary>
        /// <param name="vec">The vector to transform.</param>
        /// <param name="mat">The desired transformation.</param>
        /// <returns>The transformed vector.</returns>
        [Pure]
        public static Vector2 TransformRow(Vector2 vec, Matrix2 mat)
        {
            TransformRow(in vec, in mat, out Vector2 result);
            return result;
        }

        /// <summary>
        /// Transform a Vector by the given Matrix.
        /// </summary>
        /// <param name="vec">The vector to transform.</param>
        /// <param name="mat">The desired transformation.</param>
        /// <param name="result">The transformed vector.</param>
        public static void TransformRow(in Vector2 vec, in Matrix2 mat, out Vector2 result)
        {
            result = new Vector2(
                (vec.X * mat.Row0.X) + (vec.Y * mat.Row1.X),
                (vec.X * mat.Row0.Y) + (vec.Y * mat.Row1.Y));
        }

        /// <summary>
        /// Transforms a vector by a quaternion rotation.
        /// </summary>
        /// <param name="vec">The vector to transform.</param>
        /// <param name="quat">The quaternion to rotate the vector by.</param>
        /// <returns>The result of the operation.</returns>
        [Pure]
        public static Vector2 Transform(Vector2 vec, Quaternion quat)
        {
            Transform(in vec, in quat, out Vector2 result);
            return result;
        }

        /// <summary>
        /// Transforms a vector by a quaternion rotation.
        /// </summary>
        /// <param name="vec">The vector to transform.</param>
        /// <param name="quat">The quaternion to rotate the vector by.</param>
        /// <param name="result">The result of the operation.</param>
        public static void Transform(in Vector2 vec, in Quaternion quat, out Vector2 result)
        {
            Quaternion v = new Quaternion(vec.X, vec.Y, 0, 0);
            Quaternion.Invert(in quat, out Quaternion i);
            Quaternion.Multiply(in quat, in v, out Quaternion t);
            Quaternion.Multiply(in t, in i, out v);

            result.X = v.X;
            result.Y = v.Y;
        }

        /// <summary>
        /// Transform a Vector by the given Matrix using right-handed notation.
        /// </summary>
        /// <param name="mat">The desired transformation.</param>
        /// <param name="vec">The vector to transform.</param>
        /// <returns>The transformed vector.</returns>
        [Pure]
        public static Vector2 TransformColumn(Matrix2 mat, Vector2 vec)
        {
            TransformColumn(in mat, in vec, out Vector2 result);
            return result;
        }

        /// <summary>
        /// Transform a Vector by the given Matrix using right-handed notation.
        /// </summary>
        /// <param name="mat">The desired transformation.</param>
        /// <param name="vec">The vector to transform.</param>
        /// <param name="result">The transformed vector.</param>
        public static void TransformColumn(in Matrix2 mat, in Vector2 vec, out Vector2 result)
        {
            result.X = (mat.Row0.X * vec.X) + (mat.Row0.Y * vec.Y);
            result.Y = (mat.Row1.X * vec.X) + (mat.Row1.Y * vec.Y);
        }

        /// <summary>
        /// Gets or sets an OpenTK.Vector2 with the Y and X components of this instance.
        /// </summary>
        [XmlIgnore]
        public Vector2 Yx
        {
            readonly get => new Vector2(Y, X);
            set
            {
                Y = value.X;
                X = value.Y;
            }
        }

        /// <summary>
        /// Adds the specified instances.
        /// </summary>
        /// <param name="left">Left operand.</param>
        /// <param name="right">Right operand.</param>
        /// <returns>Result of addition.</returns>
        [Pure]
        public static Vector2 operator +(Vector2 left, Vector2 right)
        {
            left.X += right.X;
            left.Y += right.Y;
            return left;
        }

        /// <summary>
        /// Subtracts the specified instances.
        /// </summary>
        /// <param name="left">Left operand.</param>
        /// <param name="right">Right operand.</param>
        /// <returns>Result of subtraction.</returns>
        [Pure]
        public static Vector2 operator -(Vector2 left, Vector2 right)
        {
            left.X -= right.X;
            left.Y -= right.Y;
            return left;
        }

        /// <summary>
        /// Negates the specified instance.
        /// </summary>
        /// <param name="vec">Operand.</param>
        /// <returns>Result of negation.</returns>
        [Pure]
        public static Vector2 operator -(Vector2 vec)
        {
            vec.X = -vec.X;
            vec.Y = -vec.Y;
            return vec;
        }

        /// <summary>
        /// Multiplies the specified instance by a scalar.
        /// </summary>
        /// <param name="vec">Left operand.</param>
        /// <param name="scale">Right operand.</param>
        /// <returns>Result of multiplication.</returns>
        [Pure]
        public static Vector2 operator *(Vector2 vec, float scale)
        {
            vec.X *= scale;
            vec.Y *= scale;
            return vec;
        }

        /// <summary>
        /// Multiplies the specified instance by a scalar.
        /// </summary>
        /// <param name="scale">Left operand.</param>
        /// <param name="vec">Right operand.</param>
        /// <returns>Result of multiplication.</returns>
        [Pure]
        public static Vector2 operator *(float scale, Vector2 vec)
        {
            vec.X *= scale;
            vec.Y *= scale;
            return vec;
        }

        /// <summary>
        /// Component-wise multiplication between the specified instance by a scale vector.
        /// </summary>
        /// <param name="scale">Left operand.</param>
        /// <param name="vec">Right operand.</param>
        /// <returns>Result of multiplication.</returns>
        [Pure]
        public static Vector2 operator *(Vector2 vec, Vector2 scale)
        {
            vec.X *= scale.X;
            vec.Y *= scale.Y;
            return vec;
        }

        /// <summary>
        /// Transform a Vector by the given Matrix.
        /// </summary>
        /// <param name="vec">The vector to transform.</param>
        /// <param name="mat">The desired transformation.</param>
        /// <returns>The transformed vector.</returns>
        [Pure]
        public static Vector2 operator *(Vector2 vec, Matrix2 mat)
        {
            TransformRow(in vec, in mat, out Vector2 result);
            return result;
        }

        /// <summary>
        /// Transform a Vector by the given Matrix using right-handed notation.
        /// </summary>
        /// <param name="mat">The desired transformation.</param>
        /// <param name="vec">The vector to transform.</param>
        /// <returns>The transformed vector.</returns>
        [Pure]
        public static Vector2 operator *(Matrix2 mat, Vector2 vec)
        {
            TransformColumn(in mat, in vec, out Vector2 result);
            return result;
        }

        /// <summary>
        /// Transforms a vector by a quaternion rotation.
        /// </summary>
        /// <param name="vec">The vector to transform.</param>
        /// <param name="quat">The quaternion to rotate the vector by.</param>
        /// <returns>The multiplied vector.</returns>
        [Pure]
        public static Vector2 operator *(Quaternion quat, Vector2 vec)
        {
            Transform(in vec, in quat, out Vector2 result);
            return result;
        }

        /// <summary>
        /// Divides the specified instance by a scalar.
        /// </summary>
        /// <param name="vec">Left operand.</param>
        /// <param name="scale">Right operand.</param>
        /// <returns>Result of the division.</returns>
        [Pure]
        public static Vector2 operator /(Vector2 vec, float scale)
        {
            vec.X /= scale;
            vec.Y /= scale;
            return vec;
        }

        /// <summary>
        /// Component-wise division between the specified instance by a scale vector.
        /// </summary>
        /// <param name="vec">Left operand.</param>
        /// <param name="scale">Right operand.</param>
        /// <returns>Result of the division.</returns>
        [Pure]
        public static Vector2 operator /(Vector2 vec, Vector2 scale)
        {
            vec.X /= scale.X;
            vec.Y /= scale.Y;
            return vec;
        }

        /// <summary>
        /// Compares the specified instances for equality.
        /// </summary>
        /// <param name="left">Left operand.</param>
        /// <param name="right">Right operand.</param>
        /// <returns>True if both instances are equal; false otherwise.</returns>
        public static bool operator ==(Vector2 left, Vector2 right)
        {
            return left.Equals(right);
        }

        /// <summary>
        /// Compares the specified instances for inequality.
        /// </summary>
        /// <param name="left">Left operand.</param>
        /// <param name="right">Right operand.</param>
        /// <returns>True if both instances are not equal; false otherwise.</returns>
        public static bool operator !=(Vector2 left, Vector2 right)
        {
            return !(left == right);
        }

        /// <summary>
        /// Initializes a new instance of the <see cref="Vector2"/> struct using a tuple containing the component
        /// values.
        /// </summary>
        /// <param name="values">A tuple containing the component values.</param>
        /// <returns>A new instance of the <see cref="Vector2"/> struct with the given component values.</returns>
        [Pure]
        public static implicit operator Vector2((float X, float Y) values)
        {
            return new Vector2(values.X, values.Y);
        }

        /// <summary>
        /// Converts OpenTK.Vector2 to OpenTK.Vector2d.
        /// </summary>
        /// <param name="vec">The Vector2 to convert.</param>
        /// <returns>The resulting Vector2d.</returns>
        [Pure]
        public static implicit operator Vector2d(Vector2 vec)
        {
            return new Vector2d(vec.X, vec.Y);
        }

        /// <summary>
        /// Converts OpenTK.Vector2 to OpenTK.Vector2h.
        /// </summary>
        /// <param name="vec">The Vector2 to convert.</param>
        /// <returns>The resulting Vector2h.</returns>
        [Pure]
        public static explicit operator Vector2h(Vector2 vec)
        {
            return new Vector2h(vec.X, vec.Y);
        }

        /// <summary>
        /// Converts OpenTK.Vector2 to OpenTK.Vector2i.
        /// </summary>
        /// <param name="vec">The Vector2 to convert.</param>
        /// <returns>The resulting Vector2i.</returns>
        [Pure]
        public static explicit operator Vector2i(Vector2 vec)
        {
            return new Vector2i((int)vec.X, (int)vec.Y);
        }

        /// <summary>
        /// Converts <see cref="Vector2"/> to <see cref="System.Drawing.PointF"/>.
        /// </summary>
        /// <param name="vec">The <see cref="Vector2"/> to cast.</param>
        /// <returns>The resulting <see cref="System.Drawing.PointF"/>.</returns>
        [Pure]
        public static explicit operator System.Drawing.PointF(Vector2 vec)
        {
            return new System.Drawing.PointF(vec.X, vec.Y);
        }

        /// <summary>
        /// Converts <see cref="Vector2"/> to <see cref="System.Drawing.SizeF"/>.
        /// </summary>
        /// <param name="vec">The <see cref="Vector2"/> to cast.</param>
        /// <returns>The resulting <see cref="System.Drawing.SizeF"/>.</returns>
        [Pure]
        public static explicit operator System.Drawing.SizeF(Vector2 vec)
        {
            return new System.Drawing.SizeF(vec.X, vec.Y);
        }

        /// <inheritdoc/>
        public override string ToString()
        {
            return ToString(null, null);
        }

        /// <inheritdoc cref="ToString(string, IFormatProvider)"/>
        public string ToString(string format)
        {
            return ToString(format, null);
        }

        /// <inheritdoc cref="ToString(string, IFormatProvider)"/>
        public string ToString(IFormatProvider formatProvider)
        {
            return ToString(null, formatProvider);
        }

        /// <inheritdoc/>
        public readonly string ToString(string format, IFormatProvider formatProvider)
        {
            return string.Format(
                "({0}{2} {1})",
                X.ToString(format, formatProvider),
                Y.ToString(format, formatProvider),
                MathHelper.GetListSeparator(formatProvider));
        }

        /// <inheritdoc/>
        public override bool Equals(object obj)
        {
            return obj is Vector2 && Equals((Vector2)obj);
        }

        /// <inheritdoc/>
        public readonly bool Equals(Vector2 other)
        {
            return X == other.X &&
                   Y == other.Y;
        }

        /// <inheritdoc/>
        public override readonly int GetHashCode()
        {
            return HashCode.Combine(X, Y);
        }

        /// <summary>
        /// Deconstructs the vector into it's individual components.
        /// </summary>
        /// <param name="x">The X component of the vector.</param>
        /// <param name="y">The Y component of the vector.</param>
        [Pure]
        public readonly void Deconstruct(out float x, out float y)
        {
            x = X;
            y = Y;
        }
    }
}<|MERGE_RESOLUTION|>--- conflicted
+++ resolved
@@ -118,7 +118,7 @@
         /// <summary>
         /// Gets an approximation of 1 over the length (magnitude) of the vector.
         /// </summary>
-        public readonly float ReciprocalLengthFast => MathHelper.InverseSqrtFast((X * X) + (Y * Y));
+        public readonly float ReciprocalLengthFast => MathF.ReciprocalSqrtEstimate((X * X) + (Y * Y));
 
         /// <summary>
         /// Gets an approximation of the vector length (magnitude).
@@ -128,11 +128,7 @@
         /// </remarks>
         /// <see cref="Length"/>
         /// <seealso cref="LengthSquared"/>
-<<<<<<< HEAD
-        public float LengthFast => 1.0f / MathF.ReciprocalSqrtEstimate((X * X) + (Y * Y));
-=======
-        public readonly float LengthFast => 1.0f / MathHelper.InverseSqrtFast((X * X) + (Y * Y));
->>>>>>> 03a7fc3f
+        public readonly float LengthFast => 1.0f / MathF.ReciprocalSqrtEstimate((X * X) + (Y * Y));
 
         /// <summary>
         /// Gets the square of the vector length (magnitude).
@@ -181,11 +177,7 @@
         /// </summary>
         public void NormalizeFast()
         {
-<<<<<<< HEAD
             float scale = MathF.ReciprocalSqrtEstimate((X * X) + (Y * Y));
-=======
-            float scale = MathHelper.InverseSqrtFast((X * X) + (Y * Y));
->>>>>>> 03a7fc3f
             X *= scale;
             Y *= scale;
         }
@@ -622,11 +614,7 @@
         [Pure]
         public static Vector2 NormalizeFast(Vector2 vec)
         {
-<<<<<<< HEAD
             float scale = MathF.ReciprocalSqrtEstimate((vec.X * vec.X) + (vec.Y * vec.Y));
-=======
-            float scale = MathHelper.InverseSqrtFast((vec.X * vec.X) + (vec.Y * vec.Y));
->>>>>>> 03a7fc3f
             vec.X *= scale;
             vec.Y *= scale;
             return vec;
@@ -639,11 +627,7 @@
         /// <param name="result">The normalized vector.</param>
         public static void NormalizeFast(in Vector2 vec, out Vector2 result)
         {
-<<<<<<< HEAD
             float scale = MathF.ReciprocalSqrtEstimate((vec.X * vec.X) + (vec.Y * vec.Y));
-=======
-            float scale = MathHelper.InverseSqrtFast((vec.X * vec.X) + (vec.Y * vec.Y));
->>>>>>> 03a7fc3f
             result.X = vec.X * scale;
             result.Y = vec.Y * scale;
         }
