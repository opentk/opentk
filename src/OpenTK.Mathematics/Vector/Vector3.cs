﻿/*
Copyright (c) 2006 - 2008 The Open Toolkit library.

Permission is hereby granted, free of charge, to any person obtaining a copy of
this software and associated documentation files (the "Software"), to deal in
the Software without restriction, including without limitation the rights to
use, copy, modify, merge, publish, distribute, sublicense, and/or sell copies
of the Software, and to permit persons to whom the Software is furnished to do
so, subject to the following conditions:

The above copyright notice and this permission notice shall be included in all
copies or substantial portions of the Software.

THE SOFTWARE IS PROVIDED "AS IS", WITHOUT WARRANTY OF ANY KIND, EXPRESS OR
IMPLIED, INCLUDING BUT NOT LIMITED TO THE WARRANTIES OF MERCHANTABILITY,
FITNESS FOR A PARTICULAR PURPOSE AND NONINFRINGEMENT. IN NO EVENT SHALL THE
AUTHORS OR COPYRIGHT HOLDERS BE LIABLE FOR ANY CLAIM, DAMAGES OR OTHER
LIABILITY, WHETHER IN AN ACTION OF CONTRACT, TORT OR OTHERWISE, ARISING FROM,
OUT OF OR IN CONNECTION WITH THE SOFTWARE OR THE USE OR OTHER DEALINGS IN THE
SOFTWARE.
 */

using System;
using System.Diagnostics.Contracts;
using System.Runtime.CompilerServices;
using System.Runtime.InteropServices;
using System.Xml.Serialization;

namespace OpenTK.Mathematics
{
    /// <summary>
    /// Represents a 3D vector using three single-precision floating-point numbers.
    /// </summary>
    /// <remarks>
    /// The Vector3 structure is suitable for interoperation with unmanaged code requiring three consecutive floats.
    /// </remarks>
    [Serializable]
    [StructLayout(LayoutKind.Sequential)]
    public struct Vector3 : IEquatable<Vector3>, IFormattable
    {
        /// <summary>
        /// The X component of the Vector3.
        /// </summary>
        public float X;

        /// <summary>
        /// The Y component of the Vector3.
        /// </summary>
        public float Y;

        /// <summary>
        /// The Z component of the Vector3.
        /// </summary>
        public float Z;

        /// <summary>
        /// Initializes a new instance of the <see cref="Vector3"/> struct.
        /// </summary>
        /// <param name="value">The value that will initialize this instance.</param>
        public Vector3(float value)
        {
            X = value;
            Y = value;
            Z = value;
        }

        /// <summary>
        /// Initializes a new instance of the <see cref="Vector3"/> struct.
        /// </summary>
        /// <param name="x">The x component of the Vector3.</param>
        /// <param name="y">The y component of the Vector3.</param>
        /// <param name="z">The z component of the Vector3.</param>
        public Vector3(float x, float y, float z)
        {
            X = x;
            Y = y;
            Z = z;
        }

        /// <summary>
        /// Initializes a new instance of the <see cref="Vector3"/> struct.
        /// </summary>
        /// <param name="xy">The x and y components of the Vector3.</param>
        /// <param name="z">The z component of the Vector3.</param>
        public Vector3(Vector2 xy, float z = default)
        {
            X = xy.X;
            Y = xy.Y;
            Z = z;
        }

        /// <summary>
        /// Gets or sets the value at the index of the Vector.
        /// </summary>
        /// <param name="index">The index of the component from the Vector.</param>
        /// <exception cref="IndexOutOfRangeException">Thrown if the index is less than 0 or greater than 2.</exception>
        public float this[int index]
        {
            readonly get
            {
                if (index == 0)
                {
                    return X;
                }

                if (index == 1)
                {
                    return Y;
                }

                if (index == 2)
                {
                    return Z;
                }

                throw new IndexOutOfRangeException("You tried to access this vector at index: " + index);
            }

            set
            {
                if (index == 0)
                {
                    X = value;
                }
                else if (index == 1)
                {
                    Y = value;
                }
                else if (index == 2)
                {
                    Z = value;
                }
                else
                {
                    throw new IndexOutOfRangeException("You tried to set this vector at index: " + index);
                }
            }
        }

        /// <summary>
        /// Gets the length (magnitude) of the vector.
        /// </summary>
        /// <see cref="LengthFast"/>
        /// <seealso cref="LengthSquared"/>
        public readonly float Length => MathF.Sqrt((X * X) + (Y * Y) + (Z * Z));

        /// <summary>
        /// Gets an approximation of 1 over the length (magnitude) of the vector.
        /// </summary>
        public readonly float ReciprocalLengthFast => MathHelper.InverseSqrtFast((X * X) + (Y * Y) + (Z * Z));

        /// <summary>
        /// Gets an approximation of the vector length (magnitude).
        /// </summary>
        /// <remarks>
        /// This property uses an approximation of the square root function to calculate vector magnitude.
        /// </remarks>
        /// <see cref="Length"/>
        /// <seealso cref="LengthSquared"/>
<<<<<<< HEAD
        public float LengthFast => 1.0f / MathF.ReciprocalSqrtEstimate((X * X) + (Y * Y) + (Z * Z));
=======
        public readonly float LengthFast => 1.0f / MathHelper.InverseSqrtFast((X * X) + (Y * Y) + (Z * Z));
>>>>>>> 03a7fc3f

        /// <summary>
        /// Gets the square of the vector length (magnitude).
        /// </summary>
        /// <remarks>
        /// This property avoids the costly square root operation required by the Length property. This makes it more suitable
        /// for comparisons.
        /// </remarks>
        /// <see cref="Length"/>
        /// <seealso cref="LengthFast"/>
        public readonly float LengthSquared => (X * X) + (Y * Y) + (Z * Z);

        /// <summary>
        /// Returns a copy of the Vector3 scaled to unit length.
        /// </summary>
        /// <returns>The normalized copy.</returns>
        public readonly Vector3 Normalized()
        {
            Vector3 v = this;
            v.Normalize();
            return v;
        }

        /// <summary>
        /// Scales the Vector3 to unit length.
        /// </summary>
        public void Normalize()
        {
            float scale = 1.0f / Length;
            X *= scale;
            Y *= scale;
            Z *= scale;
        }

        /// <summary>
        /// Scales the Vector3 to approximately unit length.
        /// </summary>
        public void NormalizeFast()
        {
<<<<<<< HEAD
            float scale = MathF.ReciprocalSqrtEstimate((X * X) + (Y * Y) + (Z * Z));
=======
            float scale = MathHelper.InverseSqrtFast((X * X) + (Y * Y) + (Z * Z));
>>>>>>> 03a7fc3f
            X *= scale;
            Y *= scale;
            Z *= scale;
        }

        /// <summary>
        /// Returns a new vector that is the component-wise absolute value of the vector.
        /// </summary>
        /// <returns>The component-wise absolute value vector.</returns>
        public readonly Vector3 Abs()
        {
            Vector3 result = this;
            result.X = MathF.Abs(result.X);
            result.Y = MathF.Abs(result.Y);
            result.Z = MathF.Abs(result.Z);
            return result;
        }

        /// <summary>
        /// Defines a unit-length Vector3 that points towards the X-axis.
        /// </summary>
        public static readonly Vector3 UnitX = new Vector3(1, 0, 0);

        /// <summary>
        /// Defines a unit-length Vector3 that points towards the Y-axis.
        /// </summary>
        public static readonly Vector3 UnitY = new Vector3(0, 1, 0);

        /// <summary>
        /// Defines a unit-length Vector3 that points towards the Z-axis.
        /// </summary>
        public static readonly Vector3 UnitZ = new Vector3(0, 0, 1);

        /// <summary>
        /// Defines an instance with all components set to 0.
        /// </summary>
        public static readonly Vector3 Zero = new Vector3(0, 0, 0);

        /// <summary>
        /// Defines an instance with all components set to 1.
        /// </summary>
        public static readonly Vector3 One = new Vector3(1, 1, 1);

        /// <summary>
        /// Defines an instance with all components set to positive infinity.
        /// </summary>
        public static readonly Vector3 PositiveInfinity = new Vector3(float.PositiveInfinity, float.PositiveInfinity, float.PositiveInfinity);

        /// <summary>
        /// Defines an instance with all components set to negative infinity.
        /// </summary>
        public static readonly Vector3 NegativeInfinity = new Vector3(float.NegativeInfinity, float.NegativeInfinity, float.NegativeInfinity);

        /// <summary>
        /// Defines the size of the Vector3 struct in bytes.
        /// </summary>
        public static readonly int SizeInBytes = Marshal.SizeOf<Vector3>();

        /// <summary>
        /// Adds two vectors.
        /// </summary>
        /// <param name="a">Left operand.</param>
        /// <param name="b">Right operand.</param>
        /// <returns>Result of operation.</returns>
        [Pure]
        public static Vector3 Add(Vector3 a, Vector3 b)
        {
            Add(in a, in b, out a);
            return a;
        }

        /// <summary>
        /// Adds two vectors.
        /// </summary>
        /// <param name="a">Left operand.</param>
        /// <param name="b">Right operand.</param>
        /// <param name="result">Result of operation.</param>
        public static void Add(in Vector3 a, in Vector3 b, out Vector3 result)
        {
            result.X = a.X + b.X;
            result.Y = a.Y + b.Y;
            result.Z = a.Z + b.Z;
        }

        /// <summary>
        /// Subtract one Vector from another.
        /// </summary>
        /// <param name="a">First operand.</param>
        /// <param name="b">Second operand.</param>
        /// <returns>Result of subtraction.</returns>
        [Pure]
        public static Vector3 Subtract(Vector3 a, Vector3 b)
        {
            Subtract(in a, in b, out a);
            return a;
        }

        /// <summary>
        /// Subtract one Vector from another.
        /// </summary>
        /// <param name="a">First operand.</param>
        /// <param name="b">Second operand.</param>
        /// <param name="result">Result of subtraction.</param>
        public static void Subtract(in Vector3 a, in Vector3 b, out Vector3 result)
        {
            result.X = a.X - b.X;
            result.Y = a.Y - b.Y;
            result.Z = a.Z - b.Z;
        }

        /// <summary>
        /// Multiplies a vector by a scalar.
        /// </summary>
        /// <param name="vector">Left operand.</param>
        /// <param name="scale">Right operand.</param>
        /// <returns>Result of the operation.</returns>
        [Pure]
        public static Vector3 Multiply(Vector3 vector, float scale)
        {
            Multiply(in vector, scale, out vector);
            return vector;
        }

        /// <summary>
        /// Multiplies a vector by a scalar.
        /// </summary>
        /// <param name="vector">Left operand.</param>
        /// <param name="scale">Right operand.</param>
        /// <param name="result">Result of the operation.</param>
        public static void Multiply(in Vector3 vector, float scale, out Vector3 result)
        {
            result.X = vector.X * scale;
            result.Y = vector.Y * scale;
            result.Z = vector.Z * scale;
        }

        /// <summary>
        /// Multiplies a vector by the components a vector (scale).
        /// </summary>
        /// <param name="vector">Left operand.</param>
        /// <param name="scale">Right operand.</param>
        /// <returns>Result of the operation.</returns>
        [Pure]
        public static Vector3 Multiply(Vector3 vector, Vector3 scale)
        {
            Multiply(in vector, in scale, out vector);
            return vector;
        }

        /// <summary>
        /// Multiplies a vector by the components of a vector (scale).
        /// </summary>
        /// <param name="vector">Left operand.</param>
        /// <param name="scale">Right operand.</param>
        /// <param name="result">Result of the operation.</param>
        public static void Multiply(in Vector3 vector, in Vector3 scale, out Vector3 result)
        {
            result.X = vector.X * scale.X;
            result.Y = vector.Y * scale.Y;
            result.Z = vector.Z * scale.Z;
        }

        /// <summary>
        /// Divides a vector by a scalar.
        /// </summary>
        /// <param name="vector">Left operand.</param>
        /// <param name="scale">Right operand.</param>
        /// <returns>Result of the operation.</returns>
        [Pure]
        public static Vector3 Divide(Vector3 vector, float scale)
        {
            Divide(in vector, scale, out vector);
            return vector;
        }

        /// <summary>
        /// Divides a vector by a scalar.
        /// </summary>
        /// <param name="vector">Left operand.</param>
        /// <param name="scale">Right operand.</param>
        /// <param name="result">Result of the operation.</param>
        public static void Divide(in Vector3 vector, float scale, out Vector3 result)
        {
            result.X = vector.X / scale;
            result.Y = vector.Y / scale;
            result.Z = vector.Z / scale;
        }

        /// <summary>
        /// Divides a vector by the components of a vector (scale).
        /// </summary>
        /// <param name="vector">Left operand.</param>
        /// <param name="scale">Right operand.</param>
        /// <returns>Result of the operation.</returns>
        [Pure]
        public static Vector3 Divide(Vector3 vector, Vector3 scale)
        {
            Divide(in vector, in scale, out vector);
            return vector;
        }

        /// <summary>
        /// Divide a vector by the components of a vector (scale).
        /// </summary>
        /// <param name="vector">Left operand.</param>
        /// <param name="scale">Right operand.</param>
        /// <param name="result">Result of the operation.</param>
        public static void Divide(in Vector3 vector, in Vector3 scale, out Vector3 result)
        {
            result.X = vector.X / scale.X;
            result.Y = vector.Y / scale.Y;
            result.Z = vector.Z / scale.Z;
        }

        /// <summary>
        /// Returns a vector created from the smallest of the corresponding components of the given vectors.
        /// </summary>
        /// <param name="a">First operand.</param>
        /// <param name="b">Second operand.</param>
        /// <returns>The component-wise minimum.</returns>
        [Pure]
        public static Vector3 ComponentMin(Vector3 a, Vector3 b)
        {
            a.X = a.X < b.X ? a.X : b.X;
            a.Y = a.Y < b.Y ? a.Y : b.Y;
            a.Z = a.Z < b.Z ? a.Z : b.Z;
            return a;
        }

        /// <summary>
        /// Returns a vector created from the smallest of the corresponding components of the given vectors.
        /// </summary>
        /// <param name="a">First operand.</param>
        /// <param name="b">Second operand.</param>
        /// <param name="result">The component-wise minimum.</param>
        public static void ComponentMin(in Vector3 a, in Vector3 b, out Vector3 result)
        {
            result.X = a.X < b.X ? a.X : b.X;
            result.Y = a.Y < b.Y ? a.Y : b.Y;
            result.Z = a.Z < b.Z ? a.Z : b.Z;
        }

        /// <summary>
        /// Returns a vector created from the largest of the corresponding components of the given vectors.
        /// </summary>
        /// <param name="a">First operand.</param>
        /// <param name="b">Second operand.</param>
        /// <returns>The component-wise maximum.</returns>
        [Pure]
        public static Vector3 ComponentMax(Vector3 a, Vector3 b)
        {
            a.X = a.X > b.X ? a.X : b.X;
            a.Y = a.Y > b.Y ? a.Y : b.Y;
            a.Z = a.Z > b.Z ? a.Z : b.Z;
            return a;
        }

        /// <summary>
        /// Returns a vector created from the largest of the corresponding components of the given vectors.
        /// </summary>
        /// <param name="a">First operand.</param>
        /// <param name="b">Second operand.</param>
        /// <param name="result">The component-wise maximum.</param>
        public static void ComponentMax(in Vector3 a, in Vector3 b, out Vector3 result)
        {
            result.X = a.X > b.X ? a.X : b.X;
            result.Y = a.Y > b.Y ? a.Y : b.Y;
            result.Z = a.Z > b.Z ? a.Z : b.Z;
        }

        /// <summary>
        /// Returns the Vector3 with the minimum magnitude. If the magnitudes are equal, the second vector
        /// is selected.
        /// </summary>
        /// <param name="left">Left operand.</param>
        /// <param name="right">Right operand.</param>
        /// <returns>The minimum Vector3.</returns>
        [Pure]
        public static Vector3 MagnitudeMin(Vector3 left, Vector3 right)
        {
            return left.LengthSquared < right.LengthSquared ? left : right;
        }

        /// <summary>
        /// Returns the Vector3 with the minimum magnitude. If the magnitudes are equal, the second vector
        /// is selected.
        /// </summary>
        /// <param name="left">Left operand.</param>
        /// <param name="right">Right operand.</param>
        /// <param name="result">The magnitude-wise minimum.</param>
        public static void MagnitudeMin(in Vector3 left, in Vector3 right, out Vector3 result)
        {
            result = left.LengthSquared < right.LengthSquared ? left : right;
        }

        /// <summary>
        /// Returns the Vector3 with the maximum magnitude. If the magnitudes are equal, the first vector
        /// is selected.
        /// </summary>
        /// <param name="left">Left operand.</param>
        /// <param name="right">Right operand.</param>
        /// <returns>The maximum Vector3.</returns>
        [Pure]
        public static Vector3 MagnitudeMax(Vector3 left, Vector3 right)
        {
            return left.LengthSquared >= right.LengthSquared ? left : right;
        }

        /// <summary>
        /// Returns the Vector3 with the maximum magnitude. If the magnitudes are equal, the first vector
        /// is selected.
        /// </summary>
        /// <param name="left">Left operand.</param>
        /// <param name="right">Right operand.</param>
        /// <param name="result">The magnitude-wise maximum.</param>
        public static void MagnitudeMax(in Vector3 left, in Vector3 right, out Vector3 result)
        {
            result = left.LengthSquared >= right.LengthSquared ? left : right;
        }

        /// <summary>
        /// Clamp a vector to the given minimum and maximum vectors.
        /// </summary>
        /// <param name="vec">Input vector.</param>
        /// <param name="min">Minimum vector.</param>
        /// <param name="max">Maximum vector.</param>
        /// <returns>The clamped vector.</returns>
        [Pure]
        public static Vector3 Clamp(Vector3 vec, Vector3 min, Vector3 max)
        {
            vec.X = vec.X < min.X ? min.X : vec.X > max.X ? max.X : vec.X;
            vec.Y = vec.Y < min.Y ? min.Y : vec.Y > max.Y ? max.Y : vec.Y;
            vec.Z = vec.Z < min.Z ? min.Z : vec.Z > max.Z ? max.Z : vec.Z;
            return vec;
        }

        /// <summary>
        /// Clamp a vector to the given minimum and maximum vectors.
        /// </summary>
        /// <param name="vec">Input vector.</param>
        /// <param name="min">Minimum vector.</param>
        /// <param name="max">Maximum vector.</param>
        /// <param name="result">The clamped vector.</param>
        public static void Clamp(in Vector3 vec, in Vector3 min, in Vector3 max, out Vector3 result)
        {
            result.X = vec.X < min.X ? min.X : vec.X > max.X ? max.X : vec.X;
            result.Y = vec.Y < min.Y ? min.Y : vec.Y > max.Y ? max.Y : vec.Y;
            result.Z = vec.Z < min.Z ? min.Z : vec.Z > max.Z ? max.Z : vec.Z;
        }

        /// <summary>
        /// Take the component-wise absolute value of a vector.
        /// </summary>
        /// <param name="vec">The vector to apply component-wise absolute value to.</param>
        /// <returns>The component-wise absolute value vector.</returns>
        public static Vector3 Abs(Vector3 vec)
        {
            vec.X = MathF.Abs(vec.X);
            vec.Y = MathF.Abs(vec.Y);
            vec.Z = MathF.Abs(vec.Z);
            return vec;
        }

        /// <summary>
        /// Take the component-wise absolute value of a vector.
        /// </summary>
        /// <param name="vec">The vector to apply component-wise absolute value to.</param>
        /// <param name="result">The component-wise absolute value vector.</param>
        public static void Abs(in Vector3 vec, out Vector3 result)
        {
            result.X = MathF.Abs(vec.X);
            result.Y = MathF.Abs(vec.Y);
            result.Z = MathF.Abs(vec.Z);
        }

        /// <summary>
        /// Compute the euclidean distance between two vectors.
        /// </summary>
        /// <param name="vec1">The first vector.</param>
        /// <param name="vec2">The second vector.</param>
        /// <returns>The distance.</returns>
        [Pure]
        public static float Distance(Vector3 vec1, Vector3 vec2)
        {
            Distance(in vec1, in vec2, out float result);
            return result;
        }

        /// <summary>
        /// Compute the euclidean distance between two vectors.
        /// </summary>
        /// <param name="vec1">The first vector.</param>
        /// <param name="vec2">The second vector.</param>
        /// <param name="result">The distance.</param>
        public static void Distance(in Vector3 vec1, in Vector3 vec2, out float result)
        {
            result = MathF.Sqrt(((vec2.X - vec1.X) * (vec2.X - vec1.X)) + ((vec2.Y - vec1.Y) * (vec2.Y - vec1.Y)) +
                                      ((vec2.Z - vec1.Z) * (vec2.Z - vec1.Z)));
        }

        /// <summary>
        /// Compute the squared euclidean distance between two vectors.
        /// </summary>
        /// <param name="vec1">The first vector.</param>
        /// <param name="vec2">The second vector.</param>
        /// <returns>The squared distance.</returns>
        [Pure]
        public static float DistanceSquared(Vector3 vec1, Vector3 vec2)
        {
            DistanceSquared(in vec1, in vec2, out float result);
            return result;
        }

        /// <summary>
        /// Compute the squared euclidean distance between two vectors.
        /// </summary>
        /// <param name="vec1">The first vector.</param>
        /// <param name="vec2">The second vector.</param>
        /// <param name="result">The squared distance.</param>
        public static void DistanceSquared(in Vector3 vec1, in Vector3 vec2, out float result)
        {
            result = ((vec2.X - vec1.X) * (vec2.X - vec1.X)) + ((vec2.Y - vec1.Y) * (vec2.Y - vec1.Y)) +
                     ((vec2.Z - vec1.Z) * (vec2.Z - vec1.Z));
        }

        /// <summary>
        /// Scale a vector to unit length.
        /// </summary>
        /// <param name="vec">The input vector.</param>
        /// <returns>The normalized copy.</returns>
        [Pure]
        public static Vector3 Normalize(Vector3 vec)
        {
            float scale = 1.0f / vec.Length;
            vec.X *= scale;
            vec.Y *= scale;
            vec.Z *= scale;
            return vec;
        }

        /// <summary>
        /// Scale a vector to unit length.
        /// </summary>
        /// <param name="vec">The input vector.</param>
        /// <param name="result">The normalized vector.</param>
        public static void Normalize(in Vector3 vec, out Vector3 result)
        {
            float scale = 1.0f / vec.Length;
            result.X = vec.X * scale;
            result.Y = vec.Y * scale;
            result.Z = vec.Z * scale;
        }

        /// <summary>
        /// Scale a vector to approximately unit length.
        /// </summary>
        /// <param name="vec">The input vector.</param>
        /// <returns>The normalized copy.</returns>
        [Pure]
        public static Vector3 NormalizeFast(Vector3 vec)
        {
<<<<<<< HEAD
            float scale = MathF.ReciprocalSqrtEstimate((vec.X * vec.X) + (vec.Y * vec.Y) + (vec.Z * vec.Z));
=======
            float scale = MathHelper.InverseSqrtFast((vec.X * vec.X) + (vec.Y * vec.Y) + (vec.Z * vec.Z));
>>>>>>> 03a7fc3f
            vec.X *= scale;
            vec.Y *= scale;
            vec.Z *= scale;
            return vec;
        }

        /// <summary>
        /// Scale a vector to approximately unit length.
        /// </summary>
        /// <param name="vec">The input vector.</param>
        /// <param name="result">The normalized vector.</param>
        public static void NormalizeFast(in Vector3 vec, out Vector3 result)
        {
<<<<<<< HEAD
            float scale = MathF.ReciprocalSqrtEstimate((vec.X * vec.X) + (vec.Y * vec.Y) + (vec.Z * vec.Z));
=======
            float scale = MathHelper.InverseSqrtFast((vec.X * vec.X) + (vec.Y * vec.Y) + (vec.Z * vec.Z));
>>>>>>> 03a7fc3f
            result.X = vec.X * scale;
            result.Y = vec.Y * scale;
            result.Z = vec.Z * scale;
        }

        /// <summary>
        /// Calculate the dot (scalar) product of two vectors.
        /// </summary>
        /// <param name="left">First operand.</param>
        /// <param name="right">Second operand.</param>
        /// <returns>The dot product of the two inputs.</returns>
        [Pure]
        public static float Dot(Vector3 left, Vector3 right)
        {
            return (left.X * right.X) + (left.Y * right.Y) + (left.Z * right.Z);
        }

        /// <summary>
        /// Calculate the dot (scalar) product of two vectors.
        /// </summary>
        /// <param name="left">First operand.</param>
        /// <param name="right">Second operand.</param>
        /// <param name="result">The dot product of the two inputs.</param>
        public static void Dot(in Vector3 left, in Vector3 right, out float result)
        {
            result = (left.X * right.X) + (left.Y * right.Y) + (left.Z * right.Z);
        }

        /// <summary>
        /// Caclulate the cross (vector) product of two vectors.
        /// </summary>
        /// <param name="left">First operand.</param>
        /// <param name="right">Second operand.</param>
        /// <returns>The cross product of the two inputs.</returns>
        [Pure]
        public static Vector3 Cross(Vector3 left, Vector3 right)
        {
            Cross(in left, in right, out Vector3 result);
            return result;
        }

        /// <summary>
        /// Caclulate the cross (vector) product of two vectors.
        /// </summary>
        /// <param name="left">First operand.</param>
        /// <param name="right">Second operand.</param>
        /// <param name="result">The cross product of the two inputs.</param>
        public static void Cross(in Vector3 left, in Vector3 right, out Vector3 result)
        {
            result.X = (left.Y * right.Z) - (left.Z * right.Y);
            result.Y = (left.Z * right.X) - (left.X * right.Z);
            result.Z = (left.X * right.Y) - (left.Y * right.X);
        }

        /// <summary>
        /// Returns a new vector that is the linear blend of the 2 given vectors.
        /// </summary>
        /// <param name="a">First input vector.</param>
        /// <param name="b">Second input vector.</param>
        /// <param name="blend">The blend factor.</param>
        /// <returns>a when blend=0, b when blend=1, and a linear combination otherwise.</returns>
        [Pure]
        public static Vector3 Lerp(Vector3 a, Vector3 b, float blend)
        {
            a.X = (blend * (b.X - a.X)) + a.X;
            a.Y = (blend * (b.Y - a.Y)) + a.Y;
            a.Z = (blend * (b.Z - a.Z)) + a.Z;
            return a;
        }

        /// <summary>
        /// Returns a new vector that is the linear blend of the 2 given vectors.
        /// </summary>
        /// <param name="a">First input vector.</param>
        /// <param name="b">Second input vector.</param>
        /// <param name="blend">The blend factor.</param>
        /// <param name="result">a when blend=0, b when blend=1, and a linear combination otherwise.</param>
        public static void Lerp(in Vector3 a, in Vector3 b, float blend, out Vector3 result)
        {
            result.X = (blend * (b.X - a.X)) + a.X;
            result.Y = (blend * (b.Y - a.Y)) + a.Y;
            result.Z = (blend * (b.Z - a.Z)) + a.Z;
        }

        /// <summary>
        /// Returns a new vector that is the component-wise linear blend of the 2 given vectors.
        /// </summary>
        /// <param name="a">First input vector.</param>
        /// <param name="b">Second input vector.</param>
        /// <param name="blend">The blend factor.</param>
        /// <returns>a when blend=0, b when blend=1, and a component-wise linear combination otherwise.</returns>
        [Pure]
        public static Vector3 Lerp(Vector3 a, Vector3 b, Vector3 blend)
        {
            a.X = (blend.X * (b.X - a.X)) + a.X;
            a.Y = (blend.Y * (b.Y - a.Y)) + a.Y;
            a.Z = (blend.Z * (b.Z - a.Z)) + a.Z;
            return a;
        }

        /// <summary>
        /// Returns a new vector that is the component-wise linear blend of the 2 given vectors.
        /// </summary>
        /// <param name="a">First input vector.</param>
        /// <param name="b">Second input vector.</param>
        /// <param name="blend">The blend factor.</param>
        /// <param name="result">a when blend=0, b when blend=1, and a component-wise linear combination otherwise.</param>
        public static void Lerp(in Vector3 a, in Vector3 b, Vector3 blend, out Vector3 result)
        {
            result.X = (blend.X * (b.X - a.X)) + a.X;
            result.Y = (blend.Y * (b.Y - a.Y)) + a.Y;
            result.Z = (blend.Z * (b.Z - a.Z)) + a.Z;
        }

        /// <summary>
        /// Returns a new vector that is the spherical interpolation of the two given vectors.
        /// <paramref name="a"/> and <paramref name="b"/> need to be normalized for this function to work properly.
        /// </summary>
        /// <param name="a">Unit vector start point.</param>
        /// <param name="b">Unit vector end point.</param>
        /// <param name="t">The blend factor.</param>
        /// <returns><paramref name="a"/> when <paramref name="t"/>=0, <paramref name="b"/> when <paramref name="t"/>=1, and a spherical interpolation between the vectors otherwise.</returns>
        [Pure]
        public static Vector3 Slerp(Vector3 a, Vector3 b, float t)
        {
            float abLength = a.Length * b.Length;
            float cosTheta;
            if (abLength == 0 || Math.Abs(cosTheta = Dot(a, b) / abLength) > 0.9999f)
            {
                return Lerp(a, b, t);
            }
            else
            {
                float theta = MathF.Acos(Math.Clamp(cosTheta, -1, 1));
                // We use the fact that:
                // sin(θ) = sqrt(1 - cos(θ)^2)
                // to avoid doing sin(θ) which is slower than sqrt.
                float sinTheta = MathF.Sqrt(1 - (cosTheta * cosTheta));
                float acoef = MathF.Sin((1 - t) * theta) / sinTheta;
                float bcoef = MathF.Sin(t * theta) / sinTheta;
                return (acoef * a) + (bcoef * b);
            }
        }

        /// <summary>
        /// Returns a new vector that is the spherical interpolation of the two given vectors.
        /// <paramref name="a"/> and <paramref name="b"/> need to be normalized for this function to work properly.
        /// </summary>
        /// <param name="a">Unit vector start point.</param>
        /// <param name="b">Unit vector end point.</param>
        /// <param name="t">The blend factor.</param>
        /// <param name="result">Is <paramref name="a"/> when <paramref name="t"/>=0, <paramref name="b"/> when <paramref name="t"/>=1, and a spherical interpolation between the vectors otherwise.</param>
        public static void Slerp(in Vector3 a, in Vector3 b, float t, out Vector3 result)
        {
            float abLength = a.Length * b.Length;
            if (abLength == 0)
            {
                Lerp(in a, in b, t, out result);
            }
            else
            {
                Dot(in a, in b, out float cosTheta);
                cosTheta /= abLength;
                if (Math.Abs(cosTheta) > 0.9999f)
                {
                    Lerp(in a, in b, t, out result);
                }
                else
                {
                    float theta = MathF.Acos(cosTheta);
                    // We use the fact that:
                    // sin(θ) = sqrt(1 - cos(θ)^2)
                    // to avoid doing sin(θ) which is slower than sqrt.
                    float sinTheta = MathF.Sqrt(1 - (cosTheta * cosTheta));
                    float acoef = MathF.Sin((1 - t) * theta) / sinTheta;
                    float bcoef = MathF.Sin(t * theta) / sinTheta;
                    result = (acoef * a) + (bcoef * b);
                }
            }
        }

        /// <summary>
        /// Returns a new vector that is the exponential interpolation of the two vectors.
        /// Equivalent to <c>a * pow(b/a, t)</c>.
        /// </summary>
        /// <param name="a">The starting value. Must be non-negative.</param>
        /// <param name="b">The end value. Must be non-negative.</param>
        /// <param name="t">The blend factor.</param>
        /// <returns>The exponential interpolation between <paramref name="a"/> and <paramref name="b"/>.</returns>
        /// <seealso cref="MathHelper.Elerp(float, float, float)"/>
        public static Vector3 Elerp(Vector3 a, Vector3 b, float t)
        {
            a.X = MathF.Pow(a.X, 1 - t) * MathF.Pow(b.X, t);
            a.Y = MathF.Pow(a.Y, 1 - t) * MathF.Pow(b.Y, t);
            a.Z = MathF.Pow(a.Z, 1 - t) * MathF.Pow(b.Z, t);

            return a;
        }

        /// <summary>
        /// Returns a new vector that is the exponential interpolation of the two vectors.
        /// Equivalent to <c>a * pow(b/a, t)</c>.
        /// </summary>
        /// <param name="a">The starting value. Must be non-negative.</param>
        /// <param name="b">The end value. Must be non-negative.</param>
        /// <param name="t">The blend factor.</param>
        /// <param name="result">The exponential interpolation between <paramref name="a"/> and <paramref name="b"/>.</param>
        /// <seealso cref="MathHelper.Elerp(float, float, float)"/>
        public static void Elerp(in Vector3 a, in Vector3 b, float t, out Vector3 result)
        {
            result.X = MathF.Pow(a.X, 1 - t) * MathF.Pow(b.X, t);
            result.Y = MathF.Pow(a.Y, 1 - t) * MathF.Pow(b.Y, t);
            result.Z = MathF.Pow(a.Z, 1 - t) * MathF.Pow(b.Z, t);
        }

        /// <summary>
        /// Interpolate 3 Vectors using Barycentric coordinates.
        /// </summary>
        /// <param name="a">First input Vector.</param>
        /// <param name="b">Second input Vector.</param>
        /// <param name="c">Third input Vector.</param>
        /// <param name="u">First Barycentric Coordinate.</param>
        /// <param name="v">Second Barycentric Coordinate.</param>
        /// <returns>a when u=v=0, b when u=1,v=0, c when u=0,v=1, and a linear combination of a,b,c otherwise.</returns>
        [Pure]
        public static Vector3 BaryCentric(Vector3 a, Vector3 b, Vector3 c, float u, float v)
        {
            BaryCentric(in a, in b, in c, u, v, out Vector3 result);
            return result;
        }

        /// <summary>
        /// Interpolate 3 Vectors using Barycentric coordinates.
        /// </summary>
        /// <param name="a">First input Vector.</param>
        /// <param name="b">Second input Vector.</param>
        /// <param name="c">Third input Vector.</param>
        /// <param name="u">First Barycentric Coordinate.</param>
        /// <param name="v">Second Barycentric Coordinate.</param>
        /// <param name="result">
        /// Output Vector. a when u=v=0, b when u=1,v=0, c when u=0,v=1, and a linear combination of a,b,c
        /// otherwise.
        /// </param>
        [Pure]
        public static void BaryCentric
        (
            in Vector3 a,
            in Vector3 b,
            in Vector3 c,
            float u,
            float v,
            out Vector3 result
        )
        {
            Subtract(in b, in a, out Vector3 ab);
            Multiply(in ab, u, out Vector3 abU);
            Add(in a, in abU, out Vector3 uPos);

            Subtract(in c, in a, out Vector3 ac);
            Multiply(in ac, v, out Vector3 acV);
            Add(in uPos, in acV, out result);
        }

        /// <summary>
        /// Transform a direction vector by the given Matrix.
        /// Assumes the matrix has a bottom row of (0,0,0,1), that is the translation part is ignored.
        /// </summary>
        /// <param name="vec">The vector to transform.</param>
        /// <param name="mat">The desired transformation.</param>
        /// <returns>The transformed vector.</returns>
        [Pure]
        public static Vector3 TransformVector(Vector3 vec, Matrix4 mat)
        {
            TransformVector(in vec, in mat, out Vector3 result);
            return result;
        }

        /// <summary>
        /// Transform a direction vector by the given Matrix.
        /// Assumes the matrix has a bottom row of (0,0,0,1), that is the translation part is ignored.
        /// </summary>
        /// <param name="vec">The vector to transform.</param>
        /// <param name="mat">The desired transformation.</param>
        /// <param name="result">The transformed vector.</param>
        public static void TransformVector(in Vector3 vec, in Matrix4 mat, out Vector3 result)
        {
            result.X = (vec.X * mat.Row0.X) +
                       (vec.Y * mat.Row1.X) +
                       (vec.Z * mat.Row2.X);

            result.Y = (vec.X * mat.Row0.Y) +
                       (vec.Y * mat.Row1.Y) +
                       (vec.Z * mat.Row2.Y);

            result.Z = (vec.X * mat.Row0.Z) +
                       (vec.Y * mat.Row1.Z) +
                       (vec.Z * mat.Row2.Z);
        }

        /// <summary>
        /// Transform a Normal by the given Matrix.
        /// </summary>
        /// <remarks>
        /// This calculates the inverse of the given matrix, use TransformNormalInverse if you
        /// already have the inverse to avoid this extra calculation.
        /// </remarks>
        /// <param name="norm">The normal to transform.</param>
        /// <param name="mat">The desired transformation.</param>
        /// <returns>The transformed normal.</returns>
        [Pure]
        public static Vector3 TransformNormal(Vector3 norm, Matrix4 mat)
        {
            TransformNormal(in norm, in mat, out Vector3 result);
            return result;
        }

        /// <summary>
        /// Transform a Normal by the given Matrix.
        /// </summary>
        /// <remarks>
        /// This calculates the inverse of the given matrix, use TransformNormalInverse if you
        /// already have the inverse to avoid this extra calculation.
        /// </remarks>
        /// <param name="norm">The normal to transform.</param>
        /// <param name="mat">The desired transformation.</param>
        /// <param name="result">The transformed normal.</param>
        public static void TransformNormal(in Vector3 norm, in Matrix4 mat, out Vector3 result)
        {
            Matrix4 inverse = Matrix4.Invert(mat);
            TransformNormalInverse(in norm, in inverse, out result);
        }

        /// <summary>
        /// Transform a Normal by the (transpose of the) given Matrix.
        /// </summary>
        /// <remarks>
        /// This version doesn't calculate the inverse matrix.
        /// Use this version if you already have the inverse of the desired transform to hand.
        /// </remarks>
        /// <param name="norm">The normal to transform.</param>
        /// <param name="invMat">The inverse of the desired transformation.</param>
        /// <returns>The transformed normal.</returns>
        [Pure]
        public static Vector3 TransformNormalInverse(Vector3 norm, Matrix4 invMat)
        {
            TransformNormalInverse(in norm, in invMat, out Vector3 result);
            return result;
        }

        /// <summary>
        /// Transform a Normal by the (transpose of the) given Matrix.
        /// </summary>
        /// <remarks>
        /// This version doesn't calculate the inverse matrix.
        /// Use this version if you already have the inverse of the desired transform to hand.
        /// </remarks>
        /// <param name="norm">The normal to transform.</param>
        /// <param name="invMat">The inverse of the desired transformation.</param>
        /// <param name="result">The transformed normal.</param>
        public static void TransformNormalInverse(in Vector3 norm, in Matrix4 invMat, out Vector3 result)
        {
            result.X = (norm.X * invMat.Row0.X) +
                       (norm.Y * invMat.Row0.Y) +
                       (norm.Z * invMat.Row0.Z);

            result.Y = (norm.X * invMat.Row1.X) +
                       (norm.Y * invMat.Row1.Y) +
                       (norm.Z * invMat.Row1.Z);

            result.Z = (norm.X * invMat.Row2.X) +
                       (norm.Y * invMat.Row2.Y) +
                       (norm.Z * invMat.Row2.Z);
        }

        /// <summary>
        /// Transform a Position by the given Matrix.
        /// </summary>
        /// <param name="pos">The position to transform.</param>
        /// <param name="mat">The desired transformation.</param>
        /// <returns>The transformed position.</returns>
        [Pure]
        public static Vector3 TransformPosition(Vector3 pos, Matrix4 mat)
        {
            TransformPosition(in pos, in mat, out Vector3 result);
            return result;
        }

        /// <summary>
        /// Transform a Position by the given Matrix.
        /// </summary>
        /// <param name="pos">The position to transform.</param>
        /// <param name="mat">The desired transformation.</param>
        /// <param name="result">The transformed position.</param>
        public static void TransformPosition(in Vector3 pos, in Matrix4 mat, out Vector3 result)
        {
            result.X = (pos.X * mat.Row0.X) +
                       (pos.Y * mat.Row1.X) +
                       (pos.Z * mat.Row2.X) +
                       mat.Row3.X;

            result.Y = (pos.X * mat.Row0.Y) +
                       (pos.Y * mat.Row1.Y) +
                       (pos.Z * mat.Row2.Y) +
                       mat.Row3.Y;

            result.Z = (pos.X * mat.Row0.Z) +
                       (pos.Y * mat.Row1.Z) +
                       (pos.Z * mat.Row2.Z) +
                       mat.Row3.Z;
        }

        /// <summary>
        /// Transform a Vector by the given Matrix.
        /// </summary>
        /// <param name="vec">The vector to transform.</param>
        /// <param name="mat">The desired transformation.</param>
        /// <returns>The transformed vector.</returns>
        [Pure]
        public static Vector3 TransformRow(Vector3 vec, Matrix3 mat)
        {
            TransformRow(in vec, in mat, out Vector3 result);
            return result;
        }

        /// <summary>
        /// Transform a Vector by the given Matrix.
        /// </summary>
        /// <param name="vec">The vector to transform.</param>
        /// <param name="mat">The desired transformation.</param>
        /// <param name="result">The transformed vector.</param>
        public static void TransformRow(in Vector3 vec, in Matrix3 mat, out Vector3 result)
        {
            result.X = (vec.X * mat.Row0.X) + (vec.Y * mat.Row1.X) + (vec.Z * mat.Row2.X);
            result.Y = (vec.X * mat.Row0.Y) + (vec.Y * mat.Row1.Y) + (vec.Z * mat.Row2.Y);
            result.Z = (vec.X * mat.Row0.Z) + (vec.Y * mat.Row1.Z) + (vec.Z * mat.Row2.Z);
        }

        /// <summary>
        /// Transforms a vector by a quaternion rotation.
        /// </summary>
        /// <param name="vec">The vector to transform.</param>
        /// <param name="quat">The quaternion to rotate the vector by.</param>
        /// <returns>The result of the operation.</returns>
        [Pure]
        public static Vector3 Transform(Vector3 vec, Quaternion quat)
        {
            Transform(in vec, in quat, out Vector3 result);
            return result;
        }

        /// <summary>
        /// Transforms a vector by a quaternion rotation.
        /// </summary>
        /// <param name="vec">The vector to transform.</param>
        /// <param name="quat">The quaternion to rotate the vector by.</param>
        /// <param name="result">The result of the operation.</param>
        public static void Transform(in Vector3 vec, in Quaternion quat, out Vector3 result)
        {
            // Since vec.W == 0, we can optimize quat * vec * quat^-1 as follows:
            // vec + 2.0 * cross(quat.xyz, cross(quat.xyz, vec) + quat.w * vec)
            Vector3 xyz = quat.Xyz;
            Cross(in xyz, in vec, out Vector3 temp);
            Multiply(in vec, quat.W, out Vector3 temp2);
            Add(in temp, in temp2, out temp);
            Cross(in xyz, in temp, out temp2);
            Multiply(in temp2, 2f, out temp2);
            Add(in vec, in temp2, out result);
        }

        /// <summary>
        /// Transform a Vector by the given Matrix using right-handed notation.
        /// </summary>
        /// <param name="mat">The desired transformation.</param>
        /// <param name="vec">The vector to transform.</param>
        /// <returns>The transformed vector.</returns>
        [Pure]
        public static Vector3 TransformColumn(Matrix3 mat, Vector3 vec)
        {
            TransformColumn(in mat, in vec, out Vector3 result);
            return result;
        }

        /// <summary>
        /// Transform a Vector by the given Matrix using right-handed notation.
        /// </summary>
        /// <param name="mat">The desired transformation.</param>
        /// <param name="vec">The vector to transform.</param>
        /// <param name="result">The transformed vector.</param>
        public static void TransformColumn(in Matrix3 mat, in Vector3 vec, out Vector3 result)
        {
            result.X = (mat.Row0.X * vec.X) + (mat.Row0.Y * vec.Y) + (mat.Row0.Z * vec.Z);
            result.Y = (mat.Row1.X * vec.X) + (mat.Row1.Y * vec.Y) + (mat.Row1.Z * vec.Z);
            result.Z = (mat.Row2.X * vec.X) + (mat.Row2.Y * vec.Y) + (mat.Row2.Z * vec.Z);
        }

        /// <summary>
        /// Transform a Vector3 by the given Matrix, and project the resulting Vector4 back to a Vector3.
        /// </summary>
        /// <param name="vec">The vector to transform.</param>
        /// <param name="mat">The desired transformation.</param>
        /// <returns>The transformed vector.</returns>
        [Pure]
        public static Vector3 TransformPerspective(Vector3 vec, Matrix4 mat)
        {
            TransformPerspective(in vec, in mat, out Vector3 result);
            return result;
        }

        /// <summary>
        /// Transform a Vector3 by the given Matrix, and project the resulting Vector4 back to a Vector3.
        /// </summary>
        /// <param name="vec">The vector to transform.</param>
        /// <param name="mat">The desired transformation.</param>
        /// <param name="result">The transformed vector.</param>
        public static void TransformPerspective(in Vector3 vec, in Matrix4 mat, out Vector3 result)
        {
            Vector4 v = new Vector4(vec.X, vec.Y, vec.Z, 1);
            Vector4.TransformRow(in v, in mat, out v);
            result.X = v.X / v.W;
            result.Y = v.Y / v.W;
            result.Z = v.Z / v.W;
        }

        /// <summary>
        /// Calculates the angle (in radians) between two vectors.
        /// </summary>
        /// <param name="first">The first vector.</param>
        /// <param name="second">The second vector.</param>
        /// <returns>Angle (in radians) between the vectors.</returns>
        /// <remarks>Note that the returned angle is never bigger than the constant Pi.</remarks>
        [Pure]
        public static float CalculateAngle(Vector3 first, Vector3 second)
        {
            CalculateAngle(in first, in second, out float result);
            return result;
        }

        /// <summary>
        /// Calculates the angle (in radians) between two vectors.
        /// </summary>
        /// <param name="first">The first vector.</param>
        /// <param name="second">The second vector.</param>
        /// <param name="result">Angle (in radians) between the vectors.</param>
        /// <remarks>Note that the returned angle is never bigger than the constant Pi.</remarks>
        public static void CalculateAngle(in Vector3 first, in Vector3 second, out float result)
        {
            Dot(in first, in second, out float temp);
            result = MathF.Acos(Math.Clamp(temp / (first.Length * second.Length), -1.0f, 1.0f));
        }

        /// <summary>
        /// Projects a vector from object space into screen space.
        /// </summary>
        /// <param name="vector">The vector to project.</param>
        /// <param name="x">The X coordinate of the viewport.</param>
        /// <param name="y">The Y coordinate of the viewport.</param>
        /// <param name="width">The width of the viewport.</param>
        /// <param name="height">The height of the viewport.</param>
        /// <param name="minZ">The minimum depth of the viewport.</param>
        /// <param name="maxZ">The maximum depth of the viewport.</param>
        /// <param name="worldViewProjection">The world-view-projection matrix.</param>
        /// <returns>The vector in screen space.</returns>
        /// <remarks>
        /// To project to normalized device coordinates (NDC) use the following parameters:
        /// Project(vector, -1, -1, 2, 2, -1, 1, worldViewProjection).
        /// </remarks>
        [Pure]
        public static Vector3 Project
        (
            Vector3 vector,
            float x,
            float y,
            float width,
            float height,
            float minZ,
            float maxZ,
            Matrix4 worldViewProjection
        )
        {
            Vector4 result;

            result.X =
                (vector.X * worldViewProjection.M11) +
                (vector.Y * worldViewProjection.M21) +
                (vector.Z * worldViewProjection.M31) +
                worldViewProjection.M41;

            result.Y =
                (vector.X * worldViewProjection.M12) +
                (vector.Y * worldViewProjection.M22) +
                (vector.Z * worldViewProjection.M32) +
                worldViewProjection.M42;

            result.Z =
                (vector.X * worldViewProjection.M13) +
                (vector.Y * worldViewProjection.M23) +
                (vector.Z * worldViewProjection.M33) +
                worldViewProjection.M43;

            result.W =
                (vector.X * worldViewProjection.M14) +
                (vector.Y * worldViewProjection.M24) +
                (vector.Z * worldViewProjection.M34) +
                worldViewProjection.M44;

            result /= result.W;

            result.X = x + (width * ((result.X + 1.0f) / 2.0f));
            result.Y = y + (height * ((result.Y + 1.0f) / 2.0f));
            result.Z = minZ + ((maxZ - minZ) * ((result.Z + 1.0f) / 2.0f));

            return new Vector3(result.X, result.Y, result.Z);
        }

        /// <summary>
        /// Projects a vector from screen space into object space.
        /// </summary>
        /// <param name="vector">The vector to project.</param>
        /// <param name="x">The X coordinate of the viewport.</param>
        /// <param name="y">The Y coordinate of the viewport.</param>
        /// <param name="width">The width of the viewport.</param>
        /// <param name="height">The height of the viewport.</param>
        /// <param name="minZ">The minimum depth of the viewport.</param>
        /// <param name="maxZ">The maximum depth of the viewport.</param>
        /// <param name="inverseWorldViewProjection">The inverse of the world-view-projection matrix.</param>
        /// <returns>The vector in object space.</returns>
        /// <remarks>
        /// To project from normalized device coordinates (NDC) use the following parameters:
        /// Project(vector, -1, -1, 2, 2, -1, 1, inverseWorldViewProjection).
        /// </remarks>
        [Pure]
        public static Vector3 Unproject
        (
            Vector3 vector,
            float x,
            float y,
            float width,
            float height,
            float minZ,
            float maxZ,
            Matrix4 inverseWorldViewProjection
        )
        {
            float tempX = ((vector.X - x) / width * 2.0f) - 1.0f;
            float tempY = ((vector.Y - y) / height * 2.0f) - 1.0f;
            float tempZ = ((vector.Z - minZ) / (maxZ - minZ) * 2.0f) - 1.0f;

            Vector3 result;
            result.X =
                (tempX * inverseWorldViewProjection.M11) +
                (tempY * inverseWorldViewProjection.M21) +
                (tempZ * inverseWorldViewProjection.M31) +
                inverseWorldViewProjection.M41;

            result.Y =
                (tempX * inverseWorldViewProjection.M12) +
                (tempY * inverseWorldViewProjection.M22) +
                (tempZ * inverseWorldViewProjection.M32) +
                inverseWorldViewProjection.M42;

            result.Z =
                (tempX * inverseWorldViewProjection.M13) +
                (tempY * inverseWorldViewProjection.M23) +
                (tempZ * inverseWorldViewProjection.M33) +
                inverseWorldViewProjection.M43;

            float tempW =
                (tempX * inverseWorldViewProjection.M14) +
                (tempY * inverseWorldViewProjection.M24) +
                (tempZ * inverseWorldViewProjection.M34) +
                inverseWorldViewProjection.M44;

            result /= tempW;

            return result;
        }

        /// <summary>
        /// Gets or sets an OpenTK.Vector2 with the X and Y components of this instance.
        /// </summary>
        [XmlIgnore]
        public Vector2 Xy
        {
            get => Unsafe.As<Vector3, Vector2>(ref this);
            set
            {
                X = value.X;
                Y = value.Y;
            }
        }

        /// <summary>
        /// Gets or sets an OpenTK.Vector2 with the X and Z components of this instance.
        /// </summary>
        [XmlIgnore]
        public Vector2 Xz
        {
            readonly get => new Vector2(X, Z);
            set
            {
                X = value.X;
                Z = value.Y;
            }
        }

        /// <summary>
        /// Gets or sets an OpenTK.Vector2 with the Y and X components of this instance.
        /// </summary>
        [XmlIgnore]
        public Vector2 Yx
        {
            readonly get => new Vector2(Y, X);
            set
            {
                Y = value.X;
                X = value.Y;
            }
        }

        /// <summary>
        /// Gets or sets an OpenTK.Vector2 with the Y and Z components of this instance.
        /// </summary>
        [XmlIgnore]
        public Vector2 Yz
        {
            readonly get => new Vector2(Y, Z);
            set
            {
                Y = value.X;
                Z = value.Y;
            }
        }

        /// <summary>
        /// Gets or sets an OpenTK.Vector2 with the Z and X components of this instance.
        /// </summary>
        [XmlIgnore]
        public Vector2 Zx
        {
            readonly get => new Vector2(Z, X);
            set
            {
                Z = value.X;
                X = value.Y;
            }
        }

        /// <summary>
        /// Gets or sets an OpenTK.Vector2 with the Z and Y components of this instance.
        /// </summary>
        [XmlIgnore]
        public Vector2 Zy
        {
            readonly get => new Vector2(Z, Y);
            set
            {
                Z = value.X;
                Y = value.Y;
            }
        }

        /// <summary>
        /// Gets or sets an OpenTK.Vector3 with the X, Z, and Y components of this instance.
        /// </summary>
        [XmlIgnore]
        public Vector3 Xzy
        {
            readonly get => new Vector3(X, Z, Y);
            set
            {
                X = value.X;
                Z = value.Y;
                Y = value.Z;
            }
        }

        /// <summary>
        /// Gets or sets an OpenTK.Vector3 with the Y, X, and Z components of this instance.
        /// </summary>
        [XmlIgnore]
        public Vector3 Yxz
        {
            readonly get => new Vector3(Y, X, Z);
            set
            {
                Y = value.X;
                X = value.Y;
                Z = value.Z;
            }
        }

        /// <summary>
        /// Gets or sets an OpenTK.Vector3 with the Y, Z, and X components of this instance.
        /// </summary>
        [XmlIgnore]
        public Vector3 Yzx
        {
            readonly get => new Vector3(Y, Z, X);
            set
            {
                Y = value.X;
                Z = value.Y;
                X = value.Z;
            }
        }

        /// <summary>
        /// Gets or sets an OpenTK.Vector3 with the Z, X, and Y components of this instance.
        /// </summary>
        [XmlIgnore]
        public Vector3 Zxy
        {
            readonly get => new Vector3(Z, X, Y);
            set
            {
                Z = value.X;
                X = value.Y;
                Y = value.Z;
            }
        }

        /// <summary>
        /// Gets or sets an OpenTK.Vector3 with the Z, Y, and X components of this instance.
        /// </summary>
        [XmlIgnore]
        public Vector3 Zyx
        {
            readonly get => new Vector3(Z, Y, X);
            set
            {
                Z = value.X;
                Y = value.Y;
                X = value.Z;
            }
        }

        /// <summary>
        /// Adds two instances.
        /// </summary>
        /// <param name="left">The first instance.</param>
        /// <param name="right">The second instance.</param>
        /// <returns>The result of the calculation.</returns>
        [Pure]
        public static Vector3 operator +(Vector3 left, Vector3 right)
        {
            left.X += right.X;
            left.Y += right.Y;
            left.Z += right.Z;
            return left;
        }

        /// <summary>
        /// Subtracts two instances.
        /// </summary>
        /// <param name="left">The first instance.</param>
        /// <param name="right">The second instance.</param>
        /// <returns>The result of the calculation.</returns>
        [Pure]
        public static Vector3 operator -(Vector3 left, Vector3 right)
        {
            left.X -= right.X;
            left.Y -= right.Y;
            left.Z -= right.Z;
            return left;
        }

        /// <summary>
        /// Negates an instance.
        /// </summary>
        /// <param name="vec">The instance.</param>
        /// <returns>The result of the calculation.</returns>
        [Pure]
        public static Vector3 operator -(Vector3 vec)
        {
            vec.X = -vec.X;
            vec.Y = -vec.Y;
            vec.Z = -vec.Z;
            return vec;
        }

        /// <summary>
        /// Multiplies an instance by a scalar.
        /// </summary>
        /// <param name="vec">The instance.</param>
        /// <param name="scale">The scalar.</param>
        /// <returns>The result of the calculation.</returns>
        [Pure]
        public static Vector3 operator *(Vector3 vec, float scale)
        {
            vec.X *= scale;
            vec.Y *= scale;
            vec.Z *= scale;
            return vec;
        }

        /// <summary>
        /// Multiplies an instance by a scalar.
        /// </summary>
        /// <param name="scale">The scalar.</param>
        /// <param name="vec">The instance.</param>
        /// <returns>The result of the calculation.</returns>
        [Pure]
        public static Vector3 operator *(float scale, Vector3 vec)
        {
            vec.X *= scale;
            vec.Y *= scale;
            vec.Z *= scale;
            return vec;
        }

        /// <summary>
        /// Component-wise multiplication between the specified instance by a scale vector.
        /// </summary>
        /// <param name="scale">Left operand.</param>
        /// <param name="vec">Right operand.</param>
        /// <returns>Result of multiplication.</returns>
        [Pure]
        public static Vector3 operator *(Vector3 vec, Vector3 scale)
        {
            vec.X *= scale.X;
            vec.Y *= scale.Y;
            vec.Z *= scale.Z;
            return vec;
        }

        /// <summary>
        /// Transform a Vector by the given Matrix.
        /// </summary>
        /// <param name="vec">The vector to transform.</param>
        /// <param name="mat">The desired transformation.</param>
        /// <returns>The transformed vector.</returns>
        [Pure]
        public static Vector3 operator *(Vector3 vec, Matrix3 mat)
        {
            TransformRow(in vec, in mat, out Vector3 result);
            return result;
        }

        /// <summary>
        /// Transform a Vector by the given Matrix using right-handed notation.
        /// </summary>
        /// <param name="mat">The desired transformation.</param>
        /// <param name="vec">The vector to transform.</param>
        /// <returns>The transformed vector.</returns>
        [Pure]
        public static Vector3 operator *(Matrix3 mat, Vector3 vec)
        {
            TransformColumn(in mat, in vec, out Vector3 result);
            return result;
        }

        /// <summary>
        /// Transforms a vector by a quaternion rotation.
        /// </summary>
        /// <param name="vec">The vector to transform.</param>
        /// <param name="quat">The quaternion to rotate the vector by.</param>
        /// <returns>The multiplied vector.</returns>
        [Pure]
        public static Vector3 operator *(Quaternion quat, Vector3 vec)
        {
            Transform(in vec, in quat, out Vector3 result);
            return result;
        }

        /// <summary>
        /// Divides an instance by a scalar.
        /// </summary>
        /// <param name="vec">The instance.</param>
        /// <param name="scale">The scalar.</param>
        /// <returns>The result of the calculation.</returns>
        [Pure]
        public static Vector3 operator /(Vector3 vec, float scale)
        {
            vec.X /= scale;
            vec.Y /= scale;
            vec.Z /= scale;
            return vec;
        }

        /// <summary>
        /// Component-wise division between the specified instance by a scale vector.
        /// </summary>
        /// <param name="vec">Left operand.</param>
        /// <param name="scale">Right operand.</param>
        /// <returns>Result of the division.</returns>
        [Pure]
        public static Vector3 operator /(Vector3 vec, Vector3 scale)
        {
            vec.X /= scale.X;
            vec.Y /= scale.Y;
            vec.Z /= scale.Z;
            return vec;
        }

        /// <summary>
        /// Compares two instances for equality.
        /// </summary>
        /// <param name="left">The first instance.</param>
        /// <param name="right">The second instance.</param>
        /// <returns>True, if left equals right; false otherwise.</returns>
        public static bool operator ==(Vector3 left, Vector3 right)
        {
            return left.Equals(right);
        }

        /// <summary>
        /// Compares two instances for inequality.
        /// </summary>
        /// <param name="left">The first instance.</param>
        /// <param name="right">The second instance.</param>
        /// <returns>True, if left does not equal right; false otherwise.</returns>
        public static bool operator !=(Vector3 left, Vector3 right)
        {
            return !(left == right);
        }

        /// <summary>
        /// Converts OpenTK.Vector3 to OpenTK.Vector3d.
        /// </summary>
        /// <param name="vec">The Vector3 to convert.</param>
        /// <returns>The resulting Vector3d.</returns>
        [Pure]
        public static implicit operator Vector3d(Vector3 vec)
        {
            return new Vector3d(vec.X, vec.Y, vec.Z);
        }

        /// <summary>
        /// Converts OpenTK.Vector3 to OpenTK.Vector3h.
        /// </summary>
        /// <param name="vec">The Vector3 to convert.</param>
        /// <returns>The resulting Vector3h.</returns>
        [Pure]
        public static explicit operator Vector3h(Vector3 vec)
        {
            return new Vector3h(vec.X, vec.Y, vec.Z);
        }

        /// <summary>
        /// Converts OpenTK.Vector3 to OpenTK.Vector3i.
        /// </summary>
        /// <param name="vec">The Vector3 to convert.</param>
        /// <returns>The resulting Vector3i.</returns>
        [Pure]
        public static explicit operator Vector3i(Vector3 vec)
        {
            return new Vector3i((int)vec.X, (int)vec.Y, (int)vec.Z);
        }

        /// <summary>
        /// Initializes a new instance of the <see cref="Vector3"/> struct using a tuple containing the component
        /// values.
        /// </summary>
        /// <param name="values">A tuple containing the component values.</param>
        /// <returns>A new instance of the <see cref="Vector3"/> struct with the given component values.</returns>
        [Pure]
        public static implicit operator Vector3((float X, float Y, float Z) values)
        {
            return new Vector3(values.X, values.Y, values.Z);
        }

        /// <inheritdoc/>
        public override readonly string ToString()
        {
            return ToString(null, null);
        }

        /// <inheritdoc cref="ToString(string, IFormatProvider)"/>
        public readonly string ToString(string format)
        {
            return ToString(format, null);
        }

        /// <inheritdoc cref="ToString(string, IFormatProvider)"/>
        public readonly string ToString(IFormatProvider formatProvider)
        {
            return ToString(null, formatProvider);
        }

        /// <inheritdoc />
        public readonly string ToString(string format, IFormatProvider formatProvider)
        {
            return string.Format(
                "({0}{3} {1}{3} {2})",
                X.ToString(format, formatProvider),
                Y.ToString(format, formatProvider),
                Z.ToString(format, formatProvider),
                MathHelper.GetListSeparator(formatProvider));
        }

        /// <inheritdoc />
        public override readonly bool Equals(object obj)
        {
            return obj is Vector3 && Equals((Vector3)obj);
        }

        /// <inheritdoc />
        public readonly bool Equals(Vector3 other)
        {
            return X == other.X &&
                   Y == other.Y &&
                   Z == other.Z;
        }

        /// <inheritdoc />
        public override readonly int GetHashCode()
        {
            return HashCode.Combine(X, Y, Z);
        }

        /// <summary>
        /// Deconstructs the vector into it's individual components.
        /// </summary>
        /// <param name="x">The X component of the vector.</param>
        /// <param name="y">The Y component of the vector.</param>
        /// <param name="z">The Z component of the vector.</param>
        [Pure]
        public readonly void Deconstruct(out float x, out float y, out float z)
        {
            x = X;
            y = Y;
            z = Z;
        }
    }
}<|MERGE_RESOLUTION|>--- conflicted
+++ resolved
@@ -147,7 +147,7 @@
         /// <summary>
         /// Gets an approximation of 1 over the length (magnitude) of the vector.
         /// </summary>
-        public readonly float ReciprocalLengthFast => MathHelper.InverseSqrtFast((X * X) + (Y * Y) + (Z * Z));
+        public readonly float ReciprocalLengthFast => MathF.ReciprocalSqrtEstimate((X * X) + (Y * Y) + (Z * Z));
 
         /// <summary>
         /// Gets an approximation of the vector length (magnitude).
@@ -157,11 +157,7 @@
         /// </remarks>
         /// <see cref="Length"/>
         /// <seealso cref="LengthSquared"/>
-<<<<<<< HEAD
-        public float LengthFast => 1.0f / MathF.ReciprocalSqrtEstimate((X * X) + (Y * Y) + (Z * Z));
-=======
-        public readonly float LengthFast => 1.0f / MathHelper.InverseSqrtFast((X * X) + (Y * Y) + (Z * Z));
->>>>>>> 03a7fc3f
+        public readonly float LengthFast => 1.0f / MathF.ReciprocalSqrtEstimate((X * X) + (Y * Y) + (Z * Z));
 
         /// <summary>
         /// Gets the square of the vector length (magnitude).
@@ -201,11 +197,7 @@
         /// </summary>
         public void NormalizeFast()
         {
-<<<<<<< HEAD
             float scale = MathF.ReciprocalSqrtEstimate((X * X) + (Y * Y) + (Z * Z));
-=======
-            float scale = MathHelper.InverseSqrtFast((X * X) + (Y * Y) + (Z * Z));
->>>>>>> 03a7fc3f
             X *= scale;
             Y *= scale;
             Z *= scale;
@@ -667,11 +659,7 @@
         [Pure]
         public static Vector3 NormalizeFast(Vector3 vec)
         {
-<<<<<<< HEAD
             float scale = MathF.ReciprocalSqrtEstimate((vec.X * vec.X) + (vec.Y * vec.Y) + (vec.Z * vec.Z));
-=======
-            float scale = MathHelper.InverseSqrtFast((vec.X * vec.X) + (vec.Y * vec.Y) + (vec.Z * vec.Z));
->>>>>>> 03a7fc3f
             vec.X *= scale;
             vec.Y *= scale;
             vec.Z *= scale;
@@ -685,11 +673,7 @@
         /// <param name="result">The normalized vector.</param>
         public static void NormalizeFast(in Vector3 vec, out Vector3 result)
         {
-<<<<<<< HEAD
             float scale = MathF.ReciprocalSqrtEstimate((vec.X * vec.X) + (vec.Y * vec.Y) + (vec.Z * vec.Z));
-=======
-            float scale = MathHelper.InverseSqrtFast((vec.X * vec.X) + (vec.Y * vec.Y) + (vec.Z * vec.Z));
->>>>>>> 03a7fc3f
             result.X = vec.X * scale;
             result.Y = vec.Y * scale;
             result.Z = vec.Z * scale;
