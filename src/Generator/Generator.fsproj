--- conflicted
+++ resolved
@@ -11,13 +11,9 @@
     <Compile Include="Constants.fs" />
     <Compile Include="Parsing.fs" />
     <Compile Include="TypeMapping.fs" />
-<<<<<<< HEAD
-=======
     <Compile Include="Formatting.fs" />
     <Compile Include="OverloadGeneration.fs" />
->>>>>>> 325a50d4
     <Compile Include="Aggregator.fs" />
-    <Compile Include="Formatting.fs" />
     <Compile Include="Program.fs" />
   </ItemGroup>
 
