--- conflicted
+++ resolved
@@ -112,16 +112,6 @@
     {
         public bool TryGenerateOverloads(Overload overload, [NotNullWhen(true)] out List<Overload>? newOverloads)
         {
-<<<<<<< HEAD
-            if (overload.NativeFunction.EntryPoint.StartsWith("glGetInteger") ||
-                overload.NativeFunction.EntryPoint.StartsWith("glGetFloat") ||
-                overload.NativeFunction.EntryPoint.StartsWith("glGetDouble") ||
-                overload.NativeFunction.EntryPoint.StartsWith("glGetBoolean"))
-            {
-                // We are looking for function where the last parameter is a pointer argument called "data" that we are going to convert to a return value.
-
-                if (overload.InputParameters[^1].Type is CSPointer pointer && overload.InputParameters[^1].Name == "data")
-=======
             if (overload.NativeFunction.EntryPoint.StartsWith("glGet")
                 // FIXME: It might be better to be more selective about what
                 // functions we overload like this to reduce the number of
@@ -152,19 +142,15 @@
                 if (overload.InputParameters[^1].Type is CSPointer pointer &&
                     pointer.BaseType is not CSVoid &&
                     pointer.BaseType is not CSChar8)
->>>>>>> 3320d245
                 {
                     string newReturnName = $"{overload.InputParameters[^1].Name}_val";
                     var layer = new GetReturnLayer(overload.InputParameters[^1], pointer.BaseType, newReturnName);
 
                     var inputParams = overload.InputParameters[0..^1];
 
-<<<<<<< HEAD
-=======
                     var nameTable = overload.NameTable.New();
                     nameTable.ReturnName = newReturnName;
 
->>>>>>> 3320d245
                     newOverloads = new List<Overload>()
                     {
                         overload,
@@ -174,11 +160,7 @@
                             MarshalLayerToNested = layer,
                             InputParameters = inputParams,
                             ReturnType = pointer.BaseType,
-<<<<<<< HEAD
-                            ReturnVariableName = overload.InputParameters[^1].Name,
-=======
                             NameTable = nameTable,
->>>>>>> 3320d245
                         }
                     };
                     return true;
@@ -193,12 +175,8 @@
         {
             public void WritePrologue(IndentedTextWriter writer, NameTable nameTable)
             {
-<<<<<<< HEAD
-                writer.WriteLine($"{BaseType.ToCSString()} {NewReturnName} = default;");
-=======
                 // FIXME: Detect if we need to create our own variable!
                 //writer.WriteLine($"{BaseType.ToCSString()} {NewReturnName};");
->>>>>>> 3320d245
                 writer.WriteLine($"{ReturnParam.Type.ToCSString()} {nameTable[ReturnParam]} = &{NewReturnName};");
             }
 
