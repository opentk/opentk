﻿using Generator.Utility.Extensions;
using System;
using System.Collections.Generic;
using System.IO;
using System.Linq;
using System.Reflection;
using System.Text;
using System.CodeDom.Compiler;
using Generator.Parsing;
using Generator.Utility;

namespace Generator.Writing
{
    internal static class Writer
    {
        private const string BaseNamespace = "OpenTK";
        private const string GraphicsNamespace = BaseNamespace + ".Graphics";
        private const string LoaderClass = "GLLoader";
        private const string LoaderBindingsContext = LoaderClass + ".BindingsContext";

        public static void Write(OutputData data)
        {
            string outputProjectPath = Path.Combine(
                Path.GetDirectoryName(Assembly.GetExecutingAssembly().Location) ?? throw new NullReferenceException(),
                "..", "..", "..", "..", GraphicsNamespace);

            // This should create folders to put the versions in
            foreach (var api in data.Apis)
            {
                string apiNamespace = api.Api switch
                {
                    OutputApi.GL => "OpenGL",
                    OutputApi.GLCompat => "OpenGL.Compatibility",
                    OutputApi.GLES1 => "OpenGLES1",
                    OutputApi.GLES3 => "OpenGLES3",
                    _ => throw new Exception($"This is not a valid output API ({api.Api})"),
                };
                string directoryPath = Path.Combine(outputProjectPath, Path.Combine(apiNamespace.Split('.')));
                if (Directory.Exists(directoryPath) == false) Directory.CreateDirectory(directoryPath);
                var files = Directory.GetFiles(directoryPath, "*.cs", SearchOption.TopDirectoryOnly);
                foreach (var file in files.Where(file => Path.GetFileName(file) != "GL.Manual.cs"))
                {
                    File.Delete(file);
                }

                WriteNativeFunctions(directoryPath, apiNamespace, api.Vendors, api.Documentation);
                WriteOverloads(directoryPath, apiNamespace, api.Vendors, api.Documentation);

                WriteEnums(directoryPath, apiNamespace, api.EnumGroups);
            }
        }

        private static void WriteNativeFunctions(
            string directoryPath,
            string glNamespace,
            Dictionary<string, GLVendorFunctions> groups,
            Dictionary<NativeFunction, FunctionDocumentation> documentation)
        {
            using StreamWriter stream = File.CreateText(Path.Combine(directoryPath, "GL.Native.cs"));
            using IndentedTextWriter writer = new IndentedTextWriter(stream);
            writer.WriteLine("// This file is auto generated, do not edit.");
            writer.WriteLine("using System;");
            writer.WriteLine("using System.Runtime.InteropServices;");
            writer.WriteLine("using OpenTK.Graphics;");
            writer.WriteLine();
            writer.WriteLine($"namespace {GraphicsNamespace}.{glNamespace}");
            using (writer.CsScope())
            {
                writer.WriteLine($"public static unsafe partial class GL");
                using (writer.CsScope())
                {
                    foreach (var (vendor, group) in groups)
                    {
                        CsScope? scope = null;
                        if (!string.IsNullOrWhiteSpace(vendor))
                        {
                            writer.WriteLine($"public static unsafe partial class {vendor}");
                            scope = writer.CsScope();
                        }

                        foreach (var function in group.NativeFunctions)
                        {
                            bool postfixName = group.NativeFunctionsWithPostfix.Contains(function);
                            documentation.TryGetValue(function, out FunctionDocumentation? functionDocumentation);
                            WriteNativeMethod(writer, function, postfixName, functionDocumentation);
                        }

                        scope?.Dispose();
                    }
                }
            }

            writer.Flush();
        }

        private static void WriteNativeMethod(IndentedTextWriter writer, NativeFunction function, bool postfixName, FunctionDocumentation? documentation)
        {
            // Write delegate field initialized to the lazy loader.
            // Write public function definition that calls delegate.
            // Write lazy loader function.
            string name = function.FunctionName;
            if (postfixName) name += "_";

            StringBuilder paramNames = new StringBuilder();
            StringBuilder delegateTypes = new StringBuilder();
            StringBuilder signature = new StringBuilder();

            for (int i = 0; i < function.Parameters.Count; i++)
            {
                var param = function.Parameters[i];

                paramNames.Append(param.Name);
                string type = param.Type.ToCSString();
                delegateTypes.Append(type);
                signature.Append($"{type} {param.Name}");

                // If we are adding more types, append a ", "
                if (i + 1 < function.Parameters.Count)
                {
                    paramNames.Append(", ");
                    signature.Append(", ");
                }

                delegateTypes.Append(", ");
            }

            // Because there might be ABI differences between returning a struct and a primitive type we can't assume the GL function is gonna return a struct,
            // so we need to match the native function signature excactly, to avoid a mismatch in the ABI.
            // - 2021-06-22
            bool handleAbiDifferenceForTypesafeHandles;

            string returnType;
            if (function.ReturnType is CSStruct returnStruct)
            {
                if (returnStruct.UnderlyingType == null) throw new Exception("A function returned a struct, but didn't have an underlying representation.");
                returnType = returnStruct.UnderlyingType.ToCSString();

                handleAbiDifferenceForTypesafeHandles = true;
            }
            else
            {
                returnType = function.ReturnType.ToCSString();

                handleAbiDifferenceForTypesafeHandles = false;
            }

            delegateTypes.Append(returnType);

            writer.WriteLine($"private static delegate* unmanaged<{delegateTypes}> _{name}_fnptr = &{name}_Lazy;");

            if (documentation != null)
            {
                WriteDocumentation(writer, documentation);
            }

            if (handleAbiDifferenceForTypesafeHandles)
            {
                // Here we just cast and return the correct return type in the public facing function.
                // This works because all of the structs that get here should have a defined cast from the primitive type to the struct type.
                // These casts need to be added manually for this to work correctly.
                // - 2021-06-22
                writer.WriteLine($"public static {function.ReturnType.ToCSString()} {name}({signature}) => ({function.ReturnType.ToCSString()}) _{name}_fnptr({paramNames});");
            }
            else
            {
                writer.WriteLine($"public static {returnType} {name}({signature}) => _{name}_fnptr({paramNames});");
            }

            writer.WriteLine($"[UnmanagedCallersOnly]");
            writer.WriteLine($"private static {returnType} {name}_Lazy({signature})");
            using (writer.CsScope())
            {
                // Dotnet gurantees you can't get torn values when assigning functionpointers, assuming proper allignment which is default.
                writer.WriteLine($"_{name}_fnptr = (delegate* unmanaged<{delegateTypes}>){LoaderBindingsContext}.GetProcAddress(\"{function.EntryPoint}\");");

                if (function.ReturnType is not CSVoid)
                {
                    writer.WriteLine($"return _{name}_fnptr({paramNames});");
                }
                else
                {
                    writer.WriteLine($"_{name}_fnptr({paramNames});");
                }
            }

            writer.WriteLine();
        }

        private static void WriteOverloads(
            string directoryPath,
            string glNamespace,
            Dictionary<string, GLVendorFunctions> groups,
            Dictionary<NativeFunction, CommandDocumentation> documentation)
        {
            using StreamWriter stream = File.CreateText(Path.Combine(directoryPath, "GL.Overloads.cs"));
            using IndentedTextWriter writer = new IndentedTextWriter(stream);
            writer.WriteLine("// This file is auto generated, do not edit.");
            writer.WriteLine("using System;");
            writer.WriteLine("using System.Runtime.CompilerServices;");
            writer.WriteLine("using System.Runtime.InteropServices;");
            writer.WriteLine("using OpenTK.Mathematics;");
            writer.WriteLine("using OpenTK.Graphics;");
            writer.WriteLine();
            writer.WriteLine($"namespace {GraphicsNamespace}.{glNamespace}");
            using (writer.CsScope())
            {
                writer.WriteLine($"public static unsafe partial class GL");
                using (writer.CsScope())
                {
                    foreach (var (vendor, group) in groups)
                    {
                        CsScope? scope = null;
                        if (!string.IsNullOrWhiteSpace(vendor))
                        {
                            writer.WriteLine($"public static unsafe partial class {vendor}");
                            scope = writer.CsScope();
                        }

                        foreach (var nativeFunctionOverloads in group.OverloadsGroupedByNativeFunctions)
                        {
                            foreach (var overload in nativeFunctionOverloads)
                            {
                                bool postfixNativeCall = group.NativeFunctionsWithPostfix.Contains(overload.NativeFunction);
                                documentation.TryGetValue(overload.NativeFunction, out CommandDocumentation? documenation);
                                WriteOverloadMethod(writer, overload, postfixNativeCall, documenation);
                            }
                        }

                        scope?.Dispose();
                    }
                }
            }
        }

        private static void WriteOverloadMethod(IndentedTextWriter writer, Overload overload, bool postfixNativeCall, CommandDocumentation? documenation)
        {
            writer.WriteLine($"/// <inheritdoc cref=\"{overload.NativeFunction.FunctionName}\"/>");

            string parameterString =
                string.Join(", ", overload.InputParameters.Select(p => $"{p.Type.ToCSString()} {p.Name}"));

            string genericTypes =
                overload.GenericTypes.Length <= 0 ? "" : $"<{string.Join(", ", overload.GenericTypes)}>";
            writer.WriteLine(
                $"public static unsafe {overload.ReturnType.ToCSString()} {overload.OverloadName}{genericTypes}({parameterString})");
            using (writer.Indent())
            {
                foreach (var type in overload.GenericTypes)
                {
                    writer.WriteLine($"where {type} : unmanaged");
                }
            }

            using (writer.CsScope())
            {
                if (overload.ReturnType is not CSVoid && overload.NativeFunction.ReturnType is not CSVoid)
                {
                    writer.WriteLine($"{overload.NativeFunction.ReturnType.ToCSString()} returnValue;");
                }

                string? returnName = WriteNestedOverload(writer, overload, new NameTable(), postfixNativeCall);

                if (returnName != null)
                {
                    writer.WriteLine($"return {returnName};");
                }
            }
        }

        private static string? WriteNestedOverload(IndentedTextWriter writer, Overload overload, NameTable nameTable, bool postfixNativeCall)
        {
            // Update the name table with the names for this overload.
            nameTable.Apply(overload.NameTable);

            overload.MarshalLayerToNested?.WritePrologue(writer, nameTable);

            string? returnName;
            if (overload.NestedOverload != null)
            {
                returnName = WriteNestedOverload(writer, overload.NestedOverload, nameTable, postfixNativeCall);
            }
            else
            {
                // Writes the native call.
                NativeFunction nativeFunction = overload.NativeFunction;
                string name = nativeFunction.FunctionName;
                if (postfixNativeCall) name += "_";

                string arguments = string.Join(", ", nativeFunction.Parameters.Select(p => nameTable[p]));

                if (nativeFunction.ReturnType is CSVoid)
                {
                    writer.WriteLine($"{name}({arguments});");
                    return null;
                }
                else
                {
                    writer.WriteLine($"returnValue = {name}({arguments});");
                    return "returnValue";
                }
            }

            return overload.MarshalLayerToNested?.WriteEpilogue(writer, nameTable, returnName) ?? returnName;
        }

<<<<<<< HEAD
        private static void WriteDocumentation(IndentedTextWriter writer, CommandDocumentation documentation)
=======
        /// <summary>
        /// 
        /// </summary>
        /// <param name="writer"></param>
        /// <param name="documentation"></param>
        private static void WriteDocumentation(IndentedTextWriter writer, FunctionDocumentation documentation)
>>>>>>> 2aa0861e
        {
            writer.WriteLine($"/// <summary> <b>[requires: {string.Join(" | ", documentation.AddedIn)}]</b> {documentation.Purpose} </summary>");

            foreach (ParameterDocumentation parameter in documentation.Parameters)
            {
                writer.WriteLine($"/// <param name=\"{parameter.Name}\">{parameter.Description}</param>");
            }
        }

        private static void WriteEnums(string directoryPath, string apiNamespace, List<EnumGroup> enumGroups)
        {
            using StreamWriter stream = File.CreateText(Path.Combine(directoryPath, "Enums.cs"));
            using IndentedTextWriter writer = new IndentedTextWriter(stream);
            writer.WriteLine("// This file is auto generated, do not edit.");
            writer.WriteLine("using System;");
            writer.WriteLine();
            writer.WriteLine($"namespace {GraphicsNamespace}.{apiNamespace}");
            using (writer.CsScope())
            {
                writer.WriteLineNoTabs("#pragma warning disable CA1069 // Enums values should not be duplicated");
                WriteEnumGroups(writer, enumGroups);
                writer.WriteLineNoTabs("#pragma warning restore CA1069 // Enums values should not be duplicated");
            }
        }

        private static void WriteEnumGroups(IndentedTextWriter writer, List<EnumGroup> enumGroups)
        {
            foreach (var group in enumGroups)
            {
                if (group.IsFlags) writer.WriteLine($"[Flags]");
                writer.WriteLine($"public enum {group.Name} : uint");
                using (writer.CsScope())
                {
                    foreach (var member in group.Members)
                    {
                        writer.WriteLine($"{member.Name} = {member.Value},");
                    }
                }
            }
        }
    }
}<|MERGE_RESOLUTION|>--- conflicted
+++ resolved
@@ -44,7 +44,7 @@
                 }
 
                 WriteNativeFunctions(directoryPath, apiNamespace, api.Vendors, api.Documentation);
-                WriteOverloads(directoryPath, apiNamespace, api.Vendors, api.Documentation);
+                WriteOverloads(directoryPath, apiNamespace, api.Vendors);
 
                 WriteEnums(directoryPath, apiNamespace, api.EnumGroups);
             }
@@ -189,8 +189,7 @@
         private static void WriteOverloads(
             string directoryPath,
             string glNamespace,
-            Dictionary<string, GLVendorFunctions> groups,
-            Dictionary<NativeFunction, CommandDocumentation> documentation)
+            Dictionary<string, GLVendorFunctions> groups)
         {
             using StreamWriter stream = File.CreateText(Path.Combine(directoryPath, "GL.Overloads.cs"));
             using IndentedTextWriter writer = new IndentedTextWriter(stream);
@@ -221,8 +220,7 @@
                             foreach (var overload in nativeFunctionOverloads)
                             {
                                 bool postfixNativeCall = group.NativeFunctionsWithPostfix.Contains(overload.NativeFunction);
-                                documentation.TryGetValue(overload.NativeFunction, out CommandDocumentation? documenation);
-                                WriteOverloadMethod(writer, overload, postfixNativeCall, documenation);
+                                WriteOverloadMethod(writer, overload, postfixNativeCall);
                             }
                         }
 
@@ -232,7 +230,7 @@
             }
         }
 
-        private static void WriteOverloadMethod(IndentedTextWriter writer, Overload overload, bool postfixNativeCall, CommandDocumentation? documenation)
+        private static void WriteOverloadMethod(IndentedTextWriter writer, Overload overload, bool postfixNativeCall)
         {
             writer.WriteLine($"/// <inheritdoc cref=\"{overload.NativeFunction.FunctionName}\"/>");
 
@@ -303,16 +301,8 @@
             return overload.MarshalLayerToNested?.WriteEpilogue(writer, nameTable, returnName) ?? returnName;
         }
 
-<<<<<<< HEAD
-        private static void WriteDocumentation(IndentedTextWriter writer, CommandDocumentation documentation)
-=======
-        /// <summary>
-        /// 
-        /// </summary>
-        /// <param name="writer"></param>
-        /// <param name="documentation"></param>
+
         private static void WriteDocumentation(IndentedTextWriter writer, FunctionDocumentation documentation)
->>>>>>> 2aa0861e
         {
             writer.WriteLine($"/// <summary> <b>[requires: {string.Join(" | ", documentation.AddedIn)}]</b> {documentation.Purpose} </summary>");
 
