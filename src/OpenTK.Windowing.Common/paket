--- conflicted
+++ resolved
@@ -6,19 +6,7 @@
     framework: net5.0
         OpenTK.Core ~> #VERSION#
         OpenTK.Mathematics ~> #VERSION#
-    framework: netcoreapp3.1
-        OpenTK.Core ~> #VERSION#
-        OpenTK.Mathematics ~> #VERSION#
 files
-<<<<<<< HEAD
     bin\Release\net5.0\OpenTK.Windowing.Common.dll ==> lib\net5.0
     bin\Release\net5.0\OpenTK.Windowing.Common.xml ==> lib\net5.0
-    bin\Release\net5.0\OpenTK.Windowing.Common.pdb ==> lib\net5.0
-=======
-    bin\Release\netstandard2.1\OpenTK.Windowing.Common.dll ==> lib\netstandard2.1
-    bin\Release\netstandard2.1\OpenTK.Windowing.Common.xml ==> lib\netstandard2.1
-    bin\Release\netstandard2.1\OpenTK.Windowing.Common.pdb ==> lib\netstandard2.1
-    bin\Release\netcoreapp3.1\OpenTK.Windowing.Common.dll ==> lib\netcoreapp3.1
-    bin\Release\netcoreapp3.1\OpenTK.Windowing.Common.xml ==> lib\netcoreapp3.1
-    bin\Release\netcoreapp3.1\OpenTK.Windowing.Common.pdb ==> lib\netcoreapp3.1
->>>>>>> 184fb195
+    bin\Release\net5.0\OpenTK.Windowing.Common.pdb ==> lib\net5.0