--- conflicted
+++ resolved
@@ -1,5 +1,3 @@
-<<<<<<< HEAD
-=======
 ## 4.8.2
 
 * FIX: Fixed issue where setting `NativeWindow.WindowState = WindowState.Normal` while fullscreen would not exit fullscreen. (@Th3Dilli)
@@ -44,7 +42,6 @@
 
 * FIX: Fixed typo in deprecation message for `GameWindow.RenderFrequency`. (@postmeback)
 
->>>>>>> 6ca43eb6
 ## 4.8.0
 
 * BREAKING: Renamed the `OpenTK.OpenAL` assembly to `OpenTK.Audio.OpenAL` to match the namespace. (@NogginBops)
