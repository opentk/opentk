<<<<<<< HEAD
## 5.0-pre.7

* Add documentation to all native and overloaded functions (and links to their refpage) (@frederikja163, @NogginBops)
* Fixed math overloads for float functions (e.g. `GL.UniformMatrix4f`) (@NogginBops)
* Make all vector constructors follow a similar pattern (@Cyphall)

## 5.0-pre.6
* New manual overload for ClearColor
* New manual overload for GetProgramInfoLog
* Move to System.Half from OpenTK.Mathemathics.Half (@friendlychicken)
* Fix native call '_' postfix
* *Added typesafe opengl handles!*

## 5.0-pre.5
* Math type overloads (includes Vector overloads and matrix overloads).

## 5.0-pre.4
* Fixed debug callbacks (GL.DebugMessageCallback)
* Created an offset overloader to deal with glDrawElements* and glVertexAttribXPointer
* Created a bool overloader to properly manage 8 bit booleans in the spec
* Manual overload for GL.CreateShaderProgramv (@deccer)
* Added the old 4.0 name trimmer
* Opentk.compute changed UIntPtr to nuint
* OpenCL OpenGL interop added
* Fixed singular delete overloads
* General overloader code cleanup

## 5.0-pre.3
* Fix an issue when overloading a void* to an IntPtr.

## 5.0-pre.2
* bools will now be booleans instead of bytes
* ref parameters can now be generic
* Delete* will now recieve similar overloads as Gen* and Create*
* Delete, Gen and Create* will have names with removed s for the singular versions
* Overloads now use nint for arguments of type GLsizeiptr and GLsizeiptrARB in c
* Proper parameter naming
* Created new overload for void* parameters making them IntPtr

## 5.0-pre.1
* Rewritten generator for OpenGL bindings, this will enable some nice features that are in the works.
* Updated projects to .net 5
* New colors using phantom types for color spaces.

**Note**: The new OpenGL bindings will receive updates and breaking changes in the coming previews.

**Note**: The generated functions currently do not have xml documentation attached to them, this will be available in the final release.
=======
## 4.7.5

* BREAKING: Removed the `ALTest` class from the OpenAL namespace. This was an internal test class that was accidentally included in the package. (@NogginBops)

* API: Deprecated `Box.Contains` function in favor of `Box.ContainsInclusive` and `Box.ContainsExclusive` to explicitly state if the box boundary should be considered contained. (@NogginBops, @Oribow)

* API: Exposed EGL bindings to match the WGL bindings. (@NogginBops)

* API: `Box2`, `Box2d`, `Box2i`, `Box3`, `Box3d`, and `Box3i` now support XML serialization. (@NogginBops)

* API: Added `ProgramBinaryLength` to the `GetProgramParameterName` enum. (@NogginBops)

* FIX: `MathHelper.ClampAngle` and `MathHelper.ClampRadians` now return correct results. (@FlashX64)

* FIX: `MathHelper.NormalizeRadians` now return correct results. (@FlashX64)

* FIX: OpenAL now correctly loads on FreeBSD. (@Partmedia)

* Clarify in the readme that running on Windows requires "Visual C++ Redistributable 2015" (@NogginBops)

* Update to GLFW 3.3.8 (@NogginBops)

## 4.7.4

* FIX: Updated `OpenTK.redist.glfw` nuget reference to the latest version (`3.3.7.27`), the previous `3.3.7.25` had issues on linux.

## 4.7.3

* API: Added overloads for `Vector2i`, `Vector3i`, and `Vector4i` to `GL.Uniform` and `GL.ProgramUniform` family of functions. (@NogginBops)

* API: Added overloads for non-symmetric matrices to `GL.Uniform` family of functions to the `OpenTK.Graphics.OpenGL4` namespace. (@NogginBops)

* API: Added `IsButtonPressed` and `IsButtonReleased` to `JoystickState`, to match `KeyboardState` and `MouseState`. (@g7ChoGXh)

* API: Added `GL_KHR_shader_subgroup` to the bindings. (@BoyBaykiller)

* FIX: Fixed race condition in `RethrowCallbackExceptionsIfNeeded` where some uncaught exceptions in callbacks could be lost. (@NogginBops, @seanofw)

* FIX: Fixed issue where `NativeWindow.OnClosing` and `NativeWindow.Closing` wheren't called when calling `NativeWindow.Close()`. (@NogginBops)

* FIX: Made `CL.EnqueueReadBuffer<T>()` use the correct `sizeof(T)` instead of `sizeof(float)`. This caused issues where the wrong number of bytes where sent, possibly leading to an access violation. (@NogginBops, @Ed-Silver)

## 4.7.2

* BREAKING: Fixed issue where the `QuaternionD(double, double, double)` ctor produced the wrong quaternion. It now produces the same quaternion as `Quaterion(float, float, float)`. (@NogginBops)

* BREAKING: Fixed `QuaterionD.ToEulerAngles` to now produce the correct result. It now matches the result from `Quaterion.ToEulerAngles`. (@NogginBops)

* API: Deprecated `NativeWindow.CursorVisible` and `NativeWindow.CursorGrabbed` in favor of a unified `NativeWindow.CursorState` that disallows invalid combinations. (@NogginBops)

* API: Added `NativeWindowSettings.SrgbCapable` to be able to create a default framebuffer with sRGB capabilities. (@NogginBops)

* API: Added glfw native access funtions added in glfw 3.1. (@NogginBops)

* API: Added `MinimumSize` and `MaximumSize` properties to `NativeWindow` and `NativeWindowSettings`. (@toasty1307)

* API: Added `NativeWindow.ProcessWindowEvents` static function for processing events manually. Prefer this function (with `NativeWindow.ProcessInputEvents`) in a multi-window setup. (@NogginBops)

* API: Exposed `NativeWindow.ProcessInputEvents()` so multi-window setups can update input state of all windows before handling events (using `NativeWindow.ProcessWindowEvents`). (@NogginBops)

* API: Added a proper "main thread" check for glfw. To turn this off, `GLFWProvider.CheckForMainThread` can be set to false. (@NogginBops)

* API: Added all missing enums to `SizedInternalFormat`. (@NogginBops)

* API: Added `TextureCubeMapArray` to `TextureTarget3d`. (@NogginBops)

* API: Added `ParameterBuffer` to `BufferTarget`. (@NogginBops)

* API: Added overloads to `MultiDrawElementsIndirectCount` that takes the proper `DrawElementsType` enum as an argument. (@NogginBops)

* API: Added overloads to `VertexAttribIFormat` and `VertexAttribLFormat` that take `VertexAttribIntegerType` and `VertexAttributeDoubleType` respectively. (@BoyBaykiller)

* API: Added bindings for `NV_mesh_shader`, `NV_shading_rate`, `NV_primitive_shading_rate`, `NV_representative_fragment_test` and `NV_scissor_exclusive` extensions. (@BoyBaykiller)

* API: Enums should now be documented with their minimum version or extension requirements. These are not guaranteed to be 100% accurate but should mostly correct. (@NogginBops)

* API: Added `RawMouseMotionAttribute` enum, to be able to control raw mouse motion from GLFW.

* Fix issue where limiting framerate would cause issues with input functions like `JoystickState.WasButtonPressed` whould have an incorrect value (@NogginBops).

* Updated GLFW to 3.3.7. This should fix an issue where UTF-16 code points where sent to OnTextInput causing it to crash. (@NogginBops, @g7ChoGXh)

* If the update loop gets too far behind it no longer tries to make up for lost time. This was typically caused by resizing the window, and or closing the lid of a laptop. (@daerogami)

* OpenTK no longer put an upper limit on the `System.Runtime.CompilerServices.Unsafe` package. (@NogginBops)

* Fixed so `NativeWindowSettings.DepthBits` and `NativeWindowSettings.StencilBits` actually affect the resulting backbuffer format. (@NogginBops)

* Fixed an issue in `Box3i.Contains(Vector3i)` where one of the comparisons where wrong, causing incorrect results. (@BlakkM9)

* Fixed an issue where `Vector3i.ComponentMin` returned one of the input arguments instead of the proper result. (@Oribow)

* Fixed OpenAL `Buffer(int, BufferLoopPoint, ReadOnlySpan<int>)` overload to no longer crash. (@NogginBops)

## 4.7.1

* BREAKING: Simplifications to the `Monitors` api, hopefully it's easier to work with now. Old functions are marked `[Obsolete]` with directions for equivalent operations with the new API. (@NogginBops)

* BREAKING: Changed `Span<T>` to `ReadOnlySpan<T>` in OpenAL bindings where appropriate. (@NogginBops)

* API: Add more information to `MonitorInfo` such as human-readable names and supported video modes. (@NogginBops, @utkumaden)
* API: Added component-wise division operators for vector types (@NogginBops, @wildniklin)
* API: Added missing `One` and `Zero` static readonly fields to `Vector3i` (@NogginBops, @wildniklin)

* API: Implemented `AL_SOFT_loop_points` OpenAL extension. (@NogginBops)

* Passing `ContextAPI.NoAPI` in `NativeWindowSettings.ContextAPI` will not create an OpenGL context. This allows you to use `NativeWindow` to create a vulkan context, see #1334. (@arakis, @NogginBops)

* Added warning to documentation that `ClientSize` will not be guaranteed to have updated values in the `OnMaximized` and `OnMinimized` callbacks. (@NogginBops, @wo80)

* Updated to GLFW 3.3.5. (@NogginBops)

* FIX: Fix invalid IL generation for some edge case GL ES functions, AOT compiling OpenTK now works correctly!! (@NogginBops, thanks @jkotas for helping me understand the issue)

* FIX: Fix `Box3` documentation referencing 2D concepts. (@CaiB)

* FIX: Fixed `MathHelper.MapRange` so that it no longer always throws division by zero exceptions. (@jdmisek)

* FIX: Fixed `OnUnload` so that it's acutally called in all cases when closing the window. (@NogginBops, @adfcf)

* FIX: Wrap all callbacks in exception handlers that will then rethrow these exceptions at the end of `NativeWindow.ProcessEvents()` so that exceptions don't unwind into native calls which is a problem on non-windows platforms. (@NogginBops, @PJB3005)

* FIX: Fix `NativeWindow.IsExiting` and `NativeWindow.Exists` so that they actually contain correct values. (@NogginBops)

* FIX: Fix `Box2d.Translate` and `Box2i.Translate`, this fix also fixes setting the `Box2d.Center` and `Box2i.Center` properties. (@NogginBops, @yts233)

* FIX: Made JoystickCallback still work when multiple windows are used. (@TheBlubb14)

* FIX: The MonitorCallback no longer gets garbage collected and crashes the program when called. (@NogginBops)

* Deprecated the `Closed` event and then `OnClosed` virtual method, they where never called and now we explicitly say so. (@NogginBops)

* Deprecated `NativeWindowSettings.IsFullscreen`, use `NativeWindowSettings.WindowState` instead. (@NogginBops)

* Deprecated `NativeWindowSettings.IsMultiThreaded`, Render/Update split isn't a great idea then multithreading and users can easily spin up an "update" thread themselves. (@NogginBops)

## 4.7.0

This released was built using a broken build script.
4.7.1 is released with a fixed build script and the change log for 4.7.1 is identical to this version except the fix to the build script.

## 4.6.7

* FIX: Fixed closing window causing AccessViolations on windows and other crashes on other platforms. (@NogginBops)

## 4.6.6

* FIX: Fixed arithmetic overflow issue in `Box2i.Center` and `Box3i.Center` introduced when making them return correct values.

## 4.6.5

* API: Added settings in `NativeWindowSettings` for controlling backbuffer parameters such as `DepthBits` and `StencilBits`. (@deccer)

* API: Added `SwapInterval` to `IGraphicsContext` and moved `VSync` property from `GameWindow` to `NativeWindow` to allow for more control over vsync. (@softwareantics)

* Updated GLFW to 3.3.4. (@NogginBops)


* FIX: Fixed `Box2i.Center` and `Box3i.Center` returning wrong values. (@NogginBops, thanks @g7ChoGXh for the bug report)
* FIX: Implemented proper disposing of `NativeWindow`. (@NogginBops, thanks @xiejiang2014 for the bug report)
* FIX: Fixed calling conventions on glfw callbacks in 32-bit builds. (@NogginBops)

## 4.6.4

* FIX: Made it so that the singular check in `Matrix4.Invert` is the same between platforms.
In particular this fixes an issue where the singular check was too aggressive in the SSE3 path. (@NogginBops)
* FIX: Made checking for OpenAL extensions not crash if the extension wasn't present. (@NogginBops)
* FIX: Fix to the rewriter to not generate invalid IL on some GLES functions. (@NogginBops)

* Updated CONTRIBUTING.md to not contain broken links. (@asears)

## 4.6.3

* FIX: Fixed an issue where `Matrix4.Invert` threw an exception if the matrix determinant was negative. (@NogginBops, thanks for reporting @ghidosoft)

## 4.6.2

* FIX: The package should now be built corretly and work on .net core 3.1 and up. (@PJB)

## 4.6.1

* FIX: Made `OpenTK.Mathematics` work on .net standard 2.1 and .net core 3.1 which broke with 4.6.0. (@PJB)

## 4.6.0

* API: Added `cl_khr_gl_sharing` extension for OpenCL which allows OpenCL x OpenGL interop. (@NepNet)

* FIX: Removed allocations from `Matrix4.Invert` and `Matrix3.Invert` and made them about 90% faster. (@NogginBops)
>>>>>>> 184fb195

## 4.5.0
* API: Introduced `GameWindow.UpdateTime` to match `GameWindow.RenderTime`. (@NogginBops)
* API: Added GLFW functions for getting platform dependent opengl context pointers. (@NogginBops)

* FIX: `GameWindow.RenderTime` now gets updated correctly. (@NogginBops)
* FIX: Actually assign `APIVersion` property in `NativeWindow`. (@BroMandarin)
* FIX: The `MouseWheelEventArgs` in `OnMouseWheel` now correctly returns a delta instead of an accumulated offset. (@GeorchW)
* FIX: Some overloads for `AL.DeleteSources` where calling `alDeleteBuffers` instead of `alDeleteSources`. (@NogginBops)

## 4.4.0
* API: Added properties ButtonCount, AxisCount, and HatCount to JoystickState (@Ferpsalerp)
* API: Added a method that centers the NativeWindow in the monitor it currently resides (with optional resize) (@Timber1900 and @NogginBops)

### 4.3.0
* API: Add new Monitor Info API (@utkumaden)

* Fix WindowState and StartVisible to behave correctly on MS Windows (@seanofw)
* Fix scrolling getting lost between frames (@NogginBops)
* Fix ContextProfile documentation to be correct (@NogginBops)
* Fix Quaternion -> Matrix3/Matrix4 conversions (@NogginBops)
* Fix wrong binding code generation on some locales (@ahmetsait)

### 4.2.0
* API: Add WGL Bindings + dx_interop extensions.
* API: Add Euclidian/Manhattan Distance to Vector2/3/4i (@NogginBops)
* API: Add Vector Range Mapping (@NogginBops)

* Optimized Quaternion to Matrix3/Matrix4 conversions (~80% faster) (@NogginBops)

### 4.1.0

* API: Switched the type of OpenCL blocking argument to bool (@NepNet)
* API: Add casting from one VectorX to another VectorX (@imkSushi)

* Improvements & fixes for window state transitions (@KinsonDigital)

* Fix generator.bind command line handling (@HowToDoThis)
* NativeWindow disposal improvements (@KinsonDigital)
* Fix JoystickState ToString (@albfan)
* Fix to scroll wheel effecting mouse position (@NogginBops)
* Window border bug fix (@KinsonDigital)
* Added IsKeyPressed/IsKeyReleased to KeyboardState (@NogginBops)
* Fixed delta mouse position (@strexicious)
* Fixed scrolling so that you can actually detect per frame deltas (@NogginBops)
* Added scroll data to MouseState (@NogginBops)
* Fix StartVisible = false not working (@FriendlyChicken)

### 4.0.6
* Fix mouse delta being backwards (@strexicious)

### 4.0.5
* Fix scrolling delta (@NogginBops)

### 4.0.4
* Add scroll wheel support (@NogginBops)
* Fix Windowing minimized on startup (@FriendlyChicken)
* Minor documentation fixes (@NogginBops)

### 4.0.3
* Fix input regression for IsKeyReleased and IsKeyPressed (@FriendlyChicken)
* Invert GetWindowAttrib Decorated check for window border (@FriendlyChicken)
* Internal math improvements (@NogginBops)


### 4.0.2
* Fix for duplicate mouse state updates (Thanks @HughPH)


### 4.0.1

* Internal code improvements & fixes (@NogginBops)
* Remove memory allocations from joystick axes every frame (@K0bin)
* Remove memory allocations from KeyboardState + MouseState Updates (@HughPH)

### 4.0.0
Huge thanks and congratulations to the entire OpenTK Community for getting this release together.

Key changes:
 * Full support for .Net Core 3.1
 * Brand new GLFW-based windowing system
 * Brand new GLFW-based input system
 * Removed all platform-specific backends (and fixed every xplat bug!)
 * Math library performance improvements and fixes
 * All new OpenAL bindings
 * All new OpenCL Bindings
 * Total restructure of all packages into a modular system with a number of packages. The OpenTK package is now a metapackage that will automatically download all of these for you.

OpenTK 4.0.0 is entirely MIT licensed.

Full Log:
* Input fixes (@HughPH)
* Link to the tutorial in the package description.
* Fix for broken delegates (@HughPH)
* Significant rework & improvements to input. (Massive Thanks to @Phyyl, @HughPH and @NogginBops)
* Fixes to OpenAL Bindings (@NogginBops)
* General Math improvements (@NogginBops)
* Added OpenCL Bindings (Huge thanks to @NepNet)
* Fix opentk.redist.glfw version warnings (@jvbsl)
* Add support for window-level multisampling (@jvbsl)
* Allow null delegates for GLFW callbacks (@jvbsl)
* Add new API to get/set from GLFW window/context attributes (@jvbsl)
* Add vulkan surface creation (@jvbsl)
 * Fix bindings generator for net2.1
 * GLFW Native Access bindings. (@RedImp1470 @NogginBops)
 * Fixed normalization in Vector3.Unproject (@burnss9)
 * General windowing improvements and new Graphics Context API. (@NogginBops)
 * Use correct function in SetCharModsCallback (@jvbsl)
 * Return namespaces to the glorious OpenTK (thanks @glopes)
 * Simplified OpenAL loading + add more extensions (@NogginBops)
 * Fixed initial focused inconsistency between Windows and Linux(X11) (@jvbsl)
 * Improved and fixed GLFW binary loading (@jvbsl)
 * Improved mono compat (@jvbsl)
 * Fixed GetLibraryName for iOS platform (thanks @Grizley56)
 * Fixed InputAction for getting Joystick Buttons from GLFW (thanks @HughPH)
 * Fixes reference conditions
 * Save Size property value to _size field (thanks @devel0)
 * Update build.fsx.lock (thanks @CallumDev)
 * Vector3.Unproject returning incorrect result (thanks @leezer3)
 * Incorrect parameter order in QuaternionD constructor (thanks @leezer3)
 * Capslock value not exposed (thanks @KinsonDigital)
 * vector transforms
 * Start of input mode setup for caps lock (thanks @KinsonDigital)
 * Use in parameters instead of ref (thanks @cryovat)
 * OpenTK now includes **OPENAL!** (Biggest thanks to *@NogginBops*)
 * Added check for invalid keys in window key callback (Thanks @Phyyl)
 * Fix rounding errors on tests
 * Add individual project descriptions
 * Add openAL to the build sequence.
 * Added PositiveInfinity and NegativeInfinity to vector structs (Thanks @arakis)
 * Fixed ClientSize not getting updated in OnResize (Thanks @Phyyl)
 * Fix automatic bindings initialization for GL2 (Thanks @Phyyl)
 * Add framework specification to paket files. (Thanks @frederikja163)
 * Fixed GameWindow update frequency (Thanks @MerickOWA)
 * Throw an InvalidOperationException if bindings are uninitialized. (Thanks @PJB)
 * Added Profile Any (Thanks @arakis)
 * Fix error with GLFW Mouse button mapping (Thanks @GeorchW)
 * Build System improvements to fully automatic pipeline.
 * Test and fix build system
 * Fix package metadata
 * Change: Make Command a valid modifier on OS-X #759
 * Splitting Platform/Windows/API.cs into OpenTK.NT #765
 * Immediately return after restoring resolution #766
 * Fix OpenTK.Mathematics assembly name #768
 * [4.0] Implement 'unmanaged' constraint #771 
 * Close display connection for X11 on dispose #773
 * [4.0] Fix StyleCop analysis not working on Windows #775
 * Fixed incorrect Quaternion/Vector rotation #777
 * [4.0] Build Cleanup #778
 * Fixed type for VertexAttribPointer #779
 * [4.0] Fix numerous binder errors #781
 * Fix #USE_SDL2_GAMECONTROLLER code path #782
 * [4.0] Refactor Generator.Rewrite #783
 * [4.0] Fix two typos in CONTRIBUTING.md #785
 * Add common.props for use in all projects #786
 * [4.0] Auto-update OpenTK.sln (done by VS2017) #787
 * Add missing build configs (VS2017) #788
 * Fixed OpenGL 3.2+ Context Creation (Mixed up Profile Mask / Flags) #790
 * [4.0] Create new .sln file for all new projects #791
 * [4.0] Fix CI scripts #792
 * [4.0] Fix general StyleCop errors #793
 * [4.0] Some more small rewriter changes #794
 * [4.0] Refactor Generator.Bind#795
 * [4.0] Get CI to succeed #796
 * Fix: Custom cursors not working under OS-X and dotnet #797
 * [4.0] Fix stylecop errors in OpenTK.Mathematics.#798
 * Fix OpenTK.NT compilation errors #799
 * [4.0] Fix OpenTK.AL compilation errors #800 
 * 4.0 #802
 * Fix csproj references to target netstandard2.0 instead of net461. #803
 * Style guide#804
 * [4.0] Integrate OpenTK.OpenAL#805
 * [4.0] refactored .Math stylecop errors #806
 * Use props/ directory directly #813
 * Add #814 to 4.0 #815
 * Fix document typo #818
 * Binder Docs + Performance#826
 * [4.0] Embedded license handling for binding generator #836
 * [4.0] Adding directory safety to the binder. #837
 * Update README after branch changes #839
 * [4.0] Add StructLayout to Color4#840
 * [4.0] Change root namespace to OpenTK #842
 * Fix the aftermath of merging #842 #843
 * [4.0] Impliment Vectord * Quaterniond #844
 * Fix aftermath of #842 #846
 * [4.0] Minor edits to README.md #848
 * [4.0] Update SDL2 version check #849
 * [4.0] Remove big chunk of unused code from Quaterniond.cs #852
 * [4.0] Remove GLES 1.0 and 1.1 support #856
 * [4.0] Add explicit operators for Color4/Vector4 conversions #858
 * [4.0] Remove unused code #860
 * [4.0] Begin moving Input to OpenTK.Input#861
 * [4.0] Begin moving Platform to OpenTK.Platform #862
 * [4.0] Add RootNamespace tags to projects#863
 * OpenGL Reimplementation #864
 * Input and Windowing via GLFW #867
 * Bindings generator for modularity and ADL#871
 * Update licensing information #875
 * Update Discord link. #876
 * Optimize Vector4/Color4 conversions with Unsafe.As #877
 * Apply Unsafe.As optimization to all vector types #878
 * Fix discord invite link #881
 * Ignoring MouseMoveEx errors and fall back to passed point. #883
 * Rename license files to avoid confusion. #885
 * Emergency fix in short license terms #887
 * [4.0] Adding Lerp function in the math helper #895
 * System.Math and OpenTK.MathHelper symmetry #897
 * Shorten float literals to the actual float value #898
 * Reflect 22/04/2019 development discussion #902
 * Remove obsolete methods within Vector types. #906
 * Add vector types with integer components. #908
 * OpenAL cleanup #909
 * Organise master #912
 * Purity annotations for Math types #915
 * Int vectors in windows #917
 * Box2i support #918
 * add Box3 #919
 * Box2n and Box3n cleanup #920
 * Add API to let users pick OpenGL version #921
 * Add Quaternion to Euler angles conversion #923
 * Fix binder script paths #924
 * Restore unit tests #925
 * Box tests #926
 * GLFW Input. #928
 * Improve EditorConfig file. #929
 * Adds Vulkan related GLFW methods to IGLFW. #930
 * Fixes the binder and makes it 10x faster. #931
 * Add tuple deconstructors and conversions to vector types. #933
 * Fix ToHSV and ToHsl functions generating nan when they shouldn't #934
 * Build System for 4.0 #936
 * Hid input #943
 * Implement ppi in INativeWindow. #945
 * Feature/new Bindings generator #946
 * PlaceholderGL#948
 * Fix Quaternion(euler angle order -> roundtrip tests)#949
 * Fix windowing tests #950
 * chmod +x build.sh #951
 * Fix <LangVersion> getting applied to F# projects. #952
 * Feature/fix box contains #953
 * Test fixes #954
 * Fix PlatformLibraryNameContainerBase on macOS. #962
 * Make GLFW.Image better. #963
 * Default GameWindowSettings.IsSingleThreaded to true. #964
 * Improve mouse cursor handling. #965
 * Fix window icon handling. #966
 * Clean up window events. #967
 * Fix file drop events. #968
 * Fix incorrect type on glfwGetError. #969
 * Move GLFWProvider to Windowing.Desktop. #970
 * Make GLFW structs simpler. #971
 * Clean up window properties/interfaces. #972
 * OpenGL_Bindings.csproj: Call bash instead of sh #974
 * Quaternion(d): Modify instance Invert() to match static functions #975
 * Remove ADL from GLFW. Use DllImport. #976
 * Begin work on merging OpenAL extensions. #986
 * Fix CI system #988
 * GLFW API cleanup. #989
 * Remove reference to Mathematics from GLFW bind. #990
 * Revised boostrap process + update build tools #992
 * Add remaining GLFW Window functions #996
 * Bring forward 3.x binding generators to 4.0 #1004
 * Add matrix multiplication + missing operator to Vector2/Vector2d #1011
 * Optimize barycentric interpolation #1019


### 4.0.0-pre9.10
* Input fixes (@HughPH)
* Link to the tutorial in the package description.

## 4.0.0-pre9.9
* Fix for broken delegates (@HughPH)

## 4.0.0-pre9.8
* Significant rework & improvements to input. (Massive Thanks to @Phyyl, @HughPH and @NogginBops)
* Fixes to OpenAL Bindings (@NogginBops)
* General Math improvements (@NogginBops)
* Added OpenCL Bindings (Huge thanks to @NepNet)

## 4.0.0-pre9.7
* Fix opentk.redist.glfw version warnings (@jvbsl)
* Add support for window-level multisampling (@jvbsl)
* Allow null delegates for GLFW callbacks (@jvbsl)
* Add new API to get/set from GLFW window/context attributes (@jvbsl)
* Add vulkan surface creation (@jvbsl)

## 4.0.0-pre9.6
 * Fix bindings generator for net2.1

## 4.0.0-pre9.5
 * GLFW Native Access bindings. (@RedImp1470 @NogginBops)
 * Fixed normalization in Vector3.Unproject (@burnss9)
 * General windowing improvements and new Graphics Context API. (@NogginBops)
 * Use correct function in SetCharModsCallback (@jvbsl)

## 4.0.0-pre9.4
 * **moved to dotnetcore only**
 * Return namespaces to the glorious OpenTK (thanks @glopes)
 * Simplified OpenAL loading + add more extensions (@NogginBops)
 * Fixed initial focused inconsistency between Windows and Linux(X11) (@jvbsl)

### 4.0.0-pre9.3
 * Improved and fixed GLFW binary loading (@jvbsl)
 * Improved mono compat (@jvbsl)
 * Fixed GetLibraryName for iOS platform (thanks @Grizley56)
 * Fixed InputAction for getting Joystick Buttons from GLFW (thanks @HughPH)

### 4.0.0-pre9.2
 * Fixes reference conditions
 * Save Size property value to _size field (thanks @devel0)
 * Update build.fsx.lock (thanks @CallumDev)
 * Vector3.Unproject returning incorrect result (thanks @leezer3)
 * Incorrect parameter order in QuaternionD constructor (thanks @leezer3)
 * Capslock value not exposed (thanks @KinsonDigital)
 * vector transforms
 * Start of input mode setup for caps lock (thanks @KinsonDigital)
 * Use in parameters instead of ref (thanks @cryovat)

### 4.0.0-pre9.1
 * OpenTK now includes **OPENAL!** (Biggest thanks to *@NogginBops*)
 * Added check for invalid keys in window key callback (Thanks @Phyyl)
 * Fix rounding errors on tests
 * Add individual project descriptions
 * Add openAL to the build sequence.

### 4.0.0-pre9
 * Added PositiveInfinity and NegativeInfinity to vector structs (Thanks @arakis)
 * Fixed ClientSize not getting updated in OnResize (Thanks @Phyyl)

### 4.0.0-pre8
 * Fix automatic bindings initialization for GL2 (Thanks @Phyyl)

### 4.0.0-pre7
* Add framework specification to paket files. (Thanks @frederikja163)

### 4.0.0-pre6
* Fixed GameWindow update frequency (Thanks @MerickOWA)
* Throw an InvalidOperationException if bindings are uninitialized. (Thanks @PJB)

### 4.0.0-pre5
 * Added Profile Any (Thanks @arakis)

### 4.0.0-pre4
 * Fix error with GLFW Mouse button mapping (Thanks @GeorchW)

### 4.0.0-pre3
 * Build System improvements to fully automatic pipeline.

### 4.0.0-pre2
 * Test and fix build system
 * Fix package metadata

### 4.0.0-pre
 Key Changes:
 * Added support for .Net Core
 * Removed all platform-specific backends.
 * Brand new GLFW-based windowing system.
 * Brand new GLFW-based input system.
 * Math library performance improvements and fixes.
 * Changed root namespace to OpenTK for future Xamarin compatibility - (https://github.com/mono/opentk/issues/19)

Note:
- 4.0.0-pre does not include any version of openAl, as that still depends on ADL

OpenTK 4.x is entirely MIT licensed and does not use ADL.

Full Log:
* Change: Make Command a valid modifier on OS-X #759
 * Splitting Platform/Windows/API.cs into OpenTK.NT #765
 * Immediately return after restoring resolution #766
 * Fix OpenTK.Mathematics assembly name #768
 * [4.0] Implement 'unmanaged' constraint #771 
 * Close display connection for X11 on dispose #773
 * [4.0] Fix StyleCop analysis not working on Windows #775
 * Fixed incorrect Quaternion/Vector rotation #777
 * [4.0] Build Cleanup #778
 * Fixed type for VertexAttribPointer #779
 * [4.0] Fix numerous binder errors #781
 * Fix #USE_SDL2_GAMECONTROLLER code path #782
 * [4.0] Refactor Generator.Rewrite #783
 * [4.0] Fix two typos in CONTRIBUTING.md #785
 * Add common.props for use in all projects #786
 * [4.0] Auto-update OpenTK.sln (done by VS2017) #787
 * Add missing build configs (VS2017) #788
 * Fixed OpenGL 3.2+ Context Creation (Mixed up Profile Mask / Flags) #790
 * [4.0] Create new .sln file for all new projects #791
 * [4.0] Fix CI scripts #792
 * [4.0] Fix general StyleCop errors #793
 * [4.0] Some more small rewriter changes #794
 * [4.0] Refactor Generator.Bind#795
 * [4.0] Get CI to succeed #796
 * Fix: Custom cursors not working under OS-X and dotnet #797
 * [4.0] Fix stylecop errors in OpenTK.Mathematics.#798
 * Fix OpenTK.NT compilation errors #799
 * [4.0] Fix OpenTK.AL compilation errors #800 
 * 4.0 #802
 * Fix csproj references to target netstandard2.0 instead of net461. #803
 * Style guide#804
 * [4.0] Integrate OpenTK.OpenAL#805
 * [4.0] refactored .Math stylecop errors #806
 * Use props/ directory directly #813
 * Add #814 to 4.0 #815
 * Fix document typo #818
 * Binder Docs + Performance#826
 * [4.0] Embedded license handling for binding generator #836
 * [4.0] Adding directory safety to the binder. #837
 * Update README after branch changes #839
 * [4.0] Add StructLayout to Color4#840
 * [4.0] Change root namespace to OpenTK #842
 * Fix the aftermath of merging #842 #843
 * [4.0] Impliment Vectord * Quaterniond #844
 * Fix aftermath of #842 #846
 * [4.0] Minor edits to README.md #848
 * [4.0] Update SDL2 version check #849
 * [4.0] Remove big chunk of unused code from Quaterniond.cs #852
 * [4.0] Remove GLES 1.0 and 1.1 support #856
 * [4.0] Add explicit operators for Color4/Vector4 conversions #858
 * [4.0] Remove unused code #860
 * [4.0] Begin moving Input to OpenTK.Input#861
 * [4.0] Begin moving Platform to OpenTK.Platform #862
 * [4.0] Add RootNamespace tags to projects#863
 * OpenGL Reimplementation #864
 * Input and Windowing via GLFW #867
 * Bindings generator for modularity and ADL#871
 * Update licensing information #875
 * Update Discord link. #876
 * Optimize Vector4/Color4 conversions with Unsafe.As #877
 * Apply Unsafe.As optimization to all vector types #878
 * Fix discord invite link #881
 * Ignoring MouseMoveEx errors and fall back to passed point. #883
 * Rename license files to avoid confusion. #885
 * Emergency fix in short license terms #887
 * [4.0] Adding Lerp function in the math helper #895
 * System.Math and OpenTK.MathHelper symmetry #897
 * Shorten float literals to the actual float value #898
 * Reflect 22/04/2019 development discussion #902
 * Remove obsolete methods within Vector types. #906
 * Add vector types with integer components. #908
 * OpenAL cleanup #909
 * Organise master #912
 * Purity annotations for Math types #915
 * Int vectors in windows #917
 * Box2i support #918
 * add Box3 #919
 * Box2n and Box3n cleanup #920
 * Add API to let users pick OpenGL version #921
 * Add Quaternion to Euler angles conversion #923
 * Fix binder script paths #924
 * Restore unit tests #925
 * Box tests #926
 * GLFW Input. #928
 * Improve EditorConfig file. #929
 * Adds Vulkan related GLFW methods to IGLFW. #930
 * Fixes the binder and makes it 10x faster. #931
 * Add tuple deconstructors and conversions to vector types. #933
 * Fix ToHSV and ToHsl functions generating nan when they shouldn't #934
 * Build System for 4.0 #936
 * Hid input #943
 * Implement ppi in INativeWindow. #945
 * Feature/new Bindings generator #946
 * PlaceholderGL#948
 * Fix Quaternion(euler angle order -> roundtrip tests)#949
 * Fix windowing tests #950
 * chmod +x build.sh #951
 * Fix <LangVersion> getting applied to F# projects. #952
 * Feature/fix box contains #953
 * Test fixes #954
 * Fix PlatformLibraryNameContainerBase on macOS. #962
 * Make GLFW.Image better. #963
 * Default GameWindowSettings.IsSingleThreaded to true. #964
 * Improve mouse cursor handling. #965
 * Fix window icon handling. #966
 * Clean up window events. #967
 * Fix file drop events. #968
 * Fix incorrect type on glfwGetError. #969
 * Move GLFWProvider to Windowing.Desktop. #970
 * Make GLFW structs simpler. #971
 * Clean up window properties/interfaces. #972
 * OpenGL_Bindings.csproj: Call bash instead of sh #974
 * Quaternion(d): Modify instance Invert() to match static functions #975
 * Remove ADL from GLFW. Use DllImport. #976
 * Begin work on merging OpenAL extensions. #986
 * Fix CI system #988
 * GLFW API cleanup. #989
 * Remove reference to Mathematics from GLFW bind. #990
 * Revised boostrap process + update build tools #992
 * Add remaining GLFW Window functions #996
 * Bring forward 3.x binding generators to 4.0 #1004
 * Add matrix multiplication + missing operator to Vector2/Vector2d #1011
 * Optimize barycentric interpolation #1019

### 3.1.0

	General:

	* Fixed problem where OpenGL 3.2 contexts where created using the wrong flags, causing renderdoc error (#790).
	* Fixed problem where Vector3.Transform(Quaternion) returned incorrect results ( #776 ).
	* SDL backend no longer handles exceptions thrown in input events ( #735 #737 )
	* Updated gamepadd mappings for SDL (#927).
	* Alt + numpad now results in correct data being passed to OnKeyPress (f17fa4b).

	Windows:

	* Keypress events are using CharSet.Unicode to allow for UTF characters.
	* If GetMouseMovePointsEx returns "access denied" we fall back to the old mouse move handling ( #883 ).
	* Detect joysticks which declare no valid controls & ignore (Cherry-picked from #819 ).
	* Fix where an invalid joystick axis overwrites the first joystick axis. (Cherry-picked from #819 ).
	* Makes the ArbCreateContext return valid settings ( #754 ).

	MacOS:

	* Unprocessed events no longer put the application into a partially-activated state ( #732 ).
	* Multiple fixes under PR #914:
	* NativeWindow.CursorVisible no longer resets the mouse position ( #668 ).
	* Custom cursors should work now ( e598ab2 ).
	* Command key is now a valid modifier ( 286119e ).
	* Fix where KeyDown events would trigger KeyPress when they shouldn't, e.g. when pasting ( ea3dd48 ).
	* KeyPress now receives the correct keycodes even if modifiers where held when typing ( 91b03dd ).

  	Internal:

	* Generator.Build now uses invariant culture for parsing avoiding an exception when the local system uses comma as decimal separator ( #750 ).
	* Removed weird assembly version check fixing #710.
	* Fixed Xamarin project so that it compiles ( See #725 and b16e7fa ).
	* Matrix4 uses unsafe to invert for performace ( #719 ).
	* Removed link to gitter chat, discord is where it's at ( #770 ).

### 3.0.1
    * Hotfix release
    * Fixed an issue with vector transformation

### 3.0.0
    * Final .NET Framework release
    * Numerous bug fixes

### 3.0.0-pre
	* Support for OpenGL 4.6
	* Replaced JoystickButton enum with simple long. (breaking API change)
	* Increase available joystick buttons to 64.
	* Add support for OpenGL ES3 through Angle + DIrect3D.
	* Fix 2 crashes on android
	* Move to built-in System.Diagnostics.Debug for Android + iOS
	* Fix for certain joysticks returning invalid HID pages.
	* Fix for certain joysticks with negative axis range being inverted.
	* Fix Xbox controller D-pad on windows
	* Fix joystick hat position sticking on Linux
	* Enhance xbox button detection to include GUIDE button.
	* Fix iOS GL bindings issue introduced by 2ea8334
	* Fix crash on setting time to <= 0 for iOS + Android.
	* Several minor XML documentation fixes and enhancements
	* Fix for angle backbuffer size issue on window resize
	* Possible fix for broken GLControl package.

### 2.0.0
	* Moved to new FAKE/Paket based build system
	* Removed superfluous release configurations
	* Numerous other fixes and enhancements<|MERGE_RESOLUTION|>--- conflicted
+++ resolved
@@ -1,4 +1,3 @@
-<<<<<<< HEAD
 ## 5.0-pre.7
 
 * Add documentation to all native and overloaded functions (and links to their refpage) (@frederikja163, @NogginBops)
@@ -46,7 +45,7 @@
 **Note**: The new OpenGL bindings will receive updates and breaking changes in the coming previews.
 
 **Note**: The generated functions currently do not have xml documentation attached to them, this will be available in the final release.
-=======
+
 ## 4.7.5
 
 * BREAKING: Removed the `ALTest` class from the OpenAL namespace. This was an internal test class that was accidentally included in the package. (@NogginBops)
@@ -235,7 +234,6 @@
 * API: Added `cl_khr_gl_sharing` extension for OpenCL which allows OpenCL x OpenGL interop. (@NepNet)
 
 * FIX: Removed allocations from `Matrix4.Invert` and `Matrix3.Invert` and made them about 90% faster. (@NogginBops)
->>>>>>> 184fb195
 
 ## 4.5.0
 * API: Introduced `GameWindow.UpdateTime` to match `GameWindow.RenderTime`. (@NogginBops)
