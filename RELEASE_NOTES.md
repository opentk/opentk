--- conflicted
+++ resolved
@@ -1,4 +1,3 @@
-<<<<<<< HEAD
 ## 5.0-pre.8
 
 * Merged 5.0 with 4.7.5, this means that all changes made between 4.6.5 to 4.7.5 are also in this release.
@@ -55,7 +54,7 @@
 **Note**: The new OpenGL bindings will receive updates and breaking changes in the coming previews.
 
 **Note**: The generated functions currently do not have xml documentation attached to them, this will be available in the final release.
-=======
+
 ## 4.8.1
 
 * API: Added `NativeWindow.HasTransparentFramebuffer` to be able to check if a transparent framebuffer was created successfully. (@NogginBops)
@@ -145,7 +144,6 @@
 * FIX: On Windows, setting `GameWindowSettings.UpdateFrequency` and `GameWindowSettings.RenderFrequency` should be more accurate. For details see documentation for `GameWindow.Run()`. (@NogginBops)
 
 * The OpenTK solution should now build directly in Visual Studio with no need to run `build.cmd` any more. (@NogginBops)
->>>>>>> 8d473137
 
 ## 4.7.5
 
