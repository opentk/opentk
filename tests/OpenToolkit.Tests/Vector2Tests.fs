--- conflicted
+++ resolved
@@ -229,13 +229,8 @@
         [<Property>]
         let ``Vector2-Matrix2 multiplication using right-handed notation is consistent across overloads`` (a : Matrix2, b : Vector2) =
             let r1 = a * b;
-<<<<<<< HEAD
             let r2 = Vector2.TransformRow(a, b);
             let r3 = Vector2.TransformRow(ref a, ref b);
-=======
-            let r2 = Vector2.Transform(a, b);
-            let r3 = Vector2.Transform(ref a, ref b);
->>>>>>> 1020c33f
 
             Assert.Equal(r1, r2)
             Assert.Equal(r2, r3)
@@ -254,13 +249,8 @@
         [<Property>]
         let ``Vector2-Matrix2 multiplication using left-handed notation is consistent across overloads`` (a : Matrix2, b : Vector2) =
             let r1 = b * a;
-<<<<<<< HEAD
             let r2 = Vector2.TransformColumn(b, a);
             let r3 = Vector2.TransformColumn(ref b, ref a);
-=======
-            let r2 = Vector2.Transform(b, a);
-            let r3 = Vector2.Transform(ref b, ref a);
->>>>>>> 1020c33f
 
             Assert.Equal(r1, r2)
             Assert.Equal(r2, r3)
