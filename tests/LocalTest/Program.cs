﻿using OpenTK.Graphics.OpenGL4;
using OpenTK.Mathematics;
using OpenTK.Windowing.Common;
using OpenTK.Windowing.Desktop;
using OpenTK.Windowing.GraphicsLibraryFramework;
using System;
using System.Diagnostics;
using System.Runtime.InteropServices;
using System.Threading;

namespace LocalTest
{
    class Window : GameWindow
    {
        static void Main(string[] args)
        {
            GameWindowSettings gwSettings = new GameWindowSettings()
            {
                UpdateFrequency = 250,
                //RenderFrequency = 10,
            };

            NativeWindowSettings nwSettings = new NativeWindowSettings()
            {
                API = ContextAPI.OpenGL,
                APIVersion = new Version(3, 3),
                AutoLoadBindings = true,
                Flags = ContextFlags.Debug | ContextFlags.ForwardCompatible,
                IsEventDriven = false,
                Profile = ContextProfile.Core,
                Size = (800, 600),
                StartFocused = true,
                StartVisible = true,
                Title = "Local OpenTK Test",
                WindowBorder = WindowBorder.Resizable,
                WindowState = WindowState.Normal,
            };

            using (Window window = new Window(gwSettings, nwSettings))
            {
                window.Run();
            }
        }

        public Window(GameWindowSettings gwSettings, NativeWindowSettings nwSettings) : base(gwSettings, nwSettings)
        {
        }

        protected override void OnLoad()
        {
            base.OnLoad();
        }

        protected override void OnUnload()
        {
            base.OnUnload();
        }

        float time = 0;

        protected override void OnRenderFrame(FrameEventArgs args)
        {
            base.OnRenderFrame(args);

            time += (float)args.Time;
            if (time > 8) time = 0;

            Color4 color = Color4.FromHsv(new Vector4(time / 8f, 1, 1, 1));

            GL.ClearColor(color);
            GL.Clear(ClearBufferMask.ColorBufferBit | ClearBufferMask.DepthBufferBit);


            SwapBuffers();
        }

        protected override void OnUpdateFrame(FrameEventArgs args)
        {
            base.OnUpdateFrame(args);
<<<<<<< HEAD
        }

        protected override void OnResize(ResizeEventArgs e)
        {
            base.OnResize(e);
        }

        protected override void OnMove(WindowPositionEventArgs e)
        {
            base.OnMove(e);
=======
>>>>>>> 15327132
        }
    }
}<|MERGE_RESOLUTION|>--- conflicted
+++ resolved
@@ -77,7 +77,6 @@
         protected override void OnUpdateFrame(FrameEventArgs args)
         {
             base.OnUpdateFrame(args);
-<<<<<<< HEAD
         }
 
         protected override void OnResize(ResizeEventArgs e)
@@ -88,8 +87,6 @@
         protected override void OnMove(WindowPositionEventArgs e)
         {
             base.OnMove(e);
-=======
->>>>>>> 15327132
         }
     }
 }