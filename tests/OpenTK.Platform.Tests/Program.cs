--- conflicted
+++ resolved
@@ -312,17 +312,6 @@
             {
                 X11IconComponent.IconImage[] images = new X11IconComponent.IconImage[]
                 {
-<<<<<<< HEAD
-                    Width = 16,
-                    Height = 16,
-                    Data = image16,
-                },
-            };
-
-            var icon = (iconComp as X11IconComponent)?.Create(128, 128, images);
-            icon ??= iconComp.Create(128, 128, image128);
-            windowComp.SetIcon(handle, icon);
-=======
                     new X11IconComponent.IconImage()
                     {
                         Width = 128,
@@ -340,7 +329,6 @@
                 IconHandle icon = (iconComp as X11IconComponent)?.Create(128, 128, images) ?? throw new Exception("Could not create icon.");
                 windowComp.SetIcon(handle, icon);
             }
->>>>>>> 7fd7a181
         }
 
         static CursorCaptureMode captureMode = CursorCaptureMode.Normal;
