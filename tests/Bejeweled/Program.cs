--- conflicted
+++ resolved
@@ -49,13 +49,8 @@
                 Version = new Version(4, 1),
                 Profile = OpenGLProfile.Core,
                 ForwardCompatibleFlag = true,
-<<<<<<< HEAD
                 Multisamples = 4,
                 sRGBFramebuffer = true,
-=======
-                //Multisamples = 4,
-                //sRGBFramebuffer = true,
->>>>>>> 7a04742e
                 DebugFlag = true,
             };
 
