--- conflicted
+++ resolved
@@ -1,13 +1,9 @@
 source https://api.nuget.org/v3/index.json
 
 storage: none
-<<<<<<< HEAD
 framework: net7.0
-=======
-framework: netcore3.1, netstandard2.0, netstandard2.1
 
 strategy: min
 
 nuget FsCheck.Xunit
-nuget xunit.assert
->>>>>>> 8d473137
+nuget xunit.assert