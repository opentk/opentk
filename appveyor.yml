<<<<<<< HEAD
image: Visual Studio 2022
=======
image:
  - Visual Studio 2022
# FIXME: At some point we want to test our builds on Ubuntu?
#  - Ubuntu
>>>>>>> 8d473137

version: 5.0.0.{build}

clone_depth: 1 # we only care about the commit we are building

nuget:
  project_feed: true

deploy:
  - provider: NuGet
    symbol_server: https://ci.appveyor.com/nuget/opentk-ewqv6ys6uxum/api/v2/package
    api_key:
      secure: Rh0peS8dmnflnHfB5kTlsqsR1rmibtpZ2oeaWFH90iQ=
    artifact: bin/nuget/*.nupkg

artifacts:
  - path: bin/nuget/*.nupkg
    name: OpenTK Nuget Packages

init:
  - git config --global core.autocrlf input

configuration: Release

build_script:
  - ps: ./build.ps1 -t RunCITests<|MERGE_RESOLUTION|>--- conflicted
+++ resolved
@@ -1,11 +1,7 @@
-<<<<<<< HEAD
-image: Visual Studio 2022
-=======
 image:
   - Visual Studio 2022
 # FIXME: At some point we want to test our builds on Ubuntu?
 #  - Ubuntu
->>>>>>> 8d473137
 
 version: 5.0.0.{build}
 
