--- conflicted
+++ resolved
@@ -20,11 +20,7 @@
     return 0
 }
 
-<<<<<<< HEAD
-MINIMAL_DOTNET_VERSION=5.0.103
-=======
-MINIMAL_DOTNET_VERSION=6.0.200
->>>>>>> 184fb195
+MINIMAL_DOTNET_VERSION=5.0.408
 
 EXIT_CODE=0
 
