#!/bin/bash

set -e -o

function version_compare() {
    ver1=(${1//./ })
    ver2=(${2//./ })

    len1=${#ver1[@]}
    len2=${#ver2[@]}

    vlen=$(($len1 < $len2 ? $len1 : $len2))
    
    for ((i=0;i<vlen;i++))
    do
        if [ ${ver1[$i]} -gt ${ver2[$i]} ]; then
            return 1
        fi
    done
    return 0
}

MINIMAL_DOTNET_VERSION=5.0.408

EXIT_CODE=0

CURRENT_DOTNET_VERSION=$(dotnet --version 2> /dev/null) || EXIT_CODE=$?

if (($EXIT_CODE == 0)) && version_compare "$MINIMAL_DOTNET_VERSION" "$CURRENT_DOTNET_VERSION"; then
    echo "dotnet command already installed"
else
    # Install .NET Core (https://docs.microsoft.com/en-us/dotnet/core/tools/dotnet-install-script)
    curl -sSL https://dot.net/v1/dotnet-install.sh | bash /dev/stdin -Channel 6.0

    PATH="~/.dotnet:$PATH"
fi

<<<<<<< HEAD
dotnet run --project ./build/build.fsproj $@
=======
dotnet tool restore
dotnet paket restore
dotnet fake run build.fsx $@
>>>>>>> 8d473137
<|MERGE_RESOLUTION|>--- conflicted
+++ resolved
@@ -35,10 +35,6 @@
     PATH="~/.dotnet:$PATH"
 fi
 
-<<<<<<< HEAD
-dotnet run --project ./build/build.fsproj $@
-=======
 dotnet tool restore
 dotnet paket restore
-dotnet fake run build.fsx $@
->>>>>>> 8d473137
+dotnet run --project ./build/build.fsproj $@