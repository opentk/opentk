// --------------------------------------------------------------------------------------
// FAKE build script
// --------------------------------------------------------------------------------------

#r @"packages/FAKE/tools/FakeLib.dll"
open Fake
open Fake.Git
open Fake.AssemblyInfoFile
open Fake.ReleaseNotesHelper
open Fake.UserInputHelper
open Fake.Testing
open System
open System.IO
open System.Diagnostics

// --------------------------------------------------------------------------------------
// START TODO: Provide project-specific details below
// --------------------------------------------------------------------------------------

// Information about the project are used
//  - for version and project name in generated AssemblyInfo file
//  - by the generated NuGet package
//  - to run tests and to publish documentation on GitHub gh-pages
//  - for documentation, you also need to edit info in "docs/tools/generate.fsx"

// The name of the project
// (used by attributes in AssemblyInfo, name of a NuGet package and directory in 'src')
let project = "OpenTK"

// Short summary of the project
// (used as description in AssemblyInfo and as a short summary for NuGet package)
let summary = "A set of fast, low-level C# bindings for OpenGL, OpenGL ES and OpenAL."

// Longer description of the project
// (used as a description for NuGet package; line breaks are automatically cleaned up)
let description = "The Open Toolkit is set of fast, low-level C# bindings for OpenGL, OpenGL ES and OpenAL. It runs on all major platforms and powers hundreds of apps, games and scientific research."

// List of author names (for NuGet package)
let authors = [ "Stefanos Apostolopoulos" ]

// Tags for your project (for NuGet package)
let tags = "OpenTK OpenGL OpenGLES GLES OpenAL C# F# VB .NET Mono Vector Math Game Graphics Sound"

let copyright = "Copyright (c) 2006 - 2016 Stefanos Apostolopoulos <stapostol@gmail.com> for the Open Toolkit library."

// File system information
let solutionFile  = "OpenTK.sln"

// Pattern specifying assemblies to be tested using NUnit
let testAssemblies = "tests/**/bin/Release/*Tests*.dll"

// Git configuration (used for publishing documentation in gh-pages branch)
// The profile where the project is posted
let gitOwner = "opentk"
let gitHome = "https://github.com/" + gitOwner

// The name of the project on GitHub
let gitName = "opentk"

// The url for the raw files hosted
let gitRaw = environVarOrDefault "gitRaw" "https://raw.github.com/opentk"

// --------------------------------------------------------------------------------------
// END TODO: The rest of the file includes standard build steps
// --------------------------------------------------------------------------------------

// Read additional information from the release notes document
let release = LoadReleaseNotes "RELEASE_NOTES.md"

let isXamarinPlatform = false //EnvironmentHelper.isMacOS || Environment.OSVersion.Platform = PlatformID.Win32NT


// Helper active pattern for project types
let (|Fsproj|Csproj|Vbproj|) (projFileName:string) =
    match projFileName with
    | f when f.EndsWith "fsproj" -> Fsproj
    | f when f.EndsWith "csproj" -> Csproj
    | f when f.EndsWith "vbproj" -> Vbproj
    | _                           -> failwith (sprintf "Project file %s not supported. Unknown project type." projFileName)


let buildProjects =
    !! "src/Generator.*/**.csproj"

let runtimeProjects =
    let xamarinFilter f =
        if isXamarinPlatform then
            f
        else
            f
            -- "**/OpenTK.Android.csproj"
            -- "**/OpenTK.iOS.csproj"

    !! "src/**/*.??proj"
<<<<<<< HEAD
    ++ "tests/**/OpenTK.Tests*.fsproj"
    ++ "tests/**/OpenTK.Tests*.csproj"
=======
    ++ "tests/**/OpenTK.Tests*.??proj"
    -- "src/Generator.*/**.csproj"
>>>>>>> 6b4077fb
    |> xamarinFilter

let activeProjects =
    Seq.concat [buildProjects; runtimeProjects]


// Generate assembly info files with the right version & up-to-date information
Target "AssemblyInfo" (fun _ ->
    let getAssemblyInfoAttributes (projectName:string) =
        let projectName =
            if projectName.Contains(".iOS") || projectName.Contains(".Android") then
                projectName.Split('.').[0]
            else
                projectName
        [ Attribute.Title (projectName)
          Attribute.Product project
          Attribute.Description summary
          Attribute.Version release.AssemblyVersion
          Attribute.FileVersion release.AssemblyVersion
          Attribute.CLSCompliant true
          Attribute.Copyright copyright
        ]

    let getProjectDetails projectPath =
        let projectName = System.IO.Path.GetFileNameWithoutExtension(projectPath)
        ( projectPath,
          projectName,
          System.IO.Path.GetDirectoryName(projectPath),
          (getAssemblyInfoAttributes projectName)
        )

    activeProjects
    |> Seq.map getProjectDetails
    |> Seq.iter (fun (projFileName, projectName, folderName, attributes) ->
        match projFileName with
        | Fsproj -> CreateFSharpAssemblyInfo (folderName @@ "AssemblyInfo.fs") attributes
        | Csproj -> CreateCSharpAssemblyInfo ((folderName @@ "Properties") @@ "AssemblyInfo.cs") attributes
        | Vbproj -> CreateVisualBasicAssemblyInfo ((folderName @@ "My Project") @@ "AssemblyInfo.vb") attributes
        )
)

// Copies binaries from default VS location to expected bin folder
// But keeps a subdirectory structure for each project in the
// src folder to support multiple project outputs
Target "CopyBinaries" (fun _ ->
    activeProjects
    |>  Seq.map (fun f -> ((System.IO.Path.GetDirectoryName f) @@ "bin/Release", "bin" @@ (System.IO.Path.GetFileNameWithoutExtension f)))
    |>  Seq.iter (fun (fromDir, toDir) -> CopyDir toDir fromDir (fun _ -> true))
)

// --------------------------------------------------------------------------------------
// Clean build results

Target "Clean" (fun _ ->
    CleanDirs ["bin"; "temp"]
)

// --------------------------------------------------------------------------------------
// Build generator projects, and generate bindings if neccesary
Target "GenerateBindings" (fun _ ->
    if not (File.Exists(".bindingsGenerated")) then
        buildProjects
            |> MSBuildRelease "" "Build"
            |> ignore
        let bindingProcess = new Process()
        bindingProcess.StartInfo.FileName <- Path.Combine("src", "Generator.Bind", "bin", "Release", "Bind.exe")
        if bindingProcess.Start() then
            bindingProcess.WaitForExit()
            File.Create(".bindingsGenerated").Close()
        else
            failwith "Could not start Bind.exe"
)

// --------------------------------------------------------------------------------------
// Build library & test project

Target "Build" (fun _ ->
    activeProjects
    |> MSBuildRelease "" "Build"
    |> ignore
)

// --------------------------------------------------------------------------------------
// Run the unit tests using test runner

Target "RunTests" (fun _ ->
    !! testAssemblies
    |> xUnit2 (fun p ->
        { p with
            ShadowCopy = true
            TimeOut = TimeSpan.FromMinutes 2.
            XmlOutputPath = Some "TestResults.xml" })
)

// --------------------------------------------------------------------------------------
// Run in hard coded style the C# Unit test project (Quick and Dirty, totaly new in F#)
let nunitRunnerPath = "packages/NUnit.ConsoleRunner/tools/nunit3-console.exe"
let testDir = "bin/*.CSharp"
Target "RunCSharpTests" (fun _ ->
    !! (testDir + "/*.Tests.CSharp.dll")
    |> NUnit3 (fun p ->
        {p with ToolPath = nunitRunnerPath}) )

// --------------------------------------------------------------------------------------
// Build a NuGet package

Target "NuGet" (fun _ ->
    let xamExcludes =
        if isXamarinPlatform then
            []
        else
            [ "OpenTK.Android"
              "OpenTK.iOS" ]


    Paket.Pack(fun p ->
        { p with
            OutputPath = "bin"
            ExcludedTemplates = xamExcludes
            Version = release.NugetVersion
            ReleaseNotes = toLines release.Notes})
)


Target "BuildPackage" DoNothing

// --------------------------------------------------------------------------------------
// Run all targets by default. Invoke 'build <Target>' to override

Target "All" DoNothing

"Clean"
  ==> "AssemblyInfo"
  ==> "GenerateBindings"
  ==> "Build"
  ==> "CopyBinaries"
  ==> "RunCSharpTests"
  ==> "RunTests"
  ==> "All"

"All"
  ==> "NuGet"


RunTargetOrDefault "All"<|MERGE_RESOLUTION|>--- conflicted
+++ resolved
@@ -92,13 +92,8 @@
             -- "**/OpenTK.iOS.csproj"
 
     !! "src/**/*.??proj"
-<<<<<<< HEAD
-    ++ "tests/**/OpenTK.Tests*.fsproj"
-    ++ "tests/**/OpenTK.Tests*.csproj"
-=======
     ++ "tests/**/OpenTK.Tests*.??proj"
     -- "src/Generator.*/**.csproj"
->>>>>>> 6b4077fb
     |> xamarinFilter
 
 let activeProjects =
